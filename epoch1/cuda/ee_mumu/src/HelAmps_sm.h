//==========================================================================
// This file has been automatically generated for C++ Standalone
// MadGraph5_aMC@NLO v. 2.8.2, 2020-10-30
// By the MadGraph5_aMC@NLO Development Team
// Visit launchpad.net/madgraph5 and amcatnlo.web.cern.ch
// GPU Template
//==========================================================================

#ifndef HelAmps_sm_H
#define HelAmps_sm_H 1

#include "mgOnGpuConfig.h"
#include "mgOnGpuTypes.h"
#include "mgOnGpuVectors.h"

namespace MG5_sm
{
  //--------------------------------------------------------------------------

  __device__
  void ixxxxx( const fptype_sv* allmomenta, // input[(npar=4)*(np4=4)*nevt]
               const fptype fmass,
               const int nhel,              // input: -1 or +1 (helicity of fermion)
               const int nsf,               // input: +1 (particle) or -1 (antiparticle)
               cxtype_sv* fi,               // output: wavefunction[(nw6==6)]
#ifndef __CUDACC__
               const int ipagV,
#endif
               const int ipar );            // input: particle# out of npar

  //--------------------------------------------------------------------------

  __device__
  void ipzxxx( const fptype_sv* allmomenta, // input[(npar=4)*(np4=4)*nevt]
               //const fptype fmass,        // ASSUME fmass==0
               const int nhel,              // input: -1 or +1 (helicity of fermion)
               const int nsf,               // input: +1 (particle) or -1 (antiparticle)
               cxtype_sv* fi,               // output: wavefunction[(nw6==6)]
#ifndef __CUDACC__
               const int ipagV,
#endif
               const int ipar );            // input: particle# out of npar

  //--------------------------------------------------------------------------

  __device__
  void imzxxx( const fptype_sv* allmomenta, // input[(npar=4)*(np4=4)*nevt]
               //const fptype fmass,        // ASSUME fmass==0
               const int nhel,              // input: -1 or +1 (helicity of fermion)
               const int nsf,               // input: +1 (particle) or -1 (antiparticle)
               cxtype_sv* fi,               // output: wavefunction[(nw6==6)]
#ifndef __CUDACC__
               const int ipagV,
#endif
               const int ipar );            // input: particle# out of npar

  //--------------------------------------------------------------------------

  __device__
  void ixzxxx( const fptype_sv* allmomenta, // input[(npar=4)*(np4=4)*nevt]
               //const fptype fmass,        // ASSUME fmass==0
               const int nhel,              // input: -1 or +1 (helicity of fermion)
               const int nsf,               // input: +1 (particle) or -1 (antiparticle)
               cxtype_sv* fi,               // output: wavefunction[(nw6==6)]
#ifndef __CUDACC__
               const int ipagV,
#endif
               const int ipar );            // input: particle# out of npar

  //--------------------------------------------------------------------------

  __device__
  void vxxxxx( const fptype_sv* allmomenta, // input[(npar=4)*(np4=4)*nevt]
               const fptype vmass,
               const int nhel,              // input: -1, 0 (only if vmass!=0) or +1 (helicity of vector boson)
               const int nsv,               // input: +1 (final) or -1 (initial)
               cxtype_sv* vc,               // output: wavefunction[(nw6==6)]
#ifndef __CUDACC__
               const int ipagV,
#endif
               const int ipar );            // input: particle# out of npar

  //--------------------------------------------------------------------------

  __device__
<<<<<<< HEAD
  void sxxxxx( const fptype_sv* allmomenta, // input[(npar=4)*(np4=4)*nevt]
               const fptype,                // WARNING: "smass" unused
               const int,                   // WARNING: "nhel" unused (scalar: no helicity)
               const int nss,               // input: +1 (final) or -1 (initial)
               cxtype_sv sc[3],             // output: wavefunction[3] - not [6], this is for scalars
=======
  void sxxxxx( const fptype* allmomenta, // input[(npar=4)*(np4=4)*nevt]
               const fptype,             // WARNING: "smass" unused (missing in Fortran)
               const int,                // WARNING: "nhel" unused (missing in Fortran) - scalar has no helicity
               const int nss,            // input: +1 (final) or -1 (initial)
               cxtype sc[3],             // output: wavefunction[3] - not [6], this is for scalars
>>>>>>> 9bc94396
#ifndef __CUDACC__
               const int ipagV,
#endif
               const int ipar );            // input: particle# out of npar

  //--------------------------------------------------------------------------

  __device__
  void oxxxxx( const fptype_sv* allmomenta, // input[(npar=4)*(np4=4)*nevt]
               const fptype fmass,
               const int nhel,              // input: -1 or +1 (helicity of fermion)
               const int nsf,               // input: +1 (particle) or -1 (antiparticle)
               cxtype_sv* fo,               // output: wavefunction[(nw6==6)]
#ifndef __CUDACC__
               const int ipagV,
#endif
               const int ipar );            // input: particle# out of npar

  //--------------------------------------------------------------------------

  __device__
  void opzxxx( const fptype_sv* allmomenta, // input[(npar=4)*(np4=4)*nevt]
               const int nhel,              // input: -1 or +1 (helicity of fermion)
               const int nsf,               // input: +1 (particle) or -1 (antiparticle)
               cxtype_sv* fo,               // output: wavefunction[(nw6==6)]
#ifndef __CUDACC__
               const int ipagV,
#endif
               const int ipar );            // input: particle# out of npar

  //--------------------------------------------------------------------------

  __device__
  void omzxxx( const fptype_sv* allmomenta, // input[(npar=4)*(np4=4)*nevt]
               const int nhel,              // input: -1 or +1 (helicity of fermion)
               const int nsf,               // input: +1 (particle) or -1 (antiparticle)
               cxtype_sv* fo,               // output: wavefunction[(nw6==6)]
#ifndef __CUDACC__
               const int ipagV,
#endif
               const int ipar );            // input: particle# out of npar

  //--------------------------------------------------------------------------

  __device__
  void oxzxxx( const fptype_sv* allmomenta, // input[(npar=4)*(np4=4)*nevt]
               //const fptype fmass,        // ASSUME fmass==0
               const int nhel,              // input: -1 or +1 (helicity of fermion)
               const int nsf,               // input: +1 (particle) or -1 (antiparticle)
               cxtype_sv* fo,               // output: wavefunction[(nw6==6)]
#ifndef __CUDACC__
               const int ipagV,
#endif
               const int ipar );            // input: particle# out of npar

  //--------------------------------------------------------------------------

  __device__
  void FFV1_0( const cxtype F1[],    // input: wavefunction1[6]
               const cxtype F2[],    // input: wavefunction2[6]
               const cxtype V3[],    // input: wavefunction3[6]
               const cxtype COUP,
               cxtype* vertex );     // output: amplitude
  
  //--------------------------------------------------------------------------

  __device__
  void FFV1P0_3( const cxtype F1[],   // input: wavefunction1[6]
                 const cxtype F2[],   // input: wavefunction2[6]
                 const cxtype COUP,
                 const fptype M3,
                 const fptype W3,
                 cxtype V3[] );       // output: wavefunction3[6]
  
  //--------------------------------------------------------------------------

  __device__
  void FFV2_0( const cxtype F1[],   // input: wavefunction1[6]
               const cxtype F2[],   // input: wavefunction2[6]
               const cxtype V3[],   // input: wavefunction3[6]
               const cxtype COUP,
               cxtype* vertex );    // output: amplitude

  //--------------------------------------------------------------------------

  __device__
  void FFV2_3( const cxtype F1[],   // input: wavefunction1[6]
               const cxtype F2[],   // input: wavefunction2[6]
               const cxtype COUP,
               const fptype M3,
               const fptype W3,
               cxtype V3[] );       // output: wavefunction3[6]

  //--------------------------------------------------------------------------

  __device__
  void FFV4_0( const cxtype F1[],
               const cxtype F2[],
               const cxtype V3[],
               const cxtype COUP,
               cxtype* vertex );
  
  //--------------------------------------------------------------------------

  __device__
  void FFV4_3( const cxtype F1[],
               const cxtype F2[],
               const cxtype COUP,
               const fptype M3,
               const fptype W3,
               cxtype V3[] );

  //--------------------------------------------------------------------------

  __device__
  void FFV2_4_0( const cxtype F1[],    // input: wavefunction1[6]
                 const cxtype F2[],    // input: wavefunction2[6]
                 const cxtype V3[],    // input: wavefunction3[6]
                 const cxtype COUP1,
                 const cxtype COUP2,
                 cxtype* vertex );     // output: amplitude
  
  //--------------------------------------------------------------------------

  __device__
  void FFV2_4_3( const cxtype F1[],   // input: wavefunction1[6]
                 const cxtype F2[],   // input: wavefunction2[6]
                 const cxtype COUP1,
                 const cxtype COUP2,
                 const fptype M3,
                 const fptype W3,
                 cxtype V3[] );       // output: wavefunction3[6]

  //--------------------------------------------------------------------------

} // end namespace

#endif // HelAmps_sm_H<|MERGE_RESOLUTION|>--- conflicted
+++ resolved
@@ -83,19 +83,11 @@
   //--------------------------------------------------------------------------
 
   __device__
-<<<<<<< HEAD
   void sxxxxx( const fptype_sv* allmomenta, // input[(npar=4)*(np4=4)*nevt]
-               const fptype,                // WARNING: "smass" unused
-               const int,                   // WARNING: "nhel" unused (scalar: no helicity)
+               const fptype,                // WARNING: "smass" unused (missing in Fortran)
+               const int,                   // WARNING: "nhel" unused (missing in Fortran) - scalar has no helicity
                const int nss,               // input: +1 (final) or -1 (initial)
                cxtype_sv sc[3],             // output: wavefunction[3] - not [6], this is for scalars
-=======
-  void sxxxxx( const fptype* allmomenta, // input[(npar=4)*(np4=4)*nevt]
-               const fptype,             // WARNING: "smass" unused (missing in Fortran)
-               const int,                // WARNING: "nhel" unused (missing in Fortran) - scalar has no helicity
-               const int nss,            // input: +1 (final) or -1 (initial)
-               cxtype sc[3],             // output: wavefunction[3] - not [6], this is for scalars
->>>>>>> 9bc94396
 #ifndef __CUDACC__
                const int ipagV,
 #endif
