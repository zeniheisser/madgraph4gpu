INCFLAGS = -I.
OPTFLAGS = -O3
<<<<<<< HEAD
CXXFLAGS = $(OPTFLAGS) -std=c++17 $(INCFLAGS) $(USE_NVTX) -Wall -Wshadow -Wextra $(MGONGPU_CONFIG)
CXXFLAGS+= -march=core-avx2 # AVX2 (DEFAULT!)
###CXXFLAGS+= -march=native # AVX512F
=======
CXXFLAGS = $(OPTFLAGS) -std=c++11 $(INCFLAGS) $(USE_NVTX) -Wall -Wshadow -Wextra -fopenmp $(MGONGPU_CONFIG)
>>>>>>> 504de38d
LIBDIR   = ../lib
LIBFLAGS = -L$(LIBDIR) -l$(MODELLIB)
CXX     ?= g++

#Export CUDA_HOME to select a cuda installation
ifndef CUDA_HOME
  NVCC ?= $(shell which nvcc 2>/dev/null)
  ifneq ($(NVCC),)
    # NVCC is in the PATH or set explicitly
    CUDA_HOME  = $(patsubst %bin/nvcc,%,$(NVCC))
    CUDA_HOME := $(warning No CUDA_HOME exported. Using "$(CUDA_HOME)") $(CUDA_HOME)
  endif
endif

ifdef CUDA_HOME
  CUINC = -I$(CUDA_HOME)/include/
endif

# Assuming uname is available, detect if architecture is power
UNAME_P := $(shell uname -p)
ifeq ($(UNAME_P),ppc64le)
    CUFLAGS+= -Xcompiler -mno-float128
endif

target=$(LIBDIR)/libmodel_sm.a
cxx_objects=Parameters_sm.o read_slha.o rambo.o 
cu_objects= # NB grambo.cu must be included by gcheck.cu (no rdc)

all: $(target)

debug: OPTFLAGS = -g -O0 -DDEBUG2
debug: CUFLAGS := $(filter-out -lineinfo,$(CUFLAGS))
debug: CUFLAGS += -G
debug: $(target)

# NB: cuda includes are needed in the C++ code for curand.h
%.o : %.cc *.h
	$(CXX) $(CPPFLAGS) $(CXXFLAGS) $(CUINC) -c $< -o $@

#%.o : %.cu *.h
#	$(NVCC) $(CPPFLAGS) $(CUFLAGS) -c $< -o $@

$(target): $(cxx_objects) $(cu_objects)
	if [ ! -d $(LIBDIR) ]; then mkdir $(LIBDIR); fi
	$(AR) cru $@ $(cxx_objects) $(cu_objects)
	ranlib $(target)

.PHONY: clean

clean:
	rm -f $(target)
	rm -f $(cxx_objects) $(cu_objects)<|MERGE_RESOLUTION|>--- conflicted
+++ resolved
@@ -1,12 +1,8 @@
 INCFLAGS = -I.
 OPTFLAGS = -O3
-<<<<<<< HEAD
-CXXFLAGS = $(OPTFLAGS) -std=c++17 $(INCFLAGS) $(USE_NVTX) -Wall -Wshadow -Wextra $(MGONGPU_CONFIG)
+CXXFLAGS = $(OPTFLAGS) -std=c++17 $(INCFLAGS) $(USE_NVTX) -Wall -Wshadow -Wextra -fopenmp $(MGONGPU_CONFIG)
 CXXFLAGS+= -march=core-avx2 # AVX2 (DEFAULT!)
 ###CXXFLAGS+= -march=native # AVX512F
-=======
-CXXFLAGS = $(OPTFLAGS) -std=c++11 $(INCFLAGS) $(USE_NVTX) -Wall -Wshadow -Wextra -fopenmp $(MGONGPU_CONFIG)
->>>>>>> 504de38d
 LIBDIR   = ../lib
 LIBFLAGS = -L$(LIBDIR) -l$(MODELLIB)
 CXX     ?= g++
