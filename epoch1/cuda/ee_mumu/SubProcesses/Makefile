LIBDIR   = ../../lib
TOOLSDIR = ../../../../../tools
INCFLAGS = -I. -I../../src -I$(TOOLSDIR)
MODELLIB = model_sm
OPTFLAGS = -O3
<<<<<<< HEAD
CXXFLAGS = $(OPTFLAGS) -std=c++17 $(INCFLAGS) $(USE_NVTX) -Wall -Wshadow -Wextra $(MGONGPU_CONFIG)
CXXFLAGS+= -march=core-avx2 # AVX2 (DEFAULT!)
###CXXFLAGS+= -march=native # AVX512F
=======
CXXFLAGS = $(OPTFLAGS) -std=c++11 $(INCFLAGS) $(USE_NVTX) -Wall -Wshadow -Wextra -fopenmp $(MGONGPU_CONFIG)
>>>>>>> 504de38d
LIBFLAGS = -L$(LIBDIR) -l$(MODELLIB)
CXX     ?= g++

#Export CUDA_HOME to select a cuda installation
ifndef CUDA_HOME
  NVCC ?= $(shell which nvcc 2>/dev/null)
  ifneq ($(NVCC),)
    # NVCC is in the PATH or set explicitly
    CUDA_HOME  = $(patsubst %bin/nvcc,%,$(NVCC))
    CUDA_HOME := $(warning No CUDA_HOME exported. Using "$(CUDA_HOME)") $(CUDA_HOME)
  endif
endif

ifdef CUDA_HOME
  NVCC = $(CUDA_HOME)/bin/nvcc
  CUARCHNUM=70
  #CUARCHNUM=61 #(For Pascal Architecture Cards)
  USE_NVTX?=-DUSE_NVTX
  CUARCHFLAGS= -arch=compute_$(CUARCHNUM)
  # CUARCHFLAGS= -gencode arch=compute_$(CUARCHNUM),code=sm_$(CUARCHNUM)
  CUINC       = -I$(CUDA_HOME)/include/
  CULIBFLAGS  = -L$(CUDA_HOME)/lib64/ -lcuda -lcurand
  CUFLAGS= $(OPTFLAGS) -std=c++14 $(INCFLAGS) $(CUINC) $(USE_NVTX) $(CUARCHFLAGS) -use_fast_math -lineinfo $(MGONGPU_CONFIG)
  # Without -maxrregcount: baseline throughput: 6.5E8 (16384 32 12) up to 7.3E8 (65536 128 12)
  ###CUFLAGS+= --maxrregcount 160 # improves throughput: 6.9E8 (16384 32 12) up to 7.7E8 (65536 128 12)
  ###CUFLAGS+= --maxrregcount 128 # improves throughput: 7.3E8 (16384 32 12) up to 7.6E8 (65536 128 12)
  ###CUFLAGS+= --maxrregcount 96 # degrades throughput: 4.1E8 (16384 32 12) up to 4.5E8 (65536 128 12)
  ###CUFLAGS+= --maxrregcount 64 # degrades throughput: 1.7E8 (16384 32 12) flat at 1.7E8 (65536 128 12)

  cu_main     = gcheck.exe
  cu_objects  = gCPPProcess.o
else
  # No cuda. Switch cuda compilation off and go to common random numbers in C++
  NVCC       := $(warning No cuda found. Export CUDA_HOME to compile with cuda)
  USE_NVTX   :=
  CULIBFLAGS :=
  ifndef MGONGPU_CONFIG
    export MGONGPU_CONFIG = -DMGONGPU_COMMONRAND_ONHOST
  endif
endif

GTESTLIBDIR = $(TOOLSDIR)/googletest/build/lib/
GTESTLIBS   = $(GTESTLIBDIR)/libgtest.a $(GTESTLIBDIR)/libgtest_main.a
MAKEDEBUG=

cxx_main=check.exe
cxx_objects=CPPProcess.o

# Assuming uname is available, detect if architecture is power
UNAME_P := $(shell uname -p)
ifeq ($(UNAME_P),ppc64le)
    CUFLAGS+= -Xcompiler -mno-float128
endif

all: ../../src $(cu_main) $(cxx_main) runTest.exe

debug: OPTFLAGS = -g -O0 -DDEBUG2
debug: CUFLAGS := $(filter-out -lineinfo,$(CUFLAGS))
debug: CUFLAGS += -G
debug: MAKEDEBUG := debug
debug: all

$(LIBDIR)/lib$(MODELLIB).a:
	$(MAKE) -C ../../src $(MAKEDEBUG)

gcheck.o: gcheck.cu *.h ../../src/*.h ../../src/*.cu
	$(NVCC) $(CPPFLAGS) $(CUFLAGS) -c $< -o $@

%.o : %.cu *.h ../../src/*.h
	$(NVCC) $(CPPFLAGS) $(CUFLAGS) -c $< -o $@

%.o : %.cc *.h ../../src/*.h
	$(CXX) $(CPPFLAGS) $(CXXFLAGS) $(CUINC) -c $< -o $@

$(cu_main): gcheck.o $(LIBDIR)/lib$(MODELLIB).a $(cu_objects)
	$(NVCC) $< -o $@ $(cu_objects) $(CUARCHFLAGS) $(LIBFLAGS) $(CULIBFLAGS)

$(cxx_main): check.o $(LIBDIR)/lib$(MODELLIB).a $(cxx_objects)
	$(CXX) $< -o $@ $(cxx_objects) $(CPPFLAGS) $(CXXFLAGS) -ldl -pthread $(LIBFLAGS) $(CULIBFLAGS)


runTest.o:   $(GTESTLIBS)
runTest.exe: $(GTESTLIBS)
runTest.exe: INCFLAGS += -I$(TOOLSDIR)/googletest/googletest/include/
runTest.exe: LIBFLAGS += -L$(GTESTLIBDIR)/ -lgtest -lgtest_main
ifeq ($(NVCC),)
runTest.exe: runTest.o $(LIBDIR)/lib$(MODELLIB).a $(cxx_objects) $(GTESTLIBS)
	$(CXX) -o $@ $(cxx_objects) runTest.o $(CPPFLAGS) $(CXXFLAGS) -ldl -pthread $(LIBFLAGS) $(CULIBFLAGS)
else
runTest.exe: runTest.o $(LIBDIR)/lib$(MODELLIB).a $(cxx_objects) $(GTESTLIBS)
	ln -sf runTest.cc runTest_tmp.cu
	$(NVCC) -o $@ $(cxx_objects) runTest.o $(cu_objects) runTest_tmp.cu $(CPPFLAGS) $(CUFLAGS) -ldl $(LIBFLAGS) $(CULIBFLAGS) -lcuda -lgomp
	unlink runTest_tmp.cu
endif

$(GTESTLIBS):
	$(MAKE) -C $(TOOLSDIR)

check: runTest.exe
	./runTest.exe

.PHONY: clean

clean:
	make -C ../../src clean
	rm -f *.o *.exe

memcheck: $(cu_main)
	/usr/local/cuda/bin/cuda-memcheck --check-api-memory-access yes --check-deprecated-instr yes --check-device-heap yes --demangle full --language c --leak-check full --racecheck-report all --report-api-errors all --show-backtrace yes --tool memcheck --track-unused-memory yes ./gcheck.exe 2 32 2

perf: force
	make clean && make
	time ./gcheck.exe -p 16348 32 12 && date

test: force
	./gcheck.exe -v 1 32 1

info:
ifdef CUDA_HOME
	$(NVCC) --version
	@echo ""
endif
	$(CXX) --version

force:

#Allowed values for this option: 'compute_30', 'compute_32', 'compute_35', 'compute_37', 'compute_50', 'compute_52', 'compute_53', 'compute_60', 'compute_61', 'compute_62', 'compute_70', 'compute_72', 'compute_75', 'sm_30', 'sm_32', 'sm_35', 'sm_37', 'sm_50', 'sm_52', 'sm_53', 'sm_60', 'sm_61', 'sm_62', 'sm_70', 'sm_72', 'sm_75'.

# Max compute architectures
# cern batch (tesla v100): 70
# jetson nano (maxwell): 35<|MERGE_RESOLUTION|>--- conflicted
+++ resolved
@@ -3,13 +3,9 @@
 INCFLAGS = -I. -I../../src -I$(TOOLSDIR)
 MODELLIB = model_sm
 OPTFLAGS = -O3
-<<<<<<< HEAD
-CXXFLAGS = $(OPTFLAGS) -std=c++17 $(INCFLAGS) $(USE_NVTX) -Wall -Wshadow -Wextra $(MGONGPU_CONFIG)
+CXXFLAGS = $(OPTFLAGS) -std=c++17 $(INCFLAGS) $(USE_NVTX) -Wall -Wshadow -Wextra -fopenmp $(MGONGPU_CONFIG)
 CXXFLAGS+= -march=core-avx2 # AVX2 (DEFAULT!)
 ###CXXFLAGS+= -march=native # AVX512F
-=======
-CXXFLAGS = $(OPTFLAGS) -std=c++11 $(INCFLAGS) $(USE_NVTX) -Wall -Wshadow -Wextra -fopenmp $(MGONGPU_CONFIG)
->>>>>>> 504de38d
 LIBFLAGS = -L$(LIBDIR) -l$(MODELLIB)
 CXX     ?= g++
 
