TOOLSDIR = ../../../../../tools
TESTDIR  = ../../../../../test
INCFLAGS = -I. -I../../src -I$(TOOLSDIR)
MODELLIB = model_sm
OPTFLAGS = -O3 # this ends up in CUFLAGS too (should it?), cannot add -Ofast or -ffast-math here
OMPFLAGS?= -fopenmp
CXXFLAGS = $(OPTFLAGS) -std=c++17 $(INCFLAGS) $(USE_NVTX) -Wall -Wshadow -Wextra $(OMPFLAGS) $(MGONGPU_CONFIG)
CXXFLAGS+= -ffast-math # see issue #117
###CXXFLAGS+= -Ofast # performance is not different from --fast-math
LIBFLAGS = -L$(LIBDIR) -l$(MODELLIB)
CXX     ?= g++

<<<<<<< HEAD
# AVX choice (example: "make AVX=none")
ifneq ($(findstring clang++,$(CXX)),)
override AVX = none
$(warning Using AVX='$(AVX)' for clang builds)
else ifneq ($(AVX),)
###$(info Using AVX='$(AVX)' according to user input)
else ifneq ($(shell grep -c avx512f /proc/cpuinfo),0)
override AVX = avx512
###$(info Using AVX='$(AVX)' as no user input exists)
else
override AVX = avx2
$(warning Using AVX='$(AVX)' as no user input exists and host does not support avx512f)
endif
###$(info AVX=$(AVX))

# Set the build flags appropriate to each AVX
ifeq ($(AVX),sse42)
override AVXFLAGS = -march=nehalem # SSE4.2
else ifeq ($(AVX),avx2)
override AVXFLAGS = -march=haswell # AVX2 (was -march=core-avx2 in previous versions of gcc)
else ifeq ($(AVX),avx512)
# NB: -mprefer-vector-width=256 is not needed (fptype_v assumes 256 anyway) but is a safer option
override AVXFLAGS = -march=skylake-avx512 -mprefer-vector-width=256 # AVX512F with 256 width (DEFAULT!)
else ifneq ($(AVX),none)
$(error Unknown AVX='$(AVX)': only 'sse42', 'avx2', 'avx512' and 'none' are supported)
endif

# For the moment, use AVXFLAGS everywhere: eventually, use them only in encapsulated implementations
CXXFLAGS+= $(AVXFLAGS)

# Build tag (defines target and path to the optional build directory)
override TAG = $(AVX)

# Build directory: current directory by default, or build.$(TAG) if USEBUILDDIR==1
ifeq ($(USEBUILDDIR),1)
override BUILDDIR = build.$(TAG)
override LIBDIR   = ../../lib/$(BUILDDIR)
else
override BUILDDIR = .
override LIBDIR   = ../../lib
endif
###$(info BUILDDIR=$(BUILDDIR))
$(info Building in BUILDDIR=$(BUILDDIR) for tag=$(TAG))

=======
>>>>>>> 072a3745
# If CUDA_HOME is not set, try to set it from the location of nvcc
ifndef CUDA_HOME
  NVCC ?= $(shell which nvcc 2>/dev/null)
  ifneq ($(NVCC),)
    # NVCC is in the PATH or set explicitly
    CUDA_HOME  = $(patsubst %bin/nvcc,%,$(NVCC))
    CUDA_HOME := $(warning No CUDA_HOME exported. Using "$(CUDA_HOME)") $(CUDA_HOME)
  endif
endif

ifneq ($(wildcard $(CUDA_HOME)/bin/nvcc),)
  NVCC = $(CUDA_HOME)/bin/nvcc
  CUARCHNUM=70
  ###CUARCHNUM=61 # (For Pascal Architecture Cards)
  USE_NVTX ?=-DUSE_NVTX
  CUARCHFLAGS = -arch=compute_$(CUARCHNUM)
  ###CUARCHFLAGS = -gencode arch=compute_$(CUARCHNUM),code=sm_$(CUARCHNUM)
  CUINC       = -I$(CUDA_HOME)/include/
  CULIBFLAGS  = -L$(CUDA_HOME)/lib64/ -lcuda -lcurand
  CUOPTFLAGS  = -lineinfo
  CUFLAGS     = $(OPTFLAGS) $(CUOPTFLAGS) -std=c++14 $(INCFLAGS) $(CUINC) $(USE_NVTX) $(CUARCHFLAGS) -use_fast_math $(MGONGPU_CONFIG)
  # Without -maxrregcount: baseline throughput: 6.5E8 (16384 32 12) up to 7.3E8 (65536 128 12)
  ###CUFLAGS+= --maxrregcount 160 # improves throughput: 6.9E8 (16384 32 12) up to 7.7E8 (65536 128 12)
  ###CUFLAGS+= --maxrregcount 128 # improves throughput: 7.3E8 (16384 32 12) up to 7.6E8 (65536 128 12)
  ###CUFLAGS+= --maxrregcount 96 # degrades throughput: 4.1E8 (16384 32 12) up to 4.5E8 (65536 128 12)
  ###CUFLAGS+= --maxrregcount 64 # degrades throughput: 1.7E8 (16384 32 12) flat at 1.7E8 (65536 128 12)
  cu_main     = $(BUILDDIR)/gcheck.exe
  cu_objects  = $(BUILDDIR)/gCPPProcess.o
else
  # No cuda. Switch cuda compilation off and go to common random numbers in C++
  NVCC       := $(warning CUDA_HOME is not set or is invalid. Export CUDA_HOME to compile with cuda)
  USE_NVTX   :=
  CULIBFLAGS :=
  ifndef MGONGPU_CONFIG
    export MGONGPU_CONFIG = -DMGONGPU_COMMONRAND_ONHOST
  endif
endif

GTESTLIBDIR = $(TESTDIR)/googletest/build/lib/
GTESTLIBS   = $(GTESTLIBDIR)/libgtest.a $(GTESTLIBDIR)/libgtest_main.a

MAKEDEBUG=

cxx_main=$(BUILDDIR)/check.exe
cxx_objects=$(BUILDDIR)/CPPProcess.o

testmain=$(BUILDDIR)/runTest.exe

# Assuming uname is available, detect if architecture is power
UNAME_P := $(shell uname -p)
ifeq ($(UNAME_P),ppc64le)
    CUFLAGS+= -Xcompiler -mno-float128
endif

all.$(TAG): checktag ../../src $(cu_main) $(cxx_main) $(testmain)

checktag:
	if [ ! -d $(BUILDDIR) ]; then mkdir $(BUILDDIR); fi
	@echo $(TAG) > $(BUILDDIR)/build.tag_new
	@if [ ! -e $(BUILDDIR)/build.tag ]; then mv -f $(BUILDDIR)/build.tag_new $(BUILDDIR)/build.tag; elif ! cmp -s $(BUILDDIR)/build.tag_new $(BUILDDIR)/build.tag; then echo -e "Cannot build for tag=$(TAG) as old build exists for tag=`cat $(BUILDDIR)/build.tag`\nPlease run 'make clean' first"; exit 1; fi

debug: OPTFLAGS   = -g -O0 -DDEBUG2
debug: CUOPTFLAGS = -G
debug: MAKEDEBUG := debug
debug: all.$(TAG)

$(LIBDIR)/lib$(MODELLIB).a:
	$(MAKE) -C ../../src AVX=$(AVX) $(MAKEDEBUG)

$(BUILDDIR)/gcheck.o: gcheck.cu *.h ../../src/*.h ../../src/*.cu
	@if [ ! -d $(BUILDDIR) ]; then mkdir $(BUILDDIR); fi
	$(NVCC) $(CPPFLAGS) $(CUFLAGS) -c $< -o $@

$(BUILDDIR)/%.o : %.cu *.h ../../src/*.h
	@if [ ! -d $(BUILDDIR) ]; then mkdir $(BUILDDIR); fi
	$(NVCC) $(CPPFLAGS) $(CUFLAGS) -c $< -o $@

#$(BUILDDIR)/CPPProcess.o : CPPProcess.cc *.h ../../src/*.h
#	@if [ ! -d $(BUILDDIR) ]; then mkdir $(BUILDDIR); fi
#	$(CXX) $(CPPFLAGS) $(CXXFLAGS) $(AVXFLAGS) $(CUINC) -c $< -o $@

$(BUILDDIR)/%.o : %.cc *.h ../../src/*.h
	@if [ ! -d $(BUILDDIR) ]; then mkdir $(BUILDDIR); fi
	$(CXX) $(CPPFLAGS) $(CXXFLAGS) $(CUINC) -c $< -o $@

$(cu_main): $(BUILDDIR)/gcheck.o $(LIBDIR)/lib$(MODELLIB).a $(cu_objects)
	$(NVCC) $< -o $@ $(cu_objects) $(CUARCHFLAGS) $(LIBFLAGS) $(CULIBFLAGS)

$(cxx_main): $(BUILDDIR)/check.o $(LIBDIR)/lib$(MODELLIB).a $(cxx_objects)
	$(CXX) $< -o $@ $(cxx_objects) $(CPPFLAGS) $(CXXFLAGS) -ldl -pthread $(LIBFLAGS) $(CULIBFLAGS)

<<<<<<< HEAD
$(BUILDDIR)/runTest.o: $(GTESTLIBS)
$(testmain): $(GTESTLIBS)
$(testmain): INCFLAGS += -I$(TESTDIR)/googletest/googletest/include
$(testmain): INCFLAGS += -I$(TESTDIR)/include
$(testmain): LIBFLAGS += -L$(GTESTLIBDIR) -lgtest -lgtest_main
$(testmain): $(BUILDDIR)/runTest.o $(TESTDIR)/src/MadgraphTest.o $(TESTDIR)/include/*.h
$(testmain): cxx_objects += $(BUILDDIR)/runTest.o $(TESTDIR)/src/MadgraphTest.o
$(testmain): cu_objects  += $(BUILDDIR)/runTest_cu.o
=======
runTest.o:   $(GTESTLIBS)
runTest.exe: $(GTESTLIBS)
runTest.exe: INCFLAGS += -I$(TESTDIR)/googletest/googletest/include/
runTest.exe: INCFLAGS += -I$(TESTDIR)/include/
runTest.exe: LIBFLAGS += -L$(GTESTLIBDIR)/ -lgtest -lgtest_main
runTest.exe: runTest.o $(TESTDIR)/src/MadgraphTest.o $(TESTDIR)/include/*.h
runTest.exe: cxx_objects += runTest.o $(TESTDIR)/src/MadgraphTest.o
runTest.exe: cu_objects  += runTest_cu.o
>>>>>>> 072a3745
ifneq ($(findstring clang++,$(CXX)),)
$(testmain): LIBFLAGS += -L$(patsubst %bin/clang++,%lib,$(CXX))
endif

testxxx.o:   $(GTESTLIBS)
runTest.exe: testxxx.o
runTest.exe: cxx_objects += testxxx.o # Comment out this line to skip the test of xxx functions

ifeq ($(NVCC),)
# Link only runTest.o
$(testmain): $(LIBDIR)/lib$(MODELLIB).a $(cxx_objects) $(GTESTLIBS) 
	$(CXX) -o $@ $(cxx_objects) $(CPPFLAGS) $(CXXFLAGS) -ldl -pthread $(LIBFLAGS) $(CULIBFLAGS)
else
# Link both runTest.o and runTest_cu.o
$(testmain) $(BUILDDIR)/runTest_cu.o &: runTest.cc $(LIBDIR)/lib$(MODELLIB).a $(cxx_objects) $(cu_objects) $(GTESTLIBS)
	$(NVCC) -o $(BUILDDIR)/runTest_cu.o -c -x cu runTest.cc $(CPPFLAGS) $(CUFLAGS)
	$(NVCC) -o $@ $(cxx_objects) $(cu_objects) $(CPPFLAGS) $(CUFLAGS) -ldl $(LIBFLAGS) $(CULIBFLAGS) -lcuda -lgomp
endif

$(GTESTLIBS):
	$(MAKE) -C $(TESTDIR)

check: $(testmain)
	$(testmain)

.PHONY: clean

clean:
	make -C ../../src AVX=$(AVX) clean
	rm -f $(BUILDDIR)/build.tag $(BUILDDIR)/build.tag_new
ifneq ($(BUILDDIR),.)
	rm -rf $(BUILDDIR)
else
	rm -f $(BUILDDIR)/*.o $(BUILDDIR)/*.exe
endif

avxall:
	@echo
	make USEBUILDDIR=1 AVX=none
	@echo
	make USEBUILDDIR=1 AVX=sse42
	@echo
	make USEBUILDDIR=1 AVX=avx2
	@echo
	make USEBUILDDIR=1 AVX=avx512

cleanall:
	@echo
	make clean
	@echo
	make USEBUILDDIR=1 AVX=none clean; make -C ../../src USEBUILDDIR=1 AVX=none clean
	@echo
	make USEBUILDDIR=1 AVX=sse42 clean; make -C ../../src USEBUILDDIR=1 AVX=sse42 clean
	@echo
	make USEBUILDDIR=1 AVX=avx2 clean; make -C ../../src USEBUILDDIR=1 AVX=avx2 clean
	@echo
	make USEBUILDDIR=1 AVX=avx512 clean; make -C ../../src USEBUILDDIR=1 AVX=avx512 clean

distclean: cleanall
	make -C $(TOOLSDIR) clean
	make -C $(TESTDIR) clean

memcheck: $(cu_main)
	/usr/local/cuda/bin/cuda-memcheck --check-api-memory-access yes --check-deprecated-instr yes --check-device-heap yes --demangle full --language c --leak-check full --racecheck-report all --report-api-errors all --show-backtrace yes --tool memcheck --track-unused-memory yes $(BUILDDIR)/gcheck.exe 2 32 2

perf: force
	make clean && make
	time $(BUILDDIR)/gcheck.exe -p 16348 32 12 && date

test: force
	$(BUILDDIR)/gcheck.exe -v 1 32 1

info:
	@hostname
	@cat /proc/cpuinfo | grep "model name" | sort -u
	@cat /proc/cpuinfo | grep "flags" | sort -u
	@cat /proc/cpuinfo | grep "cpu cores" | sort -u
	@cat /proc/cpuinfo | grep "physical id" | sort -u
	@echo ""
ifneq ($(NVCC),)
	$(NVCC) --version
	@echo ""
endif
	$(CXX) --version

force:

#Allowed values for this option: 'compute_30', 'compute_32', 'compute_35', 'compute_37', 'compute_50', 'compute_52', 'compute_53', 'compute_60', 'compute_61', 'compute_62', 'compute_70', 'compute_72', 'compute_75', 'sm_30', 'sm_32', 'sm_35', 'sm_37', 'sm_50', 'sm_52', 'sm_53', 'sm_60', 'sm_61', 'sm_62', 'sm_70', 'sm_72', 'sm_75'.

# Max compute architectures
# cern batch (tesla v100): 70
# jetson nano (maxwell): 35<|MERGE_RESOLUTION|>--- conflicted
+++ resolved
@@ -10,7 +10,6 @@
 LIBFLAGS = -L$(LIBDIR) -l$(MODELLIB)
 CXX     ?= g++
 
-<<<<<<< HEAD
 # AVX choice (example: "make AVX=none")
 ifneq ($(findstring clang++,$(CXX)),)
 override AVX = none
@@ -55,8 +54,6 @@
 ###$(info BUILDDIR=$(BUILDDIR))
 $(info Building in BUILDDIR=$(BUILDDIR) for tag=$(TAG))
 
-=======
->>>>>>> 072a3745
 # If CUDA_HOME is not set, try to set it from the location of nvcc
 ifndef CUDA_HOME
   NVCC ?= $(shell which nvcc 2>/dev/null)
@@ -148,7 +145,6 @@
 $(cxx_main): $(BUILDDIR)/check.o $(LIBDIR)/lib$(MODELLIB).a $(cxx_objects)
 	$(CXX) $< -o $@ $(cxx_objects) $(CPPFLAGS) $(CXXFLAGS) -ldl -pthread $(LIBFLAGS) $(CULIBFLAGS)
 
-<<<<<<< HEAD
 $(BUILDDIR)/runTest.o: $(GTESTLIBS)
 $(testmain): $(GTESTLIBS)
 $(testmain): INCFLAGS += -I$(TESTDIR)/googletest/googletest/include
@@ -157,23 +153,13 @@
 $(testmain): $(BUILDDIR)/runTest.o $(TESTDIR)/src/MadgraphTest.o $(TESTDIR)/include/*.h
 $(testmain): cxx_objects += $(BUILDDIR)/runTest.o $(TESTDIR)/src/MadgraphTest.o
 $(testmain): cu_objects  += $(BUILDDIR)/runTest_cu.o
-=======
-runTest.o:   $(GTESTLIBS)
-runTest.exe: $(GTESTLIBS)
-runTest.exe: INCFLAGS += -I$(TESTDIR)/googletest/googletest/include/
-runTest.exe: INCFLAGS += -I$(TESTDIR)/include/
-runTest.exe: LIBFLAGS += -L$(GTESTLIBDIR)/ -lgtest -lgtest_main
-runTest.exe: runTest.o $(TESTDIR)/src/MadgraphTest.o $(TESTDIR)/include/*.h
-runTest.exe: cxx_objects += runTest.o $(TESTDIR)/src/MadgraphTest.o
-runTest.exe: cu_objects  += runTest_cu.o
->>>>>>> 072a3745
 ifneq ($(findstring clang++,$(CXX)),)
 $(testmain): LIBFLAGS += -L$(patsubst %bin/clang++,%lib,$(CXX))
 endif
 
-testxxx.o:   $(GTESTLIBS)
-runTest.exe: testxxx.o
-runTest.exe: cxx_objects += testxxx.o # Comment out this line to skip the test of xxx functions
+#$(BUILDDIR)/testxxx.o:   $(GTESTLIBS)
+#$(testmain): $(BUILDDIR)/testxxx.o
+#$(testmain): cxx_objects += $(BUILDDIR)/testxxx.o # Comment out this line to skip the test of xxx functions
 
 ifeq ($(NVCC),)
 # Link only runTest.o
