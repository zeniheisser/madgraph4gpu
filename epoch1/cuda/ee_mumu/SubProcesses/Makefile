--- conflicted
+++ resolved
@@ -3,11 +3,7 @@
 INCFLAGS = -I. -I../../src -I$(TOOLSDIR)
 MODELLIB = model_sm
 OPTFLAGS = -O3
-<<<<<<< HEAD
-CXXFLAGS = $(OPTFLAGS) -std=c++11 $(INCFLAGS) $(USE_NVTX) -Wall -Wshadow -fopenmp $(MGONGPU_CONFIG)
-=======
-CXXFLAGS = $(OPTFLAGS) -std=c++11 $(INCFLAGS) $(USE_NVTX) -Wall -Wshadow -Wextra $(MGONGPU_CONFIG)
->>>>>>> ef4e2aeb
+CXXFLAGS = $(OPTFLAGS) -std=c++11 $(INCFLAGS) $(USE_NVTX) -Wall -Wshadow -Wextra -fopenmp $(MGONGPU_CONFIG)
 LIBFLAGS = -L$(LIBDIR) -l$(MODELLIB)
 CXX     ?= g++
 
