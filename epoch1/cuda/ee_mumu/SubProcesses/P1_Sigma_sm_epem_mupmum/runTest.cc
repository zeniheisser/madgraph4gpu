#include "mgOnGpuConfig.h"
#include "mgOnGpuTypes.h"

#include "MadgraphTest.h"

#include "CommonRandomNumbers.h"
#include "CPPProcess.h"
#include "Memory.h"
#ifdef __CUDACC__
#include "grambo.cu"
#else
#include "rambo.h"
#endif



struct CUDA_CPU_TestBase : public TestDriverBase<fptype> {
  static_assert( gputhreads%mgOnGpu::neppR == 0, "ERROR! #threads/block should be a multiple of neppR" );
  static_assert( gputhreads%mgOnGpu::neppM == 0, "ERROR! #threads/block should be a multiple of neppM" );
  static_assert( gputhreads <= mgOnGpu::ntpbMAX, "ERROR! #threads/block should be <= ntpbMAX" );

  const std::size_t nRnarray{ mgOnGpu::np4 * mgOnGpu::nparf * nevt }; // (NB: ASA layout with nevt=npagR*neppR events per iteration)
  const std::size_t nMomenta{ mgOnGpu::np4 * mgOnGpu::npar  * nevt }; // (NB: nevt=npagM*neppM for ASA layouts)
  const std::size_t nWeights{ nevt };
  const std::size_t nMEs    { nevt };

  CUDA_CPU_TestBase() :
  TestDriverBase()
  {
    TestDriverBase::nparticle = mgOnGpu::npar;
  }

};


#ifndef __CUDACC__
struct CPUTest : public CUDA_CPU_TestBase {
  Proc::CPPProcess process;

  // --- 0b. Allocate memory structures
  // Memory structures for random numbers, momenta, matrix elements and weights on host and device
  unique_ptr_host<fptype   > hstRnarray  { hstMakeUnique<fptype   >( nRnarray ) }; // AOSOA[npagR][nparf][np4][neppR]
  unique_ptr_host<fptype_sv> hstMomenta  { hstMakeUnique<fptype_sv>( nMomenta ) }; // AOSOA[npagM][npar][np4][neppM]
  unique_ptr_host<bool     > hstIsGoodHel{ hstMakeUnique<bool     >( mgOnGpu::ncomb ) };
  unique_ptr_host<fptype   > hstWeights  { hstMakeUnique<fptype   >( nWeights ) };
  unique_ptr_host<fptype   > hstMEs      { hstMakeUnique<fptype   >( nMEs ) };

  // Create a process object
  // Read param_card and set parameters
  // ** WARNING EVIL EVIL **
  // The CPPProcess constructor has side effects on the globals Proc::cHel, which is needed in ME calculations.
  // Don't remove!
  CPUTest() :
  CUDA_CPU_TestBase(),
  process(niter, gpublocks, gputhreads, /*verbose=*/false)
  {
    process.initProc("../../Cards/param_card.dat");
  }
  virtual ~CPUTest() { }


  void prepareRandomNumbers(unsigned int iiter) override {
    std::vector<fptype> rnd = CommonRandomNumbers::generate<fptype>(nRnarray, 1337 + iiter);
    std::copy(rnd.begin(), rnd.end(), hstRnarray.get());
  }


  void prepareMomenta(fptype energy) override {
    // --- 2a. Fill in momenta of initial state particles on the device
    rambo2toNm0::getMomentaInitial( energy, hstMomenta.get(), nevt );

    // --- 2b. Fill in momenta of final state particles using the RAMBO algorithm on the device
    // (i.e. map random numbers to final-state particle momenta for each of nevt events)
    rambo2toNm0::getMomentaFinal( energy, hstRnarray.get(), hstMomenta.get(), hstWeights.get(), nevt );
  }


  void runSigmaKin(std::size_t iiter) override {
    // --- 0d. SGoodHel
    if ( iiter == 0 )
    {
      // ... 0d1. Compute good helicity mask on the host
      Proc::sigmaKin_getGoodHel(hstMomenta.get(), hstMEs.get(), hstIsGoodHel.get(), nevt);
      // ... 0d2. Copy back good helicity list to static memory on the host
      Proc::sigmaKin_setGoodHel(hstIsGoodHel.get());
    }
    // --- 3a. SigmaKin
    Proc::sigmaKin(hstMomenta.get(), hstMEs.get(), nevt);
  }



<<<<<<< HEAD
  double getMomentum(std::size_t evtNo, unsigned int particle, unsigned int component) const override {
    using mgOnGpu::np4;
    using mgOnGpu::npar;
    using mgOnGpu::neppM;
    assert(component < np4);
    assert(particle  < npar);
    const auto ipagM = evtNo / neppM; // #eventpage in this iteration
    const auto ieppM = evtNo % neppM; // #event in the current eventpage in this iteration
#ifndef MGONGPU_CPPSIMD
    return hstMomenta[ipagM*npar*np4*neppM + particle*np4*neppM + component*neppM + ieppM];
#else
    return hstMomenta[ipagM*npar*np4 + particle*np4 + component][ieppM];
#endif
=======
  fptype getMomentum(std::size_t evtNo, unsigned int particle, unsigned int component) const override {
    assert(component < mgOnGpu::np4);
    assert(particle  < mgOnGpu::npar);
    const auto page  = evtNo / mgOnGpu::neppM; // #eventpage in this iteration
    const auto ieppM = evtNo % mgOnGpu::neppM; // #event in the current eventpage in this iteration
    return hstMomenta[page * mgOnGpu::npar*mgOnGpu::np4*mgOnGpu::neppM + particle * mgOnGpu::neppM*mgOnGpu::np4 + component * mgOnGpu::neppM + ieppM];
>>>>>>> 680f6c54
  };

  fptype getMatrixElement(std::size_t evtNo) const override {
    return hstMEs[evtNo];
  }
};
#endif


#ifdef __CUDACC__
struct CUDATest : public CUDA_CPU_TestBase {
  // Reset the device when our test goes out of scope. Note that this should happen after
  // the frees, i.e. be declared before the pointers to device memory.
  struct DeviceReset {
    ~DeviceReset() {
      checkCuda( cudaDeviceReset() ); // this is needed by cuda-memcheck --leak-check full
    }
  } deviceResetter;

  // --- 0b. Allocate memory structures
  // Memory structures for random numbers, momenta, matrix elements and weights on host and device
  unique_ptr_host<fptype> hstRnarray  { hstMakeUnique<fptype>( nRnarray ) }; // AOSOA[npagR][nparf][np4][neppR] (NB: nevt=npagR*neppR)
  unique_ptr_host<fptype> hstMomenta  { hstMakeUnique<fptype>( nMomenta ) }; // AOSOA[npagM][npar][np4][neppM] (previously was: lp)
  unique_ptr_host<bool  > hstIsGoodHel{ hstMakeUnique<bool  >( mgOnGpu::ncomb ) };
  unique_ptr_host<fptype> hstWeights  { hstMakeUnique<fptype>( nWeights ) };
  unique_ptr_host<fptype> hstMEs      { hstMakeUnique<fptype>( nMEs ) };


  unique_ptr_dev<fptype> devRnarray  { devMakeUnique<fptype>( nRnarray ) }; // AOSOA[npagR][nparf][np4][neppR] (NB: nevt=npagR*neppR)
  unique_ptr_dev<fptype> devMomenta  { devMakeUnique<fptype>( nMomenta ) }; // (previously was: allMomenta)
  unique_ptr_dev<bool  > devIsGoodHel{ devMakeUnique<bool  >( mgOnGpu::ncomb ) };
  unique_ptr_dev<fptype> devWeights  { devMakeUnique<fptype>( nWeights ) }; // (previously was: meDevPtr)
  unique_ptr_dev<fptype> devMEs      { devMakeUnique<fptype>( nMEs )     }; // (previously was: meDevPtr)

  gProc::CPPProcess process;

  // Create a process object
  // Read param_card and set parameters
  // ** WARNING EVIL EVIL **
  // The CPPProcess constructor has side effects on the globals Proc::cHel, which is needed in ME calculations.
  // Don't remove!
  CUDATest() :
  CUDA_CPU_TestBase(),
  process(niter, gpublocks, gputhreads, /*verbose=*/false)
  {
    process.initProc("../../Cards/param_card.dat");
  }
  virtual ~CUDATest() { }


  void prepareRandomNumbers(unsigned int iiter) override {
    std::vector<fptype> rnd = CommonRandomNumbers::generate<fptype>(nRnarray, 1337 + iiter);
    std::copy(rnd.begin(), rnd.end(), hstRnarray.get());
    checkCuda( cudaMemcpy( devRnarray.get(), hstRnarray.get(), nRnarray * sizeof(decltype(devRnarray)::element_type), cudaMemcpyHostToDevice ) );
  }


  void prepareMomenta(fptype energy) override {
    // --- 2a. Fill in momenta of initial state particles on the device
    grambo2toNm0::getMomentaInitial<<<gpublocks, gputhreads>>>( energy, devMomenta.get() );

    // --- 2b. Fill in momenta of final state particles using the RAMBO algorithm on the device
    // (i.e. map random numbers to final-state particle momenta for each of nevt events)
    grambo2toNm0::getMomentaFinal<<<gpublocks, gputhreads>>>( energy, devRnarray.get(), devMomenta.get(), devWeights.get() );

    // --- 2c. CopyDToH Weights
    checkCuda( cudaMemcpy( hstWeights.get(), devWeights.get(), nWeights * sizeof(decltype(hstWeights)::element_type), cudaMemcpyDeviceToHost ) );

    // --- 2d. CopyDToH Momenta
    checkCuda( cudaMemcpy( hstMomenta.get(), devMomenta.get(), nMomenta * sizeof(decltype(hstMomenta)::element_type), cudaMemcpyDeviceToHost ) );
  }


  void runSigmaKin(std::size_t iiter) override {
    // --- 0d. SGoodHel
    if ( iiter == 0 )
    {
      // ... 0d1. Compute good helicity mask on the device
      gProc::sigmaKin_getGoodHel<<<gpublocks, gputhreads>>>(devMomenta.get(), devMEs.get(), devIsGoodHel.get());
      checkCuda( cudaPeekAtLastError() );
      // ... 0d2. Copy back good helicity mask to the host
      checkCuda( cudaMemcpy( hstIsGoodHel.get(), devIsGoodHel.get(), mgOnGpu::ncomb * sizeof(decltype(hstIsGoodHel)::element_type), cudaMemcpyDeviceToHost ) );
      // ... 0d3. Copy back good helicity list to constant memory on the device
      gProc::sigmaKin_setGoodHel(hstIsGoodHel.get());
    }

    // --- 3a. SigmaKin
#ifndef MGONGPU_NSIGHT_DEBUG
    gProc::sigmaKin<<<gpublocks, gputhreads>>>(devMomenta.get(), devMEs.get());
#else
    gProc::sigmaKin<<<gpublocks, gputhreads, ntpbMAX*sizeof(float)>>>(devMomenta.get(), devMEs.get());
#endif
    checkCuda( cudaPeekAtLastError() );

    // --- 3b. CopyDToH MEs
    checkCuda( cudaMemcpy( hstMEs.get(), devMEs.get(), nMEs * sizeof(decltype(hstMEs)::element_type), cudaMemcpyDeviceToHost ) );
  }


  fptype getMomentum(std::size_t evtNo, unsigned int particle, unsigned int component) const override {
    assert(component < mgOnGpu::np4);
    assert(particle  < mgOnGpu::npar);
    const auto page  = evtNo / mgOnGpu::neppM; // #eventpage in this iteration
    const auto ieppM = evtNo % mgOnGpu::neppM; // #event in the current eventpage in this iteration
    return hstMomenta[page * mgOnGpu::npar*mgOnGpu::np4*mgOnGpu::neppM + particle * mgOnGpu::neppM*mgOnGpu::np4 + component * mgOnGpu::neppM + ieppM];
  };

  fptype getMatrixElement(std::size_t evtNo) const override {
    return hstMEs[evtNo];
  }
};
#endif


#if defined MGONGPU_FPTYPE_DOUBLE

#ifdef __CUDACC__
INSTANTIATE_TEST_SUITE_P(EP1_CUDA_GPU, MadgraphTestDouble,
    testing::Values( [](){ return new CUDATest; } )
);
#else
INSTANTIATE_TEST_SUITE_P(EP1_CUDA_CPU, MadgraphTestDouble,
    testing::Values([](){ return new CPUTest; })
);
#endif

#else

#warning runTest.cc has not been ported to single precision yet (issue #143)

#endif
<|MERGE_RESOLUTION|>--- conflicted
+++ resolved
@@ -90,8 +90,7 @@
 
 
 
-<<<<<<< HEAD
-  double getMomentum(std::size_t evtNo, unsigned int particle, unsigned int component) const override {
+  fptype getMomentum(std::size_t evtNo, unsigned int particle, unsigned int component) const override {
     using mgOnGpu::np4;
     using mgOnGpu::npar;
     using mgOnGpu::neppM;
@@ -104,14 +103,6 @@
 #else
     return hstMomenta[ipagM*npar*np4 + particle*np4 + component][ieppM];
 #endif
-=======
-  fptype getMomentum(std::size_t evtNo, unsigned int particle, unsigned int component) const override {
-    assert(component < mgOnGpu::np4);
-    assert(particle  < mgOnGpu::npar);
-    const auto page  = evtNo / mgOnGpu::neppM; // #eventpage in this iteration
-    const auto ieppM = evtNo % mgOnGpu::neppM; // #event in the current eventpage in this iteration
-    return hstMomenta[page * mgOnGpu::npar*mgOnGpu::np4*mgOnGpu::neppM + particle * mgOnGpu::neppM*mgOnGpu::np4 + component * mgOnGpu::neppM + ieppM];
->>>>>>> 680f6c54
   };
 
   fptype getMatrixElement(std::size_t evtNo) const override {
