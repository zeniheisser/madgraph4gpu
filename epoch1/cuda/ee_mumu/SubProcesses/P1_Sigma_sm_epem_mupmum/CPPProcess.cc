//==========================================================================
// This file has been automatically generated for C++ Standalone by
// MadGraph5_aMC@NLO v. 2.7.3.py3, 2020-06-28
// By the MadGraph5_aMC@NLO Development Team
// Visit launchpad.net/madgraph5 and amcatnlo.web.cern.ch
//==========================================================================

#include "mgOnGpuConfig.h"
#include "mgOnGpuTypes.h"
#include "mgOnGpuVectors.h"

#include <cassert>
#include <cmath>
#include <cstring>
#include <cstdlib>
#include <iomanip>
#include <iostream>

mgDebugDeclare();

namespace MG5_sm
{

  using mgOnGpu::nw6;

  //--------------------------------------------------------------------------

#ifdef __CUDACC__
  __device__
  inline const fptype& pIparIp4Ievt( const fptype* momenta1d, // input: momenta as AOSOA[npagM][npar][4][neppM]
                                     const int ipar,
                                     const int ip4,
                                     const int ievt )
  {
    // mapping for the various schemes (AOSOA, AOS, SOA...)
    using mgOnGpu::np4;
    using mgOnGpu::npar;
    const int neppM = mgOnGpu::neppM; // AOSOA layout: constant at compile-time
    const int ipagM = ievt/neppM; // #eventpage in this iteration
    const int ieppM = ievt%neppM; // #event in the current eventpage in this iteration
    //printf( "%f\n", momenta1d[ipagM*npar*np4*neppM + ipar*np4*neppM + ip4*neppM + ieppM] );
    return momenta1d[ipagM*npar*np4*neppM + ipar*np4*neppM + ip4*neppM + ieppM]; // AOSOA[ipagM][ipar][ip4][ieppM]
  }
#else
  // Return by value: it seems a tiny bit faster than returning a reference (both for scalar and vector), not clear why
  // NB: this assumes that neppV == neppM!
  inline fptype_sv pIparIp4Ipag( const fptype_sv* momenta1d, // input: momenta as AOSOA[npagM][npar][4][neppM]
                                 const int ipar,
                                 const int ip4,
                                 const int ipagM )
  {
    // mapping for the various schemes (AOSOA, AOS, SOA...)
    using mgOnGpu::np4;
    using mgOnGpu::npar;
    //printf( "%f\n", momenta1d[ipagM*npar*np4 + ipar*np4 + ip4] );
    return momenta1d[ipagM*npar*np4 + ipar*np4 + ip4]; // AOSOA[ipagM][ipar][ip4][ieppM]
  }
#endif

  //--------------------------------------------------------------------------

  /*
  __device__
  void ixxxxx( const fptype* allmomenta,
               const fptype& fmass,
               const int& nhel,
               const int& nsf,
               cxtype fi[6],
#ifndef __CUDACC__
               const int ievt,
#endif
               const int ipar )  // input: particle# out of npar
  {
    mgDebug( 0, __FUNCTION__ );
#ifdef __CUDACC__
    const int ievt = blockDim.x * blockIdx.x + threadIdx.x;  // index of event (thread) in grid
#endif
#ifndef __CUDACC__
    using std::max;
    using std::min;
#endif
    // const fptype& pvec0 = pIparIp4Ievt( allmomenta, ipar, 0, ievt );
    const fptype& pvec1 = pIparIp4Ievt(allmomenta, ipar, 1, ievt);
    const fptype& pvec2 = pIparIp4Ievt(allmomenta, ipar, 2, ievt);
    const fptype& pvec3 = pIparIp4Ievt(allmomenta, ipar, 3, ievt);
    cxtype chi[2];
    fptype sf[2], sfomega[2], omega[2], pp, pp3, sqp0p3, sqm[2];
    int ip, im, nh;
    fptype p[4] = {0, pvec1, pvec2, pvec3};
    p[0] = sqrt(p[1] * p[1] + p[2] * p[2] + p[3] * p[3] + fmass * fmass);
    fi[0] = cxtype(-p[0] * nsf, -p[3] * nsf);
    fi[1] = cxtype(-p[1] * nsf, -p[2] * nsf);
    nh = nhel * nsf;
    if (fmass != 0.0)
    {
      pp = min(p[0], sqrt(p[1] * p[1] + p[2] * p[2] + p[3] * p[3]));
      if (pp == 0.0)
      {
        sqm[0] = sqrt(std::abs(fmass));
        sqm[1] = (fmass < 0) ? - abs(sqm[0]) : abs(sqm[0]);
        ip = (1 + nh)/2;
        im = (1 - nh)/2;
        fi[2] = ip * sqm[ip];
        fi[3] = im * nsf * sqm[ip];
        fi[4] = ip * nsf * sqm[im];
        fi[5] = im * sqm[im];
      }
      else
      {
        sf[0] = (1 + nsf + (1 - nsf) * nh) * 0.5;
        sf[1] = (1 + nsf - (1 - nsf) * nh) * 0.5;
        omega[0] = sqrt(p[0] + pp);
        omega[1] = fmass/omega[0];
        ip = (1 + nh)/2;
        im = (1 - nh)/2;
        sfomega[0] = sf[0] * omega[ip];
        sfomega[1] = sf[1] * omega[im];
        pp3 = max(pp + p[3], 0.0);
        chi[0] = cxtype(sqrt(pp3 * 0.5/pp), 0);
        if (pp3 == 0.0)
        {
          chi[1] = cxtype(-nh, 0);
        }
        else
        {
          chi[1] =
            cxtype(nh * p[1], p[2])/sqrt(2.0 * pp * pp3);
        }
        fi[2] = sfomega[0] * chi[im];
        fi[3] = sfomega[0] * chi[ip];
        fi[4] = sfomega[1] * chi[im];
        fi[5] = sfomega[1] * chi[ip];
      }
    }
    else
    {
      if (p[1] == 0.0 and p[2] == 0.0 and p[3] < 0.0)
      {
        sqp0p3 = 0.0;
      }
      else
      {
        sqp0p3 = sqrt(max(p[0] + p[3], 0.0)) * nsf;
      }
      chi[0] = cxtype(sqp0p3, 0.0);
      if (sqp0p3 == 0.0)
      {
        chi[1] = cxtype(-nhel * sqrt(2.0 * p[0]), 0.0);
      }
      else
      {
        chi[1] = cxtype(nh * p[1], p[2])/sqp0p3;
      }
      if (nh == 1)
      {
        fi[2] = cxtype(0.0, 0.0);
        fi[3] = cxtype(0.0, 0.0);
        fi[4] = chi[0];
        fi[5] = chi[1];
      }
      else
      {
        fi[2] = chi[1];
        fi[3] = chi[0];
        fi[4] = cxtype(0.0, 0.0);
        fi[5] = cxtype(0.0, 0.0);
      }
    }
    // +++ END LOOP ON IEVT +++
    mgDebug( 1, __FUNCTION__ );
    return;
  }
  */

  //--------------------------------------------------------------------------

  /*
  __device__
  void ipzxxx( const fptype * allmomenta,
               const int& nhel,
               const int& nsf,
               cxtype fi[6],
#ifndef __CUDACC__
               const int ievt,
#endif
               const int ipar ) // input: particle# out of npar
  {
    mgDebug( 0, __FUNCTION__ );
    // ASSUMPTION FMASS == 0
    // PX = PY = 0
    // E = P3 (E>0)
#ifdef __CUDACC__
    const int ievt = blockDim.x * blockIdx.x + threadIdx.x;  // index of event (thread) in grid
#endif
    // const fptype& pvec0 = pIparIp4Ievt( allmomenta, ipar, 0, ievt );
    const fptype& pvec3 = pIparIp4Ievt(allmomenta, ipar, 3, ievt);
    fi[0] = cxtype (-pvec3 * nsf, -pvec3 * nsf);
    fi[1] = cxtype (0., 0.);
    int nh = nhel * nsf;
    cxtype sqp0p3 = cxtype(sqrt(2. * pvec3) * nsf, 0.);
    fi[2] = fi[1];
    if(nh == 1)
    {
      fi[3] = fi[1];
      fi[4] = sqp0p3;
    }
    else
    {
      fi[3] = sqp0p3;
      fi[4] = fi[1];
    }
    fi[5] = fi[1];
    mgDebug( 1, __FUNCTION__ );
    return;
  }
  */

  //--------------------------------------------------------------------------

  __device__
  void imzxxx( const fptype_sv* allmomenta, // input[(npar=4)*(np4=4)*nevt]
               //const fptype fmass,
               const short nhel,
               const short nsf,
               cxtype_sv fis[nw6],          // output: wavefunction[6]
#ifndef __CUDACC__
               const int ipagV,
#endif
               const int ipar )             // input: particle# out of npar
  {
    mgDebug( 0, __FUNCTION__ );
<<<<<<< HEAD
=======
#ifndef __CUDACC__
    // +++ START LOOP ON IEVT +++
    //for (int ievt = 0; ievt < nevt; ++ievt)
#endif
>>>>>>> 06924099
    {
#ifdef __CUDACC__
      const int ievt = blockDim.x * blockIdx.x + threadIdx.x; // index of event (thread) in grid
      //printf( "imzxxx: ievt=%d threadId=%d\n", ievt, threadIdx.x );
      const fptype& pvec0 = pIparIp4Ievt( allmomenta, ipar, 0, ievt );
      const fptype& pvec1 = pIparIp4Ievt( allmomenta, ipar, 1, ievt );
      const fptype& pvec2 = pIparIp4Ievt( allmomenta, ipar, 2, ievt );
      const fptype& pvec3 = pIparIp4Ievt( allmomenta, ipar, 3, ievt );
#else
      //printf( "imzxxx: ipagV=%d\n", ipagV );
      const fptype_sv pvec0 = pIparIp4Ipag( allmomenta, ipar, 0, ipagV );
      const fptype_sv pvec1 = pIparIp4Ipag( allmomenta, ipar, 1, ipagV );
      const fptype_sv pvec2 = pIparIp4Ipag( allmomenta, ipar, 2, ipagV );
      const fptype_sv pvec3 = pIparIp4Ipag( allmomenta, ipar, 3, ipagV );
#endif
      cxtype_sv& fi_0 = fis[0];
      cxtype_sv& fi_1 = fis[1];
      cxtype_sv& fi_2 = fis[2];
      cxtype_sv& fi_3 = fis[3];
      cxtype_sv& fi_4 = fis[4];
      cxtype_sv& fi_5 = fis[5];
      fi_0 = cxmake( -pvec0 * nsf, -pvec3 * nsf );
      fi_1 = cxmake( -pvec1 * nsf, -pvec2 * nsf );
      const short nh = nhel * nsf;
      // ASSUMPTIONS FMASS = 0 and
      // (PX = PY = 0 and E = -P3 > 0)
      {
#ifdef __CUDACC__
        const cxtype chi0 = cxmake00();
        const cxtype chi1 = cxmake( -nhel * sqrt(2 * pvec0), 0 );
#else
        const cxtype_sv chi0 = cxmake00();
        const cxtype_sv chi1 = cxmaker0( (short)(-nhel) * sqrt(2 * pvec0) );
#endif
        if (nh == 1)
        {
          fi_2 = cxmake00();
          fi_3 = cxmake00();
          fi_4 = chi0;
          fi_5 = chi1;
        }
        else
        {
          fi_2 = chi1;
          fi_3 = chi0;
          fi_4 = cxmake00();
          fi_5 = cxmake00();
        }
      }
    }
<<<<<<< HEAD
=======
    // +++ END LOOP ON IEVT +++
>>>>>>> 06924099
    mgDebug( 1, __FUNCTION__ );
    return;
  }

  //--------------------------------------------------------------------------

  __device__
  void ixzxxx( const fptype_sv* allmomenta, // input[(npar=4)*(np4=4)*nevt]
               //const fptype fmass,
               const short nhel,
               const short nsf,
               cxtype_sv fis[nw6],          // output: wavefunction[6]
#ifndef __CUDACC__
               const int ipagV,
#endif
               const int ipar )             // input: particle# out of npar
  {
    mgDebug( 0, __FUNCTION__ );
<<<<<<< HEAD
=======
#ifndef __CUDACC__
    // +++ START LOOP ON IEVT +++
    //for (int ievt = 0; ievt < nevt; ++ievt)
#endif
>>>>>>> 06924099
    {
#ifdef __CUDACC__
      const int ievt = blockDim.x * blockIdx.x + threadIdx.x; // index of event (thread) in grid
      //printf( "ixzxxx: ievt=%d threadId=%d\n", ievt, threadIdx.x );
      const fptype& pvec0 = pIparIp4Ievt( allmomenta, ipar, 0, ievt );
      const fptype& pvec1 = pIparIp4Ievt( allmomenta, ipar, 1, ievt );
      const fptype& pvec2 = pIparIp4Ievt( allmomenta, ipar, 2, ievt );
      const fptype& pvec3 = pIparIp4Ievt( allmomenta, ipar, 3, ievt );
#else
      //printf( "ixzxxx: ipagV=%d\n", ipagV );
      const fptype_sv pvec0 = pIparIp4Ipag( allmomenta, ipar, 0, ipagV );
      const fptype_sv pvec1 = pIparIp4Ipag( allmomenta, ipar, 1, ipagV );
      const fptype_sv pvec2 = pIparIp4Ipag( allmomenta, ipar, 2, ipagV );
      const fptype_sv pvec3 = pIparIp4Ipag( allmomenta, ipar, 3, ipagV );
#endif
      cxtype_sv& fi_0 = fis[0];
      cxtype_sv& fi_1 = fis[1];
      cxtype_sv& fi_2 = fis[2];
      cxtype_sv& fi_3 = fis[3];
      cxtype_sv& fi_4 = fis[4];
      cxtype_sv& fi_5 = fis[5];
      fi_0 = cxmake( -pvec0 * nsf, -pvec3 * nsf );
      fi_1 = cxmake( -pvec1 * nsf, -pvec2 * nsf );
      const short nh = nhel * nsf;
      // ASSUMPTIONS FMASS = 0 and
      // (PX and PY are not 0)
      {
#ifdef __CUDACC__
        const fptype sqp0p3 = sqrt( pvec0 + pvec3 ) * nsf;
        const cxtype chi0 = cxmake( sqp0p3, 0 );
        const cxtype chi1 = cxmake( nh * pvec1 / sqp0p3, pvec2 / sqp0p3 );
#else
        const fptype_sv sqp0p3 = sqrt( pvec0 + pvec3 ) * nsf;
        const cxtype_sv chi0 = cxmaker0( sqp0p3 );
        const cxtype_sv chi1 = cxmake( nh * pvec1 / sqp0p3, pvec2 / sqp0p3 );
#endif
        if ( nh == 1 )
        {
          fi_2 = cxmake00();
          fi_3 = cxmake00();
          fi_4 = chi0;
          fi_5 = chi1;
        }
        else
        {
          fi_2 = chi1;
          fi_3 = chi0;
          fi_4 = cxmake00();
          fi_5 = cxmake00();
        }
      }
    }
<<<<<<< HEAD
=======
    // +++ END LOOP ON IEVT +++
>>>>>>> 06924099
    mgDebug( 1, __FUNCTION__ );
    return;
  }

  //--------------------------------------------------------------------------

  /*
  __device__
  void vxxxxx( const fptype* allmomenta,
               const fptype& vmass,
               const int& nhel,
               const int& nsv,
               cxtype vc[6],
#ifndef __CUDACC__
               const int ievt,
#endif
               const int ipar )  // input: particle# out of npar
  {
    mgDebug( 0, __FUNCTION__ );
    fptype hel, hel0, pt, pt2, pp, pzpt, emp, sqh;
    int nsvahl;
#ifdef __CUDACC__
    const int ievt = blockDim.x * blockIdx.x + threadIdx.x;  // index of event (thread) in grid
#else
    using std::min;
#endif
    const fptype& p0 = pIparIp4Ievt(allmomenta, ipar, 0, ievt);
    const fptype& p1 = pIparIp4Ievt(allmomenta, ipar, 1, ievt);
    const fptype& p2 = pIparIp4Ievt(allmomenta, ipar, 2, ievt);
    const fptype& p3 = pIparIp4Ievt(allmomenta, ipar, 3, ievt);
    // fptype p[4] = {0, pvec[0], pvec[1], pvec[2]};
    // p[0] = sqrt(p[1] * p[1] + p[2] * p[2] + p[3] * p[3]+vmass*vmass);
    sqh = sqrt(0.5);
    hel = fptype(nhel);
    nsvahl = nsv * std::abs(hel);
    pt2 = (p1 * p1) + (p2 * p2);
    pp = min(p0, sqrt(pt2 + (p3 * p3)));
    pt = min(pp, sqrt(pt2));
    vc[0] = cxtype(p0 * nsv, p3 * nsv);
    vc[1] = cxtype(p1 * nsv, p2 * nsv);
    if (vmass != 0.0)
    {
      hel0 = 1.0 - std::abs(hel);
      if (pp == 0.0)
      {
        vc[2] = cxtype(0.0, 0.0);
        vc[3] = cxtype(-hel * sqh, 0.0);
        vc[4] = cxtype(0.0, nsvahl * sqh);
        vc[5] = cxtype(hel0, 0.0);
      }
      else
      {
        emp = p0/(vmass * pp);
        vc[2] = cxtype(hel0 * pp/vmass, 0.0);
        vc[5] =
          cxtype(hel0 * p3 * emp + hel * pt/pp * sqh, 0.0);
        if (pt != 0.0)
        {
          pzpt = p3/(pp * pt) * sqh * hel;
          vc[3] = cxtype(hel0 * p1 * emp - p1 * pzpt,
                         - nsvahl * p2/pt * sqh);
          vc[4] = cxtype(hel0 * p2 * emp - p2 * pzpt,
                         nsvahl * p1/pt * sqh);
        }
        else
        {
          vc[3] = cxtype(-hel * sqh, 0.0);
          vc[4] = cxtype(0.0, nsvahl * (p3 < 0) ? - abs(sqh)
                         : abs(sqh));
        }
      }
    }
    else
    {
      // pp = p0;
      pt = sqrt((p1 * p1) + (p2 * p2));
      vc[2] = cxtype(0.0, 0.0);
      vc[5] = cxtype(hel * pt/p0 * sqh, 0.0);
      if (pt != 0.0)
      {
        pzpt = p3/(p0 * pt) * sqh * hel;
        vc[3] = cxtype(-p1 * pzpt, -nsv * p2/pt * sqh);
        vc[4] = cxtype(-p2 * pzpt, nsv * p1/pt * sqh);
      }
      else
      {
        vc[3] = cxtype(-hel * sqh, 0.0);
        vc[4] =
          cxtype(0.0, nsv * (p3 < 0) ? - abs(sqh) : abs(sqh));
      }
    }
    mgDebug( 1, __FUNCTION__ );
    return;
  }
  */

  //--------------------------------------------------------------------------

  /*
  __device__
  void sxxxxx( const fptype* allmomenta,
               const fptype& smass,
               const int& nhel,
               const int& nss,
               cxtype sc[3],
#ifndef __CUDACC__
               const int ievt,
#endif
               const int ipar )
  {
    mgDebug( 0, __FUNCTION__ );
#ifdef __CUDACC__
    const int ievt = blockDim.x * blockIdx.x + threadIdx.x;  // index of event (thread) in grid
#endif
    const fptype& p0 = pIparIp4Ievt(allmomenta, ipar, 0, ievt);
    const fptype& p1 = pIparIp4Ievt(allmomenta, ipar, 1, ievt);
    const fptype& p2 = pIparIp4Ievt(allmomenta, ipar, 2, ievt);
    const fptype& p3 = pIparIp4Ievt(allmomenta, ipar, 3, ievt);
    // fptype p[4] = {0, pvec[0], pvec[1], pvec[2]};
    // p[0] = sqrt(p[1] * p[1] + p[2] * p[2] + p[3] * p[3]+smass*smass);
    sc[2] = cxtype(1.00, 0.00);
    sc[0] = cxtype(p0 * nss, p3 * nss);
    sc[1] = cxtype(p1 * nss, p2 * nss);
    mgDebug( 1, __FUNCTION__ );
    return;
  }
  */

  //--------------------------------------------------------------------------

  /*
  __device__
  void oxxxxx( const fptype* allmomenta,
               const fptype& fmass,
               const int& nhel,
               const int& nsf,
               cxtype fo[6],
#ifndef __CUDACC__
               const int ievt,
#endif
               const int ipar )  // input: particle# out of npar
  {
    mgDebug( 0, __FUNCTION__ );
#ifdef __CUDACC__
    const int ievt = blockDim.x * blockIdx.x + threadIdx.x;  // index of event (thread) in grid
#endif
#ifndef __CUDACC__
    using std::min;
    using std::max;
#endif
    cxtype chi[2];
    fptype sf[2], sfomeg[2], omega[2], pp, pp3, sqp0p3, sqm[2];
    int nh, ip, im;
    const fptype& p0 = pIparIp4Ievt(allmomenta, ipar, 0, ievt);
    const fptype& p1 = pIparIp4Ievt(allmomenta, ipar, 1, ievt);
    const fptype& p2 = pIparIp4Ievt(allmomenta, ipar, 2, ievt);
    const fptype& p3 = pIparIp4Ievt(allmomenta, ipar, 3, ievt);
    // fptype p[4] = {0, pvec[0], pvec[1], pvec[2]};
    // p[0] = sqrt(p[1] * p[1] + p[2] * p[2] + p[3] * p[3]+fmass*fmass);
    fo[0] = cxtype(p0 * nsf, p3 * nsf);
    fo[1] = cxtype(p1 * nsf, p2 * nsf);
    nh = nhel * nsf;
    if (fmass != 0.000)
    {
      pp = min(p0, sqrt((p1 * p1) + (p2 * p2) + (p3 * p3)));
      if (pp == 0.000)
      {
        sqm[0] = sqrt(std::abs(fmass));
        sqm[1] = (fmass < 0) ? - abs(sqm[0]) : abs(sqm[0]);
        ip = -((1 - nh)/2) * nhel;
        im = (1 + nh)/2 * nhel;
        fo[2] = im * sqm[std::abs(ip)];
        fo[3] = ip * nsf * sqm[std::abs(ip)];
        fo[4] = im * nsf * sqm[std::abs(im)];
        fo[5] = ip * sqm[std::abs(im)];
      }
      else
      {
        sf[0] = fptype(1 + nsf + (1 - nsf) * nh) * 0.5;
        sf[1] = fptype(1 + nsf - (1 - nsf) * nh) * 0.5;
        omega[0] = sqrt(p0 + pp);
        omega[1] = fmass/omega[0];
        ip = (1 + nh)/2;
        im = (1 - nh)/2;
        sfomeg[0] = sf[0] * omega[ip];
        sfomeg[1] = sf[1] * omega[im];
        pp3 = max(pp + p3, 0.00);
        chi[0] = cxtype(sqrt(pp3 * 0.5/pp), 0.00);
        if (pp3 == 0.00)
        {
          chi[1] = cxtype(-nh, 0.00);
        }
        else
        {
          chi[1] =
            cxtype(nh * p1, -p2)/sqrt(2.0 * pp * pp3);
        }
        fo[2] = sfomeg[1] * chi[im];
        fo[3] = sfomeg[1] * chi[ip];
        fo[4] = sfomeg[0] * chi[im];
        fo[5] = sfomeg[0] * chi[ip];
      }
    }
    else
    {
      if ((p1 == 0.00) and (p2 == 0.00) and (p3 < 0.00))
      {
        sqp0p3 = 0.00;
      }
      else
      {
        sqp0p3 = sqrt(max(p0 + p3, 0.00)) * nsf;
      }
      chi[0] = cxtype(sqp0p3, 0.00);
      if (sqp0p3 == 0.000)
      {
        chi[1] = cxtype(-nhel, 0.00) * sqrt(2.0 * p0);
      }
      else
      {
        chi[1] = cxtype(nh * p1, -p2)/sqp0p3;
      }
      if (nh == 1)
      {
        fo[2] = chi[0];
        fo[3] = chi[1];
        fo[4] = cxtype(0.00, 0.00);
        fo[5] = cxtype(0.00, 0.00);
      }
      else
      {
        fo[2] = cxtype(0.00, 0.00);
        fo[3] = cxtype(0.00, 0.00);
        fo[4] = chi[1];
        fo[5] = chi[0];
      }
    }
    mgDebug( 1, __FUNCTION__ );
    return;
  }
  */

  //--------------------------------------------------------------------------

  /*
  __device__
  void opzxxx( const fptype* allmomenta,
               const int& nhel,
               const int& nsf,
               cxtype fo[6],
#ifndef __CUDACC__
               const int ievt,
#endif
               const int ipar )  // input: particle# out of npar
  {
    mgDebug( 0, __FUNCTION__ );
    // ASSUMPTIONS FMASS =0
    // PX = PY =0
    // E = PZ
#ifdef __CUDACC__
    const int ievt = blockDim.x * blockIdx.x + threadIdx.x;  // index of event (thread) in grid
#endif
    const fptype& pvec3 = pIparIp4Ievt(allmomenta, ipar, 3, ievt);
    fo[0] = cxtype (pvec3 * nsf, pvec3 * nsf);
    fo[1] = cxtype (0., 0.);
    int nh = nhel * nsf;
    cxtype CSQP0P3 = cxtype (sqrt(2. * pvec3) * nsf, 0.00);
    fo[3] = fo[1];
    fo[4] = fo[1];
    if (nh == 1)
    {
      fo[2] = CSQP0P3;
      fo[5] = fo[1];
    }
    else
    {
      fo[2] = fo[1];
      fo[5] = CSQP0P3;
    }
    mgDebug( 1, __FUNCTION__ );
    return;
  }
  */

  //--------------------------------------------------------------------------

  /*
  __device__
  void omzxxx( const fptype* allmomenta,
               const int& nhel,
               const int& nsf,
               cxtype fo[6],
#ifndef __CUDACC__
               const int ievt,
#endif
               const int ipar )  // input: particle# out of npar
  {
    mgDebug( 0, __FUNCTION__ );
    // ASSUMPTIONS FMASS =0
    // PX = PY =0
    // E = -PZ (E>0)
#ifdef __CUDACC__
    const int ievt = blockDim.x * blockIdx.x + threadIdx.x;  // index of event (thread) in grid
#endif
    const fptype& pvec3 = pIparIp4Ievt(allmomenta, ipar, 3, ievt);
    fo[0] = cxtype (-pvec3 * nsf, pvec3 * nsf);
    fo[1] = cxtype (0., 0.);
    int nh = nhel * nsf;
    cxtype chi = cxtype (-nhel, 0.00) * sqrt(-2.0 * pvec3);
    if(nh == 1)
    {
      fo[2] = fo[1];
      fo[3] = chi;
      fo[4] = fo[1];
      fo[5] = fo[1];
    }
    else
    {
      fo[2] = fo[1];
      fo[3] = fo[1];
      fo[4] = chi;
      fo[5] = chi;
    }
    mgDebug( 1, __FUNCTION__ );
    return;
  }
  */

  //--------------------------------------------------------------------------

  __device__
  void oxzxxx( const fptype_sv* allmomenta, // input[(npar=4)*(np4=4)*nevt]
               //const fptype fmass,
               const short nhel,
               const short nsf,
               cxtype_sv fos[nw6],          // output: wavefunction[6]
#ifndef __CUDACC__
               const int ipagV,
#endif
               const int ipar )             // input: particle# out of npar
  {
    mgDebug( 0, __FUNCTION__ );
<<<<<<< HEAD
=======
#ifndef __CUDACC__
    // +++ START LOOP ON IEVT +++
    //for (int ievt = 0; ievt < nevt; ++ievt)
#endif
>>>>>>> 06924099
    {
#ifdef __CUDACC__
      const int ievt = blockDim.x * blockIdx.x + threadIdx.x; // index of event (thread) in grid
      //printf( "oxzxxx: ievt=%d threadId=%d\n", ievt, threadIdx.x );
      const fptype& pvec0 = pIparIp4Ievt( allmomenta, ipar, 0, ievt );
      const fptype& pvec1 = pIparIp4Ievt( allmomenta, ipar, 1, ievt );
      const fptype& pvec2 = pIparIp4Ievt( allmomenta, ipar, 2, ievt );
      const fptype& pvec3 = pIparIp4Ievt( allmomenta, ipar, 3, ievt );
#else
      //printf( "oxzxxx: ipagV=%d\n", ipagV );
      const fptype_sv pvec0 = pIparIp4Ipag( allmomenta, ipar, 0, ipagV );
      const fptype_sv pvec1 = pIparIp4Ipag( allmomenta, ipar, 1, ipagV );
      const fptype_sv pvec2 = pIparIp4Ipag( allmomenta, ipar, 2, ipagV );
      const fptype_sv pvec3 = pIparIp4Ipag( allmomenta, ipar, 3, ipagV );
#endif
      cxtype_sv& fo_0 = fos[0];
      cxtype_sv& fo_1 = fos[1];
      cxtype_sv& fo_2 = fos[2];
      cxtype_sv& fo_3 = fos[3];
      cxtype_sv& fo_4 = fos[4];
      cxtype_sv& fo_5 = fos[5];
      fo_0 = cxmake( pvec0 * nsf, pvec3 * nsf ); // this used to cause the General Protection Fault
      fo_1 = cxmake( pvec1 * nsf, pvec2 * nsf );
      const short nh = nhel * nsf;
      // ASSUMPTIONS FMASS = 0 and
      // EITHER (Px and Py are not zero)
      // OR (PX = PY = 0 and E = P3 > 0)
      {
#ifdef __CUDACC__
        const fptype sqp0p3 = sqrt( pvec0 + pvec3 ) * nsf;
        const cxtype chi0 = cxmake( sqp0p3, 0 );
        const cxtype chi1 = cxmake( nh * pvec1 / sqp0p3, -pvec2 / sqp0p3 );
#else
        const fptype_sv sqp0p3 = sqrt( pvec0 + pvec3 ) * nsf;
        const cxtype_sv chi0 = cxmaker0( sqp0p3 );
        const cxtype_sv chi1 = cxmake( nh * pvec1 / sqp0p3, -pvec2 / sqp0p3 );
#endif
        if( nh == 1 )
        {
          fo_2 = chi0;
          fo_3 = chi1;
          fo_4 = cxmake00();
          fo_5 = cxmake00();
        }
        else
        {
          fo_2 = cxmake00();
          fo_3 = cxmake00();
          fo_4 = chi1;
          fo_5 = chi0;
        }
      }
    }
<<<<<<< HEAD
=======
    // +++ END LOOP ON IEVT +++
>>>>>>> 06924099
    mgDebug( 1, __FUNCTION__ );
    return;
  }

  //--------------------------------------------------------------------------

  __device__
  void FFV1_0( const cxtype_sv F1S[],   // input wavefunction1[6]
               const cxtype_sv F2S[],   // input wavefunction2[6]
               const cxtype_sv V3S[],   // input wavefunction3[6]
               const cxtype COUP,
               cxtype_sv vertex[] )     // output
  {
    mgDebug( 0, __FUNCTION__ );
    const cxtype_sv& F1_2 = F1S[2];
    const cxtype_sv& F1_3 = F1S[3];
    const cxtype_sv& F1_4 = F1S[4];
    const cxtype_sv& F1_5 = F1S[5];
    const cxtype_sv& F2_2 = F2S[2];
    const cxtype_sv& F2_3 = F2S[3];
    const cxtype_sv& F2_4 = F2S[4];
    const cxtype_sv& F2_5 = F2S[5];
    const cxtype_sv& V3_2 = V3S[2];
    const cxtype_sv& V3_3 = V3S[3];
    const cxtype_sv& V3_4 = V3S[4];
    const cxtype_sv& V3_5 = V3S[5];
    const cxtype cI = cxmake( 0, 1 );
    const cxtype_sv TMP4 =
      ( F1_2 * ( F2_4 * ( V3_2 + V3_5 ) +
                 F2_5 * ( V3_3 + cI * ( V3_4 ) ) ) +
        ( F1_3 * ( F2_4 * ( V3_3 - cI * ( V3_4) )
                   + F2_5 * ( V3_2 - V3_5 ) ) +
          ( F1_4 * ( F2_2 * ( V3_2 - V3_5 )
                     - F2_3 * ( V3_3 + cI * ( V3_4 ) ) ) +
            F1_5 * ( F2_2 * ( -V3_3 + cI * ( V3_4 ) )
                     + F2_3 * ( V3_2 + V3_5 ) )
            )
          )
        );
    ( *vertex ) = COUP * ( -cI ) * TMP4;
    mgDebug( 1, __FUNCTION__ );
    return;
  }

  //--------------------------------------------------------------------------

  __device__
  void FFV1P0_3( const cxtype_sv F1S[],     // input wavefunction1[6]
                 const cxtype_sv F2S[],     // input wavefunction2[6]
                 const cxtype COUP,
                 const fptype M3,
                 const fptype W3,
                 cxtype_sv V3S[] )          // output wavefunction3[6]
  {
    mgDebug( 0, __FUNCTION__ );
    const cxtype_sv& F1_0 = F1S[0];
    const cxtype_sv& F1_1 = F1S[1];
    const cxtype_sv& F1_2 = F1S[2];
    const cxtype_sv& F1_3 = F1S[3];
    const cxtype_sv& F1_4 = F1S[4];
    const cxtype_sv& F1_5 = F1S[5];
    const cxtype_sv& F2_0 = F2S[0];
    const cxtype_sv& F2_1 = F2S[1];
    const cxtype_sv& F2_2 = F2S[2];
    const cxtype_sv& F2_3 = F2S[3];
    const cxtype_sv& F2_4 = F2S[4];
    const cxtype_sv& F2_5 = F2S[5];
    cxtype_sv& V3_0 = V3S[0];
    cxtype_sv& V3_1 = V3S[1];
    cxtype_sv& V3_2 = V3S[2];
    cxtype_sv& V3_3 = V3S[3];
    cxtype_sv& V3_4 = V3S[4];
    cxtype_sv& V3_5 = V3S[5];
    const cxtype cI = cxmake( 0, 1 );
    V3_0 = + F1_0 + F2_0;
    V3_1 = + F1_1 + F2_1;
    const fptype_sv PPP0 = -cxreal( V3_0 );
    const fptype_sv PPP1 = -cxreal( V3_1 );
    const fptype_sv PPP2 = -cximag( V3_1 );
    const fptype_sv PPP3 = -cximag( V3_0 );
    const cxtype_sv denom =
      COUP / ( ( PPP0 * PPP0 ) - ( PPP1 * PPP1 ) - ( PPP2 * PPP2 ) - ( PPP3 * PPP3 ) - M3 * ( M3 - cI * W3 ) );
    V3_2 = denom * ( -cI ) * ( F1_2 * F2_4 + F1_3 * F2_5 + F1_4 * F2_2 + F1_5 * F2_3 );
    V3_3 = denom * ( -cI ) * ( -F1_2 * F2_5 - F1_3 * F2_4 + F1_4 * F2_3 + F1_5 * F2_2 );
    V3_4 = denom * ( -cI ) * ( -cI * ( F1_2 * F2_5 + F1_5 * F2_2 ) + cI * ( F1_3 * F2_4 + F1_4 * F2_3 ) );
    V3_5 = denom * ( -cI ) * ( -F1_2 * F2_4 - F1_5 * F2_3 + F1_3 * F2_5 + F1_4 * F2_2 );
    mgDebug( 1, __FUNCTION__ );
    return;
  }

  //--------------------------------------------------------------------------

  __device__
  void FFV2_4_0( const cxtype_sv F1S[],   // input wavefunction1[6]
                 const cxtype_sv F2S[],   // input wavefunction2[6]
                 const cxtype_sv V3S[],   // input wavefunction3[6]
                 const cxtype COUP1,
                 const cxtype COUP2,
                 cxtype_sv vertex[] )     // output
  {
    mgDebug( 0, __FUNCTION__ );
    const cxtype_sv& F1_2 = F1S[2];
    const cxtype_sv& F1_3 = F1S[3];
    const cxtype_sv& F1_4 = F1S[4];
    const cxtype_sv& F1_5 = F1S[5];
    const cxtype_sv& F2_2 = F2S[2];
    const cxtype_sv& F2_3 = F2S[3];
    const cxtype_sv& F2_4 = F2S[4];
    const cxtype_sv& F2_5 = F2S[5];
    const cxtype_sv& V3_2 = V3S[2];
    const cxtype_sv& V3_3 = V3S[3];
    const cxtype_sv& V3_4 = V3S[4];
    const cxtype_sv& V3_5 = V3S[5];
    const fptype fp1 = 1;
    const fptype fp2 = 2;
    const cxtype cI = cxmake( 0, 1 );
    const cxtype_sv TMP2 =
      ( F1_4 * ( F2_2 * ( V3_2 - V3_5 ) - F2_3 * ( V3_3 + cI * ( V3_4 ) ) ) +
        F1_5 * ( F2_2 * ( -V3_3 + cI * ( V3_4 ) ) + F2_3 * ( V3_2 + V3_5 ) ) );
    const cxtype_sv TMP0 =
      ( F1_2 * ( F2_4 * ( V3_2 + V3_5 ) + F2_5 * ( V3_3 + cI * ( V3_4 ) ) ) +
        F1_3 * ( F2_4 * ( V3_3 - cI * ( V3_4 ) ) + F2_5 * ( V3_2 - V3_5 ) ) );
    (*vertex) = -fp1 * ( COUP2 * ( +cI * ( TMP0 ) + fp2 * cI * ( TMP2 ) ) + cI * ( TMP0 * COUP1 ) );
    mgDebug( 1, __FUNCTION__ );
    return;
  }

  //--------------------------------------------------------------------------

  __device__
  void FFV2_4_3( const cxtype_sv F1S[],   // input wavefunction1[6]
                 const cxtype_sv F2S[],   // input wavefunction2[6]
                 const cxtype COUP1,
                 const cxtype COUP2,
                 const fptype M3,
                 const fptype W3,
                 cxtype_sv V3S[] )        // output wavefunction3[6]
  {
    mgDebug( 0, __FUNCTION__ );
    const cxtype_sv& F1_0 = F1S[0];
    const cxtype_sv& F1_1 = F1S[1];
    const cxtype_sv& F1_2 = F1S[2];
    const cxtype_sv& F1_3 = F1S[3];
    const cxtype_sv& F1_4 = F1S[4];
    const cxtype_sv& F1_5 = F1S[5];
    const cxtype_sv& F2_0 = F2S[0];
    const cxtype_sv& F2_1 = F2S[1];
    const cxtype_sv& F2_2 = F2S[2];
    const cxtype_sv& F2_3 = F2S[3];
    const cxtype_sv& F2_4 = F2S[4];
    const cxtype_sv& F2_5 = F2S[5];
    cxtype_sv& V3_0 = V3S[0];
    cxtype_sv& V3_1 = V3S[1];
    cxtype_sv& V3_2 = V3S[2];
    cxtype_sv& V3_3 = V3S[3];
    cxtype_sv& V3_4 = V3S[4];
    cxtype_sv& V3_5 = V3S[5];
    const fptype fp1 = 1;
    const fptype fp2 = 2;
    const cxtype cI = cxmake( 0, 1 );
    fptype OM3 = 0;
    if ( M3 != 0 ) OM3 = fp1 / ( M3 * M3 );
    V3_0 = + F1_0 + F2_0;
    V3_1 = + F1_1 + F2_1;
    const fptype_sv PPP0 = -cxreal( V3_0 );
    const fptype_sv PPP1 = -cxreal( V3_1 );
    const fptype_sv PPP2 = -cximag( V3_1 );
    const fptype_sv PPP3 = -cximag( V3_0 );
    const cxtype_sv TMP1 =
      ( F1_2 * ( F2_4 * ( PPP0 + PPP3 ) + F2_5 * ( PPP1 + cI * ( PPP2 ) ) ) +
        F1_3 * ( F2_4 * ( PPP1 - cI * ( PPP2 ) ) + F2_5 * ( PPP0 - PPP3 ) ) );
    const cxtype_sv TMP3 =
      ( F1_4 * ( F2_2 * ( PPP0 - PPP3 ) - F2_3 * ( PPP1 + cI * ( PPP2 ) ) ) +
        F1_5 * ( F2_2 * ( -PPP1 + cI * ( PPP2 ) ) + F2_3 * ( PPP0 + PPP3 ) ) );
    const cxtype_sv denom =
      fp1 / ( ( PPP0 * PPP0 ) - ( PPP1 * PPP1 ) - ( PPP2 * PPP2 ) -
              ( PPP3 * PPP3 ) - M3 * (M3 - cI * W3 ) );
    V3_2 = denom * ( -fp2 * cI ) *
      ( COUP2 * ( OM3 * ( -fp1/fp2 ) * PPP0 * ( TMP1 + fp2 * ( TMP3 ) )
                  + ( +fp1/fp2 * ( F1_2 * F2_4 + F1_3 * F2_5 ) + F1_4 * F2_2 + F1_5 * F2_3 ) )
        + fp1/fp2 * ( COUP1 * ( F1_2 * F2_4 + F1_3 * F2_5 - PPP0 * OM3 * TMP1 ) ) );
    V3_3 = denom * ( -fp2 * cI ) *
      ( COUP2 * ( OM3 * ( -fp1/fp2 ) * PPP1 * ( TMP1 + fp2 * ( TMP3 ) )
                  + ( -fp1/fp2 * ( F1_2 * F2_5 + F1_3 * F2_4 ) + F1_4 * F2_3 + F1_5 * F2_2 ) )
        - fp1/fp2 * ( COUP1 * ( F1_2 * F2_5 + F1_3 * F2_4 + PPP1 * OM3 * TMP1 ) ) );
    V3_4 = denom * cI *
      ( COUP2 * ( OM3 * PPP2 * ( TMP1 + fp2 * ( TMP3 ) )
                  + ( +cI * ( F1_2 * F2_5 ) - cI * ( F1_3 * F2_4 )
                      - fp2 * cI * ( F1_4 * F2_3 )
                      + fp2 * cI * ( F1_5 * F2_2 ) ) )
        + COUP1 * ( +cI * ( F1_2 * F2_5 ) - cI * ( F1_3 * F2_4 ) + PPP2 * OM3 * TMP1 ) );
    V3_5 = denom * fp2 * cI *
      ( COUP2 * ( OM3 * fp1/fp2 * PPP3 * ( TMP1 + fp2 * ( TMP3 ) ) +
                  ( +fp1/fp2 * ( F1_2 * F2_4 ) - fp1/fp2 * ( F1_3 * F2_5 ) - F1_4 * F2_2 + F1_5 * F2_3 ) )
        + fp1/fp2 * ( COUP1 * ( F1_2 * F2_4 + PPP3 * OM3 * TMP1 - F1_3 * F2_5 ) ) );
    mgDebug( 1, __FUNCTION__ );
    return;
  }


}  // end namespace


//==========================================================================
// This file has been automatically generated for C++ Standalone by
// MadGraph5_aMC@NLO v. 2.7.3.py3, 2020-06-28
// By the MadGraph5_aMC@NLO Development Team
// Visit launchpad.net/madgraph5 and amcatnlo.web.cern.ch
//==========================================================================

#include <algorithm>
#include <iostream>

#include "mgOnGpuConfig.h"

#include "CPPProcess.h"

//==========================================================================
// Class member functions for calculating the matrix elements for
// Process: e+ e- > mu+ mu- WEIGHTED<=4 @1

#ifdef __CUDACC__
namespace gProc
#else
namespace Proc
#endif
{
  using mgOnGpu::np4; // 4: the dimension of 4-momenta (E,px,py,pz)
  using mgOnGpu::npar; // 4: #particles in total (external), e+ e- -> mu+ mu-
  using mgOnGpu::ncomb; // 16: #helicity combinations, 2(spin up/down for fermions)**4(npar)

#ifdef __CUDACC__
  __device__ __constant__ int cHel[ncomb][npar];
  //__device__ __constant__ fptype cIPC[6];
  //__device__ __constant__ fptype cIPD[2];
  // FIXME: assume process.nprocesses == 1 for the moment
  //__device__ __constant__ int cNGoodHel[1];
  __device__ __constant__ int cNGoodHel;
  __device__ __constant__ int cGoodHel[ncomb];
#else
  static short cHel[ncomb][npar];
  static fptype cIPC[6];
  static fptype cIPD[2];
  // FIXME: assume process.nprocesses == 1 for the moment
  //static int cNGoodHel[1];
  static int cNGoodHel;
  static int cGoodHel[ncomb];
#endif

  //--------------------------------------------------------------------------

  using mgOnGpu::nwf;
  using mgOnGpu::nw6;

  //--------------------------------------------------------------------------

  // Evaluate |M|^2 for each subprocess
  // NB: calculate_wavefunctions ADDS |M|^2 for a given ihel to the running sum of |M|^2 over helicities for the given event
  __device__
  void calculate_wavefunctions( int ihel,
                                const fptype_sv* allmomenta, // input: momenta as AOSOA[npagM][npar][4][neppM] with nevt=npagM*neppM
                                fptype* allMEs               // output: allMEs[nevt], final |M|^2 averaged over all helicities
#ifndef __CUDACC__
                                , const int nevt             // input: #events (for cuda: nevt == ndim == gpublocks*gputhreads)
#endif
                                )
  {
    mgDebug( 0, __FUNCTION__ );
#ifndef __CUDACC__
    //printf( "calculate_wavefunctions: nevt %d\n", nevt );
#endif

#ifdef __CUDACC__
    //const int cHel[ncomb][npar] =
    //  { {-1, -1, -1, -1}, {-1, -1, -1, +1}, {-1, -1, +1, -1}, {-1, -1, +1, +1},
    //    {-1, +1, -1, -1}, {-1, +1, -1, +1}, {-1, +1, +1, -1}, {-1, +1, +1, +1},
    //    {+1, -1, -1, -1}, {+1, -1, -1, +1}, {+1, -1, +1, -1}, {+1, -1, +1, +1},
    //    {+1, +1, -1, -1}, {+1, +1, -1, +1}, {+1, +1, +1, -1}, {+1, +1, +1, +1} };
    const fptype cIPC[6] = { 0, -0.30795376724436879, 0, -0.28804415396362731, 0, 0.082309883272248419 };
    const fptype cIPD[2] = { 91.188000000000002, 2.4414039999999999 };
#endif

    // The number of colors
    const int ncolor = 1;

    // The color matrix
    const fptype denom[ncolor] = {1};
    const fptype cf[ncolor][ncolor] = {{1}};

#ifdef __CUDACC__
    // Local variables for the given event (ievt)
    cxtype w[nwf][nw6]; // w[5][6]
    cxtype amp[2];
    cxtype jamp[ncolor];
#else
    // Local variables for the given event page (ipagV)
    cxtype_sv w_v[nwf][nw6]; // w_v[5][6]
    cxtype_sv amp_v[2];
    cxtype_sv jamp_v[ncolor];
#endif

#ifndef __CUDACC__
    const int npagV = nevt / neppV;
    // ** START LOOP ON IPAGV **
    // - default(none): no variables are shared by default
    // - shared: as the name says
    // - private: give each thread its own copy, without initialising
    // - firstprivate: give each thread its own copy, and initialise with value from outside
#pragma omp parallel for default(none) shared(allmomenta,allMEs,cf,cHel,cIPC,cIPD,denom,ihel,npagV) private (amp_v,jamp_v,w_v)
    for ( int ipagV = 0; ipagV < npagV; ++ipagV )
#endif
    {
#ifdef __CUDACC__
      MG5_sm::oxzxxx( allmomenta, cHel[ihel][0], -1, w[0], 0 );
      MG5_sm::imzxxx( allmomenta, cHel[ihel][1], +1, w[1], 1 );
      MG5_sm::ixzxxx( allmomenta, cHel[ihel][2], -1, w[2], 2 );
      MG5_sm::oxzxxx( allmomenta, cHel[ihel][3], +1, w[3], 3 );
#else
      MG5_sm::oxzxxx( allmomenta, cHel[ihel][0], -1, w_v[0], ipagV, 0 );
      MG5_sm::imzxxx( allmomenta, cHel[ihel][1], +1, w_v[1], ipagV, 1 );
      MG5_sm::ixzxxx( allmomenta, cHel[ihel][2], -1, w_v[2], ipagV, 2 );
      MG5_sm::oxzxxx( allmomenta, cHel[ihel][3], +1, w_v[3], ipagV, 3 );
#endif

#ifndef __CUDACC__
      // Diagram 1
      MG5_sm::FFV1P0_3( w_v[1], w_v[0], cxmake( cIPC[0], cIPC[1] ), 0., 0., w_v[4] );
      MG5_sm::FFV1_0( w_v[2], w_v[3], w_v[4], cxmake( cIPC[0], cIPC[1] ), &amp_v[0] );
      // Diagram 2
      MG5_sm::FFV2_4_3( w_v[1], w_v[0], cxmake( cIPC[2], cIPC[3] ), cxmake( cIPC[4], cIPC[5] ), cIPD[0], cIPD[1], w_v[4] );
      MG5_sm::FFV2_4_0( w_v[2], w_v[3], w_v[4], cxmake( cIPC[2], cIPC[3] ), cxmake( cIPC[4], cIPC[5] ), &amp_v[1] );
      // Calculate color flows
      // (compute M as the sum of the invariant amplitudes for all Feynman diagrams)
      jamp_v[0] = -amp_v[0] - amp_v[1];
      // ** START LOOP ON IEPPV **
      for ( int ieppV = 0; ieppV < neppV; ++ieppV )
#endif
      {
#ifdef __CUDACC__
        // Diagram 1
        MG5_sm::FFV1P0_3( w[1], w[0], cxmake( cIPC[0], cIPC[1] ), 0., 0., w[4] ); // compute w[4]
        MG5_sm::FFV1_0( w[2], w[3], w[4], cxmake( cIPC[0], cIPC[1] ), &amp[0] ); // compute amp[0]

        // Diagram 2
        MG5_sm::FFV2_4_3( w[1], w[0], cxmake( cIPC[2], cIPC[3] ), cxmake( cIPC[4], cIPC[5] ), cIPD[0], cIPD[1], w[4] );
        MG5_sm::FFV2_4_0( w[2], w[3], w[4], cxmake( cIPC[2], cIPC[3] ), cxmake( cIPC[4], cIPC[5] ), &amp[1] );
#endif

#ifndef __CUDACC__
        const int ievt = ipagV*neppV + ieppV;
        // Local variables for the given event (ievt)
#ifdef MGONGPU_CPPSIMD
        cxtype jamp[ncolor];
        jamp[0] = jamp_v[0][ieppV];
#else
        cxtype* jamp = jamp_v;
#endif
#endif

#ifdef __CUDACC__
        // Calculate color flows
        // (compute M as the sum of the invariant amplitudes for all Feynman diagrams)
        jamp[0] = -amp[0] - amp[1];

        const int idim = blockDim.x * blockIdx.x + threadIdx.x; // event# == threadid (previously was: tid)
        const int ievt = idim;
        //printf( "calculate_wavefunctions: ievt %d\n", ievt );
#endif

        // Sum and square the color flows to get the matrix element
        // (compute |M|^2 by squaring |M|, taking into account colours)
        for( int icol = 0; icol < ncolor; icol++ )
        {
          cxtype ztemp = cxmake( 0, 0 );
          for( int jcol = 0; jcol < ncolor; jcol++ )
            ztemp += cf[icol][jcol] * jamp[jcol];
          // NB: calculate_wavefunctions ADDS |M|^2 for a given ihel to the running sum of |M|^2 over helicities for the given event
          // FIXME: assume process.nprocesses == 1 for the moment (eventually: need a loop over processes here?)
          allMEs[ievt] += cxreal( ztemp * conj( jamp[icol] ) ) / denom[icol];
        }

        // Store the leading color flows for choice of color
        // for(i=0;i < ncolor; i++)
        // jamp2[0][i] += cxreal( jamp[i]*conj( jamp[i] ) );

        //printf( "calculate_wavefunction: %6d %2d %f\n", ievt, ihel, allMEs[ievt] );
      }
    }

    mgDebug( 1, __FUNCTION__ );
    return;
  }

  //--------------------------------------------------------------------------

  CPPProcess::CPPProcess( int /*numiterations*/,
                          int gpublocks,
                          int gputhreads,
                          bool verbose )
    : //m_numiterations( numiterations ), 
      gpu_nblocks( gpublocks ), 
      gpu_nthreads( gputhreads ), 
      dim( gpu_nblocks * gpu_nthreads ), 
      m_verbose( verbose )
  {
#ifdef __CUDACC__
    // Helicities for the process - nodim
    const int tHel[ncomb][nexternal] =
      { {-1, -1, -1, -1}, {-1, -1, -1, +1}, {-1, -1, +1, -1}, {-1, -1, +1, +1},
        {-1, +1, -1, -1}, {-1, +1, -1, +1}, {-1, +1, +1, -1}, {-1, +1, +1, +1},
        {+1, -1, -1, -1}, {+1, -1, -1, +1}, {+1, -1, +1, -1}, {+1, -1, +1, +1},
        {+1, +1, -1, -1}, {+1, +1, -1, +1}, {+1, +1, +1, -1}, {+1, +1, +1, +1} };
    checkCuda( cudaMemcpyToSymbol( cHel, tHel, ncomb * nexternal * sizeof(int) ) );
#else
    // Helicities for the process - nodim
    const short tHel[ncomb][nexternal] =
      { {-1, -1, -1, -1}, {-1, -1, -1, +1}, {-1, -1, +1, -1}, {-1, -1, +1, +1},
        {-1, +1, -1, -1}, {-1, +1, -1, +1}, {-1, +1, +1, -1}, {-1, +1, +1, +1},
        {+1, -1, -1, -1}, {+1, -1, -1, +1}, {+1, -1, +1, -1}, {+1, -1, +1, +1},
        {+1, +1, -1, -1}, {+1, +1, -1, +1}, {+1, +1, +1, -1}, {+1, +1, +1, +1} };
    memcpy( cHel, tHel, ncomb * nexternal * sizeof(short) );
#endif
    // SANITY CHECK: GPU memory usage may be based on casts of fptype[2] to cxtype
    assert( sizeof(cxtype) == 2*sizeof(fptype) );
#ifndef __CUDACC__
    // SANITY CHECK: momenta AOSOA uses vectors with the same size as fptype_v
    assert( neppV == mgOnGpu::neppM );
#endif
  }

  //--------------------------------------------------------------------------

  CPPProcess::~CPPProcess() {}

  //--------------------------------------------------------------------------

  const std::vector<fptype> &CPPProcess::getMasses() const {return mME;}

  //--------------------------------------------------------------------------
  // Initialize process.

  void CPPProcess::initProc(std::string param_card_name)
  {
    // Instantiate the model class and set parameters that stay fixed during run
    pars = Parameters_sm::getInstance();
    SLHAReader slha(param_card_name, m_verbose);
    pars->setIndependentParameters(slha);
    pars->setIndependentCouplings();
    if (m_verbose) {
      pars->printIndependentParameters();
      pars->printIndependentCouplings();
    }
    pars->setDependentParameters();
    pars->setDependentCouplings();
    // Set external particle masses for this matrix element
    mME.push_back(pars->ZERO);
    mME.push_back(pars->ZERO);
    mME.push_back(pars->ZERO);
    mME.push_back(pars->ZERO);

#ifdef __CUDACC__
    //const cxtype tIPC[3] = { cxmake( pars->GC_3 ), cxmake( pars->GC_50 ), cxmake( pars->GC_59 ) };
    //const fptype tIPD[2] = { (fptype)pars->mdl_MZ, (fptype)pars->mdl_WZ };
    //checkCuda( cudaMemcpyToSymbol( cIPC, tIPC, 3 * sizeof(cxtype ) ) );
    //checkCuda( cudaMemcpyToSymbol( cIPD, tIPD, 2 * sizeof(fptype) ) );
#else
    const cxtype tIPC[3] = { cxmake( pars->GC_3 ), cxmake( pars->GC_50 ), cxmake( pars->GC_59 ) };
    const fptype tIPD[2] = { (fptype)pars->mdl_MZ, (fptype)pars->mdl_WZ };
    memcpy( cIPC, tIPC, 3 * sizeof(cxtype) );
    memcpy( cIPD, tIPD, 2 * sizeof(fptype) );
#endif

    //std::cout << std::setprecision(17) << "tIPC[0] = " << tIPC[0] << std::endl;
    //std::cout << std::setprecision(17) << "tIPC[1] = " << tIPC[1] << std::endl;
    //std::cout << std::setprecision(17) << "tIPC[2] = " << tIPC[2] << std::endl;
    //std::cout << std::setprecision(17) << "tIPD[0] = " << tIPD[0] << std::endl;
    //std::cout << std::setprecision(17) << "tIPD[1] = " << tIPD[1] << std::endl;
  }

  //--------------------------------------------------------------------------

  // Retrieve the compiler that was used to build this module
  const std::string CPPProcess::getCompiler()
  {
    std::stringstream out;
#ifdef __CUDACC__
#if defined __CUDACC_VER_MAJOR__ && defined __CUDACC_VER_MINOR__ && defined __CUDACC_VER_BUILD__
    out << "nvcc " << __CUDACC_VER_MAJOR__ << "." << __CUDACC_VER_MINOR__ << "." << __CUDACC_VER_BUILD__;
#else
    out << "nvcc UNKNOWN";
#endif
#elif defined __clang__
#if defined __clang_major__ && defined __clang_minor__ && defined __clang_patchlevel__
    out << "clang " << __clang_major__ << "." << __clang_minor__ << "." << __clang_patchlevel__;
#else
    out << "gcc UNKNOWKN";
#endif

#else
#if defined __GNUC__ && defined __GNUC_MINOR__ && defined __GNUC_PATCHLEVEL__
    out << "gcc (GCC) " << __GNUC__ << "." << __GNUC_MINOR__ << "." << __GNUC_PATCHLEVEL__;
#else
    out << "gcc UNKNOWKN";
#endif
#endif
    return out.str();
  }

  //--------------------------------------------------------------------------

#ifdef __CUDACC__
  __global__
  void sigmaKin_getGoodHel( const fptype_sv* allmomenta, // input: momenta as AOSOA[npagM][npar][4][neppM] with nevt=npagM*neppM
                            fptype* allMEs,              // output: allMEs[nevt], final |M|^2 averaged over all helicities
                            bool* isGoodHel )            // output: isGoodHel[ncomb] - device array
  {
    const int idim = blockDim.x * blockIdx.x + threadIdx.x; // event# == threadid (previously was: tid)
    const int ievt = idim;
    // FIXME: assume process.nprocesses == 1 for the moment (eventually: need a loop over processes here?)
    fptype allMEsLast = 0;
    for ( int ihel = 0; ihel < ncomb; ihel++ )
    {
      // NB: calculate_wavefunctions ADDS |M|^2 for a given ihel to running sum of |M|^2 over helicities for the given event(s)
      calculate_wavefunctions( ihel, allmomenta, allMEs );
      if ( allMEs[ievt] != allMEsLast && !isGoodHel[ihel] ) isGoodHel[ihel] = true;
      allMEsLast = allMEs[ievt]; // running sum up to helicity ihel for event ievt
    }
  }
#else
  void sigmaKin_getGoodHel( const fptype_sv* allmomenta, // input: momenta as AOSOA[npagM][npar][4][neppM] with nevt=npagM*neppM
                            fptype* allMEs,              // output: allMEs[nevt], final |M|^2 averaged over all helicities
                            bool* isGoodHel              // output: isGoodHel[ncomb] - device array
                            , const int nevt )           // input: #events (for cuda: nevt == ndim == gpublocks*gputhreads)
  {
    const int maxtry0 = ( neppV > 10 ? neppV : 10 ); // 10, but at least neppV (otherwise the npagV loop does not even start)
    fptype allMEsLast[maxtry0] = { 0 };
    const int maxtry = std::min( maxtry0, nevt ); // 10, but at most nevt (avoid invalid memory access if nevt<maxtry0)
    for ( int ievt = 0; ievt < maxtry; ++ievt )
    {
      // FIXME: assume process.nprocesses == 1 for the moment (eventually: need a loop over processes here?)
      allMEs[ievt] = 0; // all zeros
    }
    for ( int ihel = 0; ihel < ncomb; ihel++ )
    {
      //std::cout << "sigmaKin_getGoodHel ihel=" << ihel << ( isGoodHel[ihel] ? " true" : " false" ) << std::endl;
      calculate_wavefunctions( ihel, allmomenta, allMEs, maxtry );
      for ( int ievt = 0; ievt < maxtry; ++ievt )
      {
        // FIXME: assume process.nprocesses == 1 for the moment (eventually: need a loop over processes here?)
        if ( allMEs[ievt] != allMEsLast[ievt] && !isGoodHel[ihel] )
        {
          isGoodHel[ihel] = true;
          //std::cout << "sigmaKin_getGoodHel ihel=" << ihel << " TRUE" << std::endl;
        }
        allMEsLast[ievt] = allMEs[ievt]; // running sum up to helicity ihel
      }
    }
  }
#endif

  //--------------------------------------------------------------------------

  void sigmaKin_setGoodHel( const bool* isGoodHel ) // input: isGoodHel[ncomb] - host array
  {
    // FIXME: assume process.nprocesses == 1 for the moment
    //int nGoodHel[1] = { 0 };
    int nGoodHel = 0;
    int goodHel[ncomb] = { 0 };
    for ( int ihel = 0; ihel < ncomb; ihel++ )
    {
      //std::cout << "sigmaKin_setGoodHel ihel=" << ihel << ( isGoodHel[ihel] ? " true" : " false" ) << std::endl;
      if ( isGoodHel[ihel] )
      {
        goodHel[nGoodHel] = ihel;
        nGoodHel++;
      }
    }
#ifdef __CUDACC__
    checkCuda( cudaMemcpyToSymbol( cNGoodHel, &nGoodHel, sizeof(int) ) );
    checkCuda( cudaMemcpyToSymbol( cGoodHel, goodHel, ncomb*sizeof(int) ) );
#else
    cNGoodHel = nGoodHel;
    for ( int ihel = 0; ihel < ncomb; ihel++ ) cGoodHel[ihel] = goodHel[ihel];
#endif
  }

  //--------------------------------------------------------------------------
  // Evaluate |M|^2, part independent of incoming flavour
  // FIXME: assume process.nprocesses == 1 (eventually: allMEs[nevt] -> allMEs[nevt*nprocesses]?)

  __global__
  void sigmaKin( const fptype_sv* allmomenta, // input: momenta as AOSOA[npagM][npar][4][neppM] with nevt=npagM*neppM
                 fptype* allMEs               // output: allMEs[nevt], final |M|^2 averaged over all helicities
#ifndef __CUDACC__
                 , const int nevt             // input: #events (for cuda: nevt == ndim == gpublocks*gputhreads)
#endif
                 )
  {
    mgDebugInitialise();
    // Set the parameters which change event by event
    // Need to discuss this with Stefan
    // pars->setDependentParameters();
    // pars->setDependentCouplings();
    // Reset color flows

    // Denominators: spins, colors and identical particles
    //const int nprocesses = 1;
    //const int denominators[nprocesses] = { 4 };
    const int denominators = 4;

#ifdef __CUDACC__
    // Remember: in CUDA this is a kernel for one event, in c++ this processes n events
    const int idim = blockDim.x * blockIdx.x + threadIdx.x; // event# == threadid (previously was: tid)
    const int ievt = idim;
    //printf( "sigmakin: ievt %d\n", ievt );
#endif

    // PART 0 - INITIALISATION (before calculate_wavefunctions)
#ifndef __CUDACC__
<<<<<<< HEAD
    for ( int ievt = 0; ievt < nevt; ++ievt )
=======
    // +++ START LOOP ON IEVT +++
    // - default(none): No variables are shared by default
    // - shared(...): As the name says
    // - firstprivate: give each thread its own copy, and initialise with value from outside
    // This means that each thread computes its own good helicity states. Before, this was implicitly shared, i.e. race condition.
#pragma omp parallel for default(none) shared(allmomenta, allMEs) firstprivate(sigmakin_itry, sigmakin_goodhel, nevt)
    for (int ievt = 0; ievt < nevt; ++ievt)
>>>>>>> 06924099
#endif
    {
      // Reset the "matrix elements" - running sums of |M|^2 over helicities for the given event
      // FIXME: assume process.nprocesses == 1 for the moment (eventually: need a loop over processes here?)
      allMEs[ievt] = 0; // all zeros
    }

    // PART 1 - HELICITY LOOP: CALCULATE WAVEFUNCTIONS
    // (in both CUDA and C++, using precomputed good helicities)
    for ( int ighel = 0; ighel < cNGoodHel; ighel++ )
    {
      const int ihel = cGoodHel[ighel];
#ifdef __CUDACC__
      calculate_wavefunctions( ihel, allmomenta, allMEs );
#else
      calculate_wavefunctions( ihel, allmomenta, allMEs, nevt );
#endif
    }

    // PART 2 - FINALISATION (after calculate_wavefunctions)
#ifndef __CUDACC__
    for ( int ievt = 0; ievt < nevt; ++ievt )
#endif
    {
      // Get the final |M|^2 as an average over helicities/colors of running sum of |M|^2 over helicities for the given event
      // [NB 'sum over final spins, average over initial spins', eg see
      // https://www.uzh.ch/cmsssl/physik/dam/jcr:2e24b7b1-f4d7-4160-817e-47b13dbf1d7c/Handout_4_2016-UZH.pdf]
      // FIXME: assume process.nprocesses == 1 for the moment (eventually: need a loop over processes here?)
      allMEs[ievt] /= denominators;
    }
<<<<<<< HEAD

    // ** END LOOP ON IEVT **
=======
    // +++ END LOOP ON IEVT +++
>>>>>>> 06924099
    mgDebugFinalise();
  }

  //--------------------------------------------------------------------------

}<|MERGE_RESOLUTION|>--- conflicted
+++ resolved
@@ -229,13 +229,10 @@
                const int ipar )             // input: particle# out of npar
   {
     mgDebug( 0, __FUNCTION__ );
-<<<<<<< HEAD
-=======
 #ifndef __CUDACC__
     // +++ START LOOP ON IEVT +++
     //for (int ievt = 0; ievt < nevt; ++ievt)
 #endif
->>>>>>> 06924099
     {
 #ifdef __CUDACC__
       const int ievt = blockDim.x * blockIdx.x + threadIdx.x; // index of event (thread) in grid
@@ -286,10 +283,7 @@
         }
       }
     }
-<<<<<<< HEAD
-=======
     // +++ END LOOP ON IEVT +++
->>>>>>> 06924099
     mgDebug( 1, __FUNCTION__ );
     return;
   }
@@ -308,13 +302,10 @@
                const int ipar )             // input: particle# out of npar
   {
     mgDebug( 0, __FUNCTION__ );
-<<<<<<< HEAD
-=======
 #ifndef __CUDACC__
     // +++ START LOOP ON IEVT +++
     //for (int ievt = 0; ievt < nevt; ++ievt)
 #endif
->>>>>>> 06924099
     {
 #ifdef __CUDACC__
       const int ievt = blockDim.x * blockIdx.x + threadIdx.x; // index of event (thread) in grid
@@ -367,10 +358,7 @@
         }
       }
     }
-<<<<<<< HEAD
-=======
     // +++ END LOOP ON IEVT +++
->>>>>>> 06924099
     mgDebug( 1, __FUNCTION__ );
     return;
   }
@@ -713,13 +701,10 @@
                const int ipar )             // input: particle# out of npar
   {
     mgDebug( 0, __FUNCTION__ );
-<<<<<<< HEAD
-=======
 #ifndef __CUDACC__
     // +++ START LOOP ON IEVT +++
     //for (int ievt = 0; ievt < nevt; ++ievt)
 #endif
->>>>>>> 06924099
     {
 #ifdef __CUDACC__
       const int ievt = blockDim.x * blockIdx.x + threadIdx.x; // index of event (thread) in grid
@@ -773,10 +758,7 @@
         }
       }
     }
-<<<<<<< HEAD
-=======
     // +++ END LOOP ON IEVT +++
->>>>>>> 06924099
     mgDebug( 1, __FUNCTION__ );
     return;
   }
@@ -1395,18 +1377,9 @@
 #endif
 
     // PART 0 - INITIALISATION (before calculate_wavefunctions)
-#ifndef __CUDACC__
-<<<<<<< HEAD
+
+#ifndef __CUDACC__
     for ( int ievt = 0; ievt < nevt; ++ievt )
-=======
-    // +++ START LOOP ON IEVT +++
-    // - default(none): No variables are shared by default
-    // - shared(...): As the name says
-    // - firstprivate: give each thread its own copy, and initialise with value from outside
-    // This means that each thread computes its own good helicity states. Before, this was implicitly shared, i.e. race condition.
-#pragma omp parallel for default(none) shared(allmomenta, allMEs) firstprivate(sigmakin_itry, sigmakin_goodhel, nevt)
-    for (int ievt = 0; ievt < nevt; ++ievt)
->>>>>>> 06924099
 #endif
     {
       // Reset the "matrix elements" - running sums of |M|^2 over helicities for the given event
@@ -1437,12 +1410,6 @@
       // FIXME: assume process.nprocesses == 1 for the moment (eventually: need a loop over processes here?)
       allMEs[ievt] /= denominators;
     }
-<<<<<<< HEAD
-
-    // ** END LOOP ON IEVT **
-=======
-    // +++ END LOOP ON IEVT +++
->>>>>>> 06924099
     mgDebugFinalise();
   }
 
