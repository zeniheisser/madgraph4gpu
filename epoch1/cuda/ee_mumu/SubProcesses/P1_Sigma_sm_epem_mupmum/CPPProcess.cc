//==========================================================================
// This file has been automatically generated for C++ Standalone by
// MadGraph5_aMC@NLO v. 2.7.3.py3, 2020-06-28
// By the MadGraph5_aMC@NLO Development Team
// Visit launchpad.net/madgraph5 and amcatnlo.web.cern.ch
//==========================================================================

#include "mgOnGpuConfig.h"
#include "mgOnGpuTypes.h"
#include "mgOnGpuVectors.h"

#include <cassert>
#include <cmath>
#include <cstring>
#include <cstdlib>
#include <iomanip>
#include <iostream>

mgDebugDeclare();

namespace MG5_sm
{
#ifdef __CUDACC__
  __device__
  inline const fptype& pIparIp4Ievt( const fptype* momenta1d, // input: momenta as AOSOA[npagM][npar][4][neppM]
                                     const int ipar,
                                     const int ip4,
                                     const int ievt )
  {
    // mapping for the various schemes (AOSOA, AOS, SOA...)
    using mgOnGpu::np4;
    using mgOnGpu::npar;
    const int neppM = mgOnGpu::neppM; // AOSOA layout: constant at compile-time
    const int ipagM = ievt/neppM; // #eventpage in this iteration
    const int ieppM = ievt%neppM; // #event in the current eventpage in this iteration
    //printf( "%f\n", momenta1d[ipagM*npar*np4*neppM + ipar*np4*neppM + ip4*neppM + ieppM] );
    return momenta1d[ipagM*npar*np4*neppM + ipar*np4*neppM + ip4*neppM + ieppM]; // AOSOA[ipagM][ipar][ip4][ieppM]
  }
#else
  // Return by value: it seems a tiny bit faster than returning a reference (both for scalar and vector), not clear why
  // NB: this assumes that neppV == neppM!
  inline fptype_sv pIparIp4Ipag( const fptype_sv* momenta1d, // input: momenta as AOSOA[npagM][npar][4][neppM]
                                 const int ipar,
                                 const int ip4,
                                 const int ipagM )
  {
    // mapping for the various schemes (AOSOA, AOS, SOA...)
    using mgOnGpu::np4;
    using mgOnGpu::npar;
    //printf( "%f\n", momenta1d[ipagM*npar*np4 + ipar*np4 + ip4] );
    return momenta1d[ipagM*npar*np4 + ipar*np4 + ip4]; // AOSOA[ipagM][ipar][ip4][ieppM]
  }
#endif

  //--------------------------------------------------------------------------

  /*
  __device__
  void ixxxxx( const fptype* allmomenta,
               const fptype fmass,
               const int nhel,
               const int nsf,
               cxtype* fi,               // output: wavefunction[(nw6==6)]
#ifndef __CUDACC__
               const int ievt,
#endif
               const int ipar )  // input: particle# out of npar
  {
    mgDebug( 0, __FUNCTION__ );
#ifdef __CUDACC__
    const int ievt = blockDim.x * blockIdx.x + threadIdx.x;  // index of event (thread) in grid
#endif
#ifndef __CUDACC__
    using std::max;
    using std::min;
#endif
    // const fptype& pvec0 = pIparIp4Ievt( allmomenta, ipar, 0, ievt );
    const fptype& pvec1 = pIparIp4Ievt(allmomenta, ipar, 1, ievt);
    const fptype& pvec2 = pIparIp4Ievt(allmomenta, ipar, 2, ievt);
    const fptype& pvec3 = pIparIp4Ievt(allmomenta, ipar, 3, ievt);
    cxtype chi[2];
    fptype sf[2], sfomega[2], omega[2], pp, pp3, sqp0p3, sqm[2];
    int ip, im, nh;
    fptype p[4] = {0, pvec1, pvec2, pvec3};
    p[0] = sqrt(p[1] * p[1] + p[2] * p[2] + p[3] * p[3] + fmass * fmass);
    fi[0] = cxtype(-p[0] * nsf, -p[3] * nsf);
    fi[1] = cxtype(-p[1] * nsf, -p[2] * nsf);
    nh = nhel * nsf;
    if (fmass != 0.0)
    {
      pp = min(p[0], sqrt(p[1] * p[1] + p[2] * p[2] + p[3] * p[3]));
      if (pp == 0.0)
      {
        sqm[0] = sqrt(std::abs(fmass));
        sqm[1] = (fmass < 0) ? - abs(sqm[0]) : abs(sqm[0]);
        ip = (1 + nh)/2;
        im = (1 - nh)/2;
        fi[2] = ip * sqm[ip];
        fi[3] = im * nsf * sqm[ip];
        fi[4] = ip * nsf * sqm[im];
        fi[5] = im * sqm[im];
      }
      else
      {
        sf[0] = (1 + nsf + (1 - nsf) * nh) * 0.5;
        sf[1] = (1 + nsf - (1 - nsf) * nh) * 0.5;
        omega[0] = sqrt(p[0] + pp);
        omega[1] = fmass/omega[0];
        ip = (1 + nh)/2;
        im = (1 - nh)/2;
        sfomega[0] = sf[0] * omega[ip];
        sfomega[1] = sf[1] * omega[im];
        pp3 = max(pp + p[3], 0.0);
        chi[0] = cxtype(sqrt(pp3 * 0.5/pp), 0);
        if (pp3 == 0.0)
        {
          chi[1] = cxtype(-nh, 0);
        }
        else
        {
          chi[1] =
            cxtype(nh * p[1], p[2])/sqrt(2.0 * pp * pp3);
        }
        fi[2] = sfomega[0] * chi[im];
        fi[3] = sfomega[0] * chi[ip];
        fi[4] = sfomega[1] * chi[im];
        fi[5] = sfomega[1] * chi[ip];
      }
    }
    else
    {
      if (p[1] == 0.0 and p[2] == 0.0 and p[3] < 0.0)
      {
        sqp0p3 = 0.0;
      }
      else
      {
        sqp0p3 = sqrt(max(p[0] + p[3], 0.0)) * nsf;
      }
      chi[0] = cxtype(sqp0p3, 0.0);
      if (sqp0p3 == 0.0)
      {
        chi[1] = cxtype(-nhel * sqrt(2.0 * p[0]), 0.0);
      }
      else
      {
        chi[1] = cxtype(nh * p[1], p[2])/sqp0p3;
      }
      if (nh == 1)
      {
        fi[2] = cxtype(0.0, 0.0);
        fi[3] = cxtype(0.0, 0.0);
        fi[4] = chi[0];
        fi[5] = chi[1];
      }
      else
      {
        fi[2] = chi[1];
        fi[3] = chi[0];
        fi[4] = cxtype(0.0, 0.0);
        fi[5] = cxtype(0.0, 0.0);
      }
    }
    mgDebug( 1, __FUNCTION__ );
    return;
  }
  */

  //--------------------------------------------------------------------------

  /*
  __device__
  void ipzxxx( const fptype * allmomenta,
               const int nhel,
               const int nsf,
               cxtype* fi,               // output: wavefunction[(nw6==6)]
#ifndef __CUDACC__
               const int ievt,
#endif
               const int ipar ) // input: particle# out of npar
  {
    mgDebug( 0, __FUNCTION__ );
    // ASSUMPTIONS: (FMASS == 0) and (PX == PY == 0 and E == +PZ > 0)
#ifdef __CUDACC__
    const int ievt = blockDim.x * blockIdx.x + threadIdx.x;  // index of event (thread) in grid
#endif
    // const fptype& pvec0 = pIparIp4Ievt( allmomenta, ipar, 0, ievt );
    const fptype& pvec3 = pIparIp4Ievt(allmomenta, ipar, 3, ievt);
    fi[0] = cxtype (-pvec3 * nsf, -pvec3 * nsf);
    fi[1] = cxtype (0., 0.);
    int nh = nhel * nsf;
    cxtype sqp0p3 = cxtype(sqrt(2. * pvec3) * nsf, 0.);
    fi[2] = fi[1];
    if(nh == 1)
    {
      fi[3] = fi[1];
      fi[4] = sqp0p3;
    }
    else
    {
      fi[3] = sqp0p3;
      fi[4] = fi[1];
    }
    fi[5] = fi[1];
    mgDebug( 1, __FUNCTION__ );
    return;
  }
  */

  //--------------------------------------------------------------------------

  __device__
  void imzxxx( const fptype_sv* allmomenta, // input[(npar=4)*(np4=4)*nevt]
               //const fptype fmass,        // ASSUME fmass==0
               const short nhel,
               const short nsf,
               cxtype_sv* fi,               // output: wavefunction[(nw6==6)]
#ifndef __CUDACC__
               const int ipagV,
#endif
               const int ipar )             // input: particle# out of npar
  {
    mgDebug( 0, __FUNCTION__ );
    // ASSUMPTIONS: (FMASS == 0) and (PX == PY == 0 and E == -PZ > 0)
#ifndef __CUDACC__
    // +++ START LOOP ON IEVT +++
    //for ( int ievt = 0; ievt < nevt; ++ievt )
#endif
    {
#ifdef __CUDACC__
      const int ievt = blockDim.x * blockIdx.x + threadIdx.x; // index of event (thread) in grid
      //printf( "imzxxx: ievt=%d threadId=%d\n", ievt, threadIdx.x );
      const fptype& pvec0 = pIparIp4Ievt( allmomenta, ipar, 0, ievt );
      const fptype& pvec1 = pIparIp4Ievt( allmomenta, ipar, 1, ievt );
      const fptype& pvec2 = pIparIp4Ievt( allmomenta, ipar, 2, ievt );
      const fptype& pvec3 = pIparIp4Ievt( allmomenta, ipar, 3, ievt );
#else
      //printf( "imzxxx: ipagV=%d\n", ipagV );
      const fptype_sv pvec0 = pIparIp4Ipag( allmomenta, ipar, 0, ipagV );
      const fptype_sv pvec1 = pIparIp4Ipag( allmomenta, ipar, 1, ipagV );
      const fptype_sv pvec2 = pIparIp4Ipag( allmomenta, ipar, 2, ipagV );
      const fptype_sv pvec3 = pIparIp4Ipag( allmomenta, ipar, 3, ipagV );
#endif
      cxtype_sv& fi_0 = fi[0];
      cxtype_sv& fi_1 = fi[1];
      cxtype_sv& fi_2 = fi[2];
      cxtype_sv& fi_3 = fi[3];
      cxtype_sv& fi_4 = fi[4];
      cxtype_sv& fi_5 = fi[5];
      fi_0 = cxmake( -pvec0 * nsf, -pvec3 * nsf );
      fi_1 = cxmake( -pvec1 * nsf, -pvec2 * nsf );
      const short nh = nhel * nsf;
      // ASSUMPTIONS: (FMASS == 0) and (PX == PY == 0 and E == -PZ > 0)
      {
#ifdef __CUDACC__
        const cxtype chi0 = cxmake00();
        const cxtype chi1 = cxmake( -nhel * sqrt(2 * pvec0), 0 );
#else
        const cxtype_sv chi0 = cxmake00();
        const cxtype_sv chi1 = cxmaker0( (short)(-nhel) * sqrt(2 * pvec0) );
#endif
        if (nh == 1)
        {
          fi_2 = cxmake00();
          fi_3 = cxmake00();
          fi_4 = chi0;
          fi_5 = chi1;
        }
        else
        {
          fi_2 = chi1;
          fi_3 = chi0;
          fi_4 = cxmake00();
          fi_5 = cxmake00();
        }
      }
    }
    // +++ END LOOP ON IEVT +++
    mgDebug( 1, __FUNCTION__ );
    return;
  }

  //--------------------------------------------------------------------------

  __device__
  void ixzxxx( const fptype_sv* allmomenta, // input[(npar=4)*(np4=4)*nevt]
               //const fptype fmass,        // ASSUME fmass==0
               const short nhel,
               const short nsf,
               cxtype_sv* fi,               // output: wavefunction[(nw6==6)]
#ifndef __CUDACC__
               const int ipagV,
#endif
               const int ipar )             // input: particle# out of npar
  {
    mgDebug( 0, __FUNCTION__ );
    // ASSUMPTIONS: (FMASS == 0) and (PT > 0)
#ifndef __CUDACC__
    // +++ START LOOP ON IEVT +++
    //for ( int ievt = 0; ievt < nevt; ++ievt )
#endif
    {
#ifdef __CUDACC__
      const int ievt = blockDim.x * blockIdx.x + threadIdx.x; // index of event (thread) in grid
      //printf( "ixzxxx: ievt=%d threadId=%d\n", ievt, threadIdx.x );
      const fptype& pvec0 = pIparIp4Ievt( allmomenta, ipar, 0, ievt );
      const fptype& pvec1 = pIparIp4Ievt( allmomenta, ipar, 1, ievt );
      const fptype& pvec2 = pIparIp4Ievt( allmomenta, ipar, 2, ievt );
      const fptype& pvec3 = pIparIp4Ievt( allmomenta, ipar, 3, ievt );
#else
      //printf( "ixzxxx: ipagV=%d\n", ipagV );
      const fptype_sv pvec0 = pIparIp4Ipag( allmomenta, ipar, 0, ipagV );
      const fptype_sv pvec1 = pIparIp4Ipag( allmomenta, ipar, 1, ipagV );
      const fptype_sv pvec2 = pIparIp4Ipag( allmomenta, ipar, 2, ipagV );
      const fptype_sv pvec3 = pIparIp4Ipag( allmomenta, ipar, 3, ipagV );
#endif
      cxtype_sv& fi_0 = fi[0];
      cxtype_sv& fi_1 = fi[1];
      cxtype_sv& fi_2 = fi[2];
      cxtype_sv& fi_3 = fi[3];
      cxtype_sv& fi_4 = fi[4];
      cxtype_sv& fi_5 = fi[5];
      fi_0 = cxmake( -pvec0 * nsf, -pvec3 * nsf );
      fi_1 = cxmake( -pvec1 * nsf, -pvec2 * nsf );
      const short nh = nhel * nsf;
      // ASSUMPTIONS: (FMASS == 0) and (PT > 0)
      {
#ifdef __CUDACC__
        const fptype sqp0p3 = sqrt( pvec0 + pvec3 ) * nsf;
        const cxtype chi0 = cxmake( sqp0p3, 0 );
        const cxtype chi1 = cxmake( nh * pvec1 / sqp0p3, pvec2 / sqp0p3 );
#else
        const fptype_sv sqp0p3 = sqrt( pvec0 + pvec3 ) * nsf;
        const cxtype_sv chi0 = cxmaker0( sqp0p3 );
        const cxtype_sv chi1 = cxmake( nh * pvec1 / sqp0p3, pvec2 / sqp0p3 );
#endif
        if ( nh == 1 )
        {
          fi_2 = cxmake00();
          fi_3 = cxmake00();
          fi_4 = chi0;
          fi_5 = chi1;
        }
        else
        {
          fi_2 = chi1;
          fi_3 = chi0;
          fi_4 = cxmake00();
          fi_5 = cxmake00();
        }
      }
    }
    // +++ END LOOP ON IEVT +++
    mgDebug( 1, __FUNCTION__ );
    return;
  }

  //--------------------------------------------------------------------------

  /*
  __device__
  void vxxxxx( const fptype* allmomenta,
               const fptype vmass,
               const int nhel,
               const int nsv,
               cxtype* vc,               // output: wavefunction[(nw6==6)]
#ifndef __CUDACC__
               const int ievt,
#endif
               const int ipar )  // input: particle# out of npar
  {
    mgDebug( 0, __FUNCTION__ );
    fptype hel, hel0, pt, pt2, pp, pzpt, emp, sqh;
    int nsvahl;
#ifdef __CUDACC__
    const int ievt = blockDim.x * blockIdx.x + threadIdx.x;  // index of event (thread) in grid
#else
    using std::min;
#endif
    const fptype& p0 = pIparIp4Ievt(allmomenta, ipar, 0, ievt);
    const fptype& p1 = pIparIp4Ievt(allmomenta, ipar, 1, ievt);
    const fptype& p2 = pIparIp4Ievt(allmomenta, ipar, 2, ievt);
    const fptype& p3 = pIparIp4Ievt(allmomenta, ipar, 3, ievt);
    // fptype p[4] = {0, pvec[0], pvec[1], pvec[2]};
    // p[0] = sqrt(p[1] * p[1] + p[2] * p[2] + p[3] * p[3]+vmass*vmass);
    sqh = sqrt(0.5);
    hel = fptype(nhel);
    nsvahl = nsv * std::abs(hel);
    pt2 = (p1 * p1) + (p2 * p2);
    pp = min(p0, sqrt(pt2 + (p3 * p3)));
    pt = min(pp, sqrt(pt2));
    vc[0] = cxtype(p0 * nsv, p3 * nsv);
    vc[1] = cxtype(p1 * nsv, p2 * nsv);
    if (vmass != 0.0)
    {
      hel0 = 1.0 - std::abs(hel);
      if (pp == 0.0)
      {
        vc[2] = cxtype(0.0, 0.0);
        vc[3] = cxtype(-hel * sqh, 0.0);
        vc[4] = cxtype(0.0, nsvahl * sqh);
        vc[5] = cxtype(hel0, 0.0);
      }
      else
      {
        emp = p0/(vmass * pp);
        vc[2] = cxtype(hel0 * pp/vmass, 0.0);
        vc[5] =
          cxtype(hel0 * p3 * emp + hel * pt/pp * sqh, 0.0);
        if (pt != 0.0)
        {
          pzpt = p3/(pp * pt) * sqh * hel;
          vc[3] = cxtype(hel0 * p1 * emp - p1 * pzpt,
                         - nsvahl * p2/pt * sqh);
          vc[4] = cxtype(hel0 * p2 * emp - p2 * pzpt,
                         nsvahl * p1/pt * sqh);
        }
        else
        {
          vc[3] = cxtype(-hel * sqh, 0.0);
          vc[4] = cxtype(0.0, nsvahl * (p3 < 0) ? - abs(sqh)
                         : abs(sqh));
        }
      }
    }
    else
    {
      // pp = p0;
      pt = sqrt((p1 * p1) + (p2 * p2));
      vc[2] = cxtype(0.0, 0.0);
      vc[5] = cxtype(hel * pt/p0 * sqh, 0.0);
      if (pt != 0.0)
      {
        pzpt = p3/(p0 * pt) * sqh * hel;
        vc[3] = cxtype(-p1 * pzpt, -nsv * p2/pt * sqh);
        vc[4] = cxtype(-p2 * pzpt, nsv * p1/pt * sqh);
      }
      else
      {
        vc[3] = cxtype(-hel * sqh, 0.0);
        vc[4] =
          cxtype(0.0, nsv * (p3 < 0) ? - abs(sqh) : abs(sqh));
      }
    }
    mgDebug( 1, __FUNCTION__ );
    return;
  }
  */

  //--------------------------------------------------------------------------

  /*
  __device__
  void sxxxxx( const fptype* allmomenta,
               const fptype smass,
               const int nhel,
               const int nss,
               cxtype sc[3],
#ifndef __CUDACC__
               const int ievt,
#endif
               const int ipar )
  {
    mgDebug( 0, __FUNCTION__ );
#ifdef __CUDACC__
    const int ievt = blockDim.x * blockIdx.x + threadIdx.x;  // index of event (thread) in grid
#endif
    const fptype& p0 = pIparIp4Ievt(allmomenta, ipar, 0, ievt);
    const fptype& p1 = pIparIp4Ievt(allmomenta, ipar, 1, ievt);
    const fptype& p2 = pIparIp4Ievt(allmomenta, ipar, 2, ievt);
    const fptype& p3 = pIparIp4Ievt(allmomenta, ipar, 3, ievt);
    // fptype p[4] = {0, pvec[0], pvec[1], pvec[2]};
    // p[0] = sqrt(p[1] * p[1] + p[2] * p[2] + p[3] * p[3]+smass*smass);
    sc[2] = cxtype(1.00, 0.00);
    sc[0] = cxtype(p0 * nss, p3 * nss);
    sc[1] = cxtype(p1 * nss, p2 * nss);
    mgDebug( 1, __FUNCTION__ );
    return;
  }
  */

  //--------------------------------------------------------------------------

  /*
  __device__
  void oxxxxx( const fptype* allmomenta,
               const fptype fmass,
               const int nhel,
               const int nsf,
               cxtype* fo,               // output: wavefunction[(nw6==6)]
#ifndef __CUDACC__
               const int ievt,
#endif
               const int ipar )  // input: particle# out of npar
  {
    mgDebug( 0, __FUNCTION__ );
#ifdef __CUDACC__
    const int ievt = blockDim.x * blockIdx.x + threadIdx.x;  // index of event (thread) in grid
#endif
#ifndef __CUDACC__
    using std::min;
    using std::max;
#endif
    cxtype chi[2];
    fptype sf[2], sfomeg[2], omega[2], pp, pp3, sqp0p3, sqm[2];
    int nh, ip, im;
    const fptype& p0 = pIparIp4Ievt(allmomenta, ipar, 0, ievt);
    const fptype& p1 = pIparIp4Ievt(allmomenta, ipar, 1, ievt);
    const fptype& p2 = pIparIp4Ievt(allmomenta, ipar, 2, ievt);
    const fptype& p3 = pIparIp4Ievt(allmomenta, ipar, 3, ievt);
    // fptype p[4] = {0, pvec[0], pvec[1], pvec[2]};
    // p[0] = sqrt(p[1] * p[1] + p[2] * p[2] + p[3] * p[3]+fmass*fmass);
    fo[0] = cxtype(p0 * nsf, p3 * nsf);
    fo[1] = cxtype(p1 * nsf, p2 * nsf);
    nh = nhel * nsf;
    if (fmass != 0.000)
    {
      pp = min(p0, sqrt((p1 * p1) + (p2 * p2) + (p3 * p3)));
      if (pp == 0.000)
      {
        sqm[0] = sqrt(std::abs(fmass));
        sqm[1] = (fmass < 0) ? - abs(sqm[0]) : abs(sqm[0]);
        ip = -((1 - nh)/2) * nhel;
        im = (1 + nh)/2 * nhel;
        fo[2] = im * sqm[std::abs(ip)];
        fo[3] = ip * nsf * sqm[std::abs(ip)];
        fo[4] = im * nsf * sqm[std::abs(im)];
        fo[5] = ip * sqm[std::abs(im)];
      }
      else
      {
        sf[0] = fptype(1 + nsf + (1 - nsf) * nh) * 0.5;
        sf[1] = fptype(1 + nsf - (1 - nsf) * nh) * 0.5;
        omega[0] = sqrt(p0 + pp);
        omega[1] = fmass/omega[0];
        ip = (1 + nh)/2;
        im = (1 - nh)/2;
        sfomeg[0] = sf[0] * omega[ip];
        sfomeg[1] = sf[1] * omega[im];
        pp3 = max(pp + p3, 0.00);
        chi[0] = cxtype(sqrt(pp3 * 0.5/pp), 0.00);
        if (pp3 == 0.00)
        {
          chi[1] = cxtype(-nh, 0.00);
        }
        else
        {
          chi[1] =
            cxtype(nh * p1, -p2)/sqrt(2.0 * pp * pp3);
        }
        fo[2] = sfomeg[1] * chi[im];
        fo[3] = sfomeg[1] * chi[ip];
        fo[4] = sfomeg[0] * chi[im];
        fo[5] = sfomeg[0] * chi[ip];
      }
    }
    else
    {
      if ((p1 == 0.00) and (p2 == 0.00) and (p3 < 0.00))
      {
        sqp0p3 = 0.00;
      }
      else
      {
        sqp0p3 = sqrt(max(p0 + p3, 0.00)) * nsf;
      }
      chi[0] = cxtype(sqp0p3, 0.00);
      if (sqp0p3 == 0.000)
      {
        chi[1] = cxtype(-nhel, 0.00) * sqrt(2.0 * p0);
      }
      else
      {
        chi[1] = cxtype(nh * p1, -p2)/sqp0p3;
      }
      if (nh == 1)
      {
        fo[2] = chi[0];
        fo[3] = chi[1];
        fo[4] = cxtype(0.00, 0.00);
        fo[5] = cxtype(0.00, 0.00);
      }
      else
      {
        fo[2] = cxtype(0.00, 0.00);
        fo[3] = cxtype(0.00, 0.00);
        fo[4] = chi[1];
        fo[5] = chi[0];
      }
    }
    mgDebug( 1, __FUNCTION__ );
    return;
  }
  */

  //--------------------------------------------------------------------------

  __device__
  void opzxxx( const fptype* allmomenta,
               const int nhel,
               const int nsf,
               cxtype* fo,               // output: wavefunction[(nw6==6)]
#ifndef __CUDACC__
               const int ievt,
#endif
               const int ipar )  // input: particle# out of npar
  {
    mgDebug( 0, __FUNCTION__ );
    // ASSUMPTIONS: (FMASS == 0) and (PX == PY == 0 and E == +PZ > 0)
#ifndef __CUDACC__
    // +++ START LOOP ON IEVT +++
    //for ( int ievt = 0; ievt < nevt; ++ievt )
#endif
    {
#ifdef __CUDACC__
      const int ievt = blockDim.x * blockIdx.x + threadIdx.x;  // index of event (thread) in grid
#endif
      const fptype& pvec3 = pIparIp4Ievt(allmomenta, ipar, 3, ievt);
      fo[0] = cxtype (pvec3 * nsf, pvec3 * nsf);
      fo[1] = cxtype (0., 0.);
      int nh = nhel * nsf;
      cxtype CSQP0P3 = cxtype (sqrt(2. * pvec3) * nsf, 0.00);
      fo[3] = fo[1];
      fo[4] = fo[1];
      if (nh == 1)
      {
        fo[2] = CSQP0P3;
        fo[5] = fo[1];
      }
      else
      {
        fo[2] = fo[1];
        fo[5] = CSQP0P3;
      }
    }
    // +++ END LOOP ON IEVT +++
    mgDebug( 1, __FUNCTION__ );
    return;
  }

  //--------------------------------------------------------------------------

  /*
  __device__
  void omzxxx( const fptype* allmomenta,
               const int nhel,
               const int nsf,
               cxtype* fo,               // output: wavefunction[(nw6==6)]
#ifndef __CUDACC__
               const int ievt,
#endif
               const int ipar )  // input: particle# out of npar
  {
    mgDebug( 0, __FUNCTION__ );
    // ASSUMPTIONS: (FMASS == 0) and (PX == PY == 0 and E == -PZ > 0)
#ifdef __CUDACC__
    const int ievt = blockDim.x * blockIdx.x + threadIdx.x;  // index of event (thread) in grid
#endif
    const fptype& pvec3 = pIparIp4Ievt(allmomenta, ipar, 3, ievt);
    fo[0] = cxtype (-pvec3 * nsf, pvec3 * nsf);
    fo[1] = cxtype (0., 0.);
    int nh = nhel * nsf;
    cxtype chi = cxtype (-nhel, 0.00) * sqrt(-2.0 * pvec3);
    if(nh == 1)
    {
      fo[2] = fo[1];
      fo[3] = chi;
      fo[4] = fo[1];
      fo[5] = fo[1];
    }
    else
    {
      fo[2] = fo[1];
      fo[3] = fo[1];
      fo[4] = chi;
      fo[5] = chi;
    }
    mgDebug( 1, __FUNCTION__ );
    return;
  }
  */

  //--------------------------------------------------------------------------

  __device__
  void oxzxxx( const fptype_sv* allmomenta, // input[(npar=4)*(np4=4)*nevt]
               //const fptype fmass,        // ASSUME fmass==0
               const short nhel,
               const short nsf,
               cxtype_sv* fo,               // output: wavefunction[(nw6==6)]
#ifndef __CUDACC__
               const int ipagV,
#endif
               const int ipar )             // input: particle# out of npar
  {
    mgDebug( 0, __FUNCTION__ );
    // ASSUMPTIONS: (FMASS == 0) and ( either (PT > 0) or (PX == PY == 0 and E == +PZ > 0) )
#ifndef __CUDACC__
    // +++ START LOOP ON IEVT +++
    //for ( int ievt = 0; ievt < nevt; ++ievt )
#endif
    {
#ifdef __CUDACC__
      const int ievt = blockDim.x * blockIdx.x + threadIdx.x; // index of event (thread) in grid
      //printf( "oxzxxx: ievt=%d threadId=%d\n", ievt, threadIdx.x );
      const fptype& pvec0 = pIparIp4Ievt( allmomenta, ipar, 0, ievt );
      const fptype& pvec1 = pIparIp4Ievt( allmomenta, ipar, 1, ievt );
      const fptype& pvec2 = pIparIp4Ievt( allmomenta, ipar, 2, ievt );
      const fptype& pvec3 = pIparIp4Ievt( allmomenta, ipar, 3, ievt );
#else
      //printf( "oxzxxx: ipagV=%d\n", ipagV );
      const fptype_sv pvec0 = pIparIp4Ipag( allmomenta, ipar, 0, ipagV );
      const fptype_sv pvec1 = pIparIp4Ipag( allmomenta, ipar, 1, ipagV );
      const fptype_sv pvec2 = pIparIp4Ipag( allmomenta, ipar, 2, ipagV );
      const fptype_sv pvec3 = pIparIp4Ipag( allmomenta, ipar, 3, ipagV );
#endif
      cxtype_sv& fo_0 = fo[0];
      cxtype_sv& fo_1 = fo[1];
      cxtype_sv& fo_2 = fo[2];
      cxtype_sv& fo_3 = fo[3];
      cxtype_sv& fo_4 = fo[4];
      cxtype_sv& fo_5 = fo[5];
      fo_0 = cxmake( pvec0 * nsf, pvec3 * nsf ); // this used to cause the General Protection Fault
      fo_1 = cxmake( pvec1 * nsf, pvec2 * nsf );
      const short nh = nhel * nsf;
      // ASSUMPTIONS: (FMASS == 0) and ( either (PT > 0) or (PX == PY == 0 and E == +PZ > 0) )
      {
#ifdef __CUDACC__
        const fptype sqp0p3 = sqrt( pvec0 + pvec3 ) * nsf;
        const cxtype chi0 = cxmake( sqp0p3, 0 );
        const cxtype chi1 = cxmake( nh * pvec1 / sqp0p3, -pvec2 / sqp0p3 );
#else
        const fptype_sv sqp0p3 = sqrt( pvec0 + pvec3 ) * nsf;
        const cxtype_sv chi0 = cxmaker0( sqp0p3 );
        const cxtype_sv chi1 = cxmake( nh * pvec1 / sqp0p3, -pvec2 / sqp0p3 );
#endif
        if( nh == 1 )
        {
          fo_2 = chi0;
          fo_3 = chi1;
          fo_4 = cxmake00();
          fo_5 = cxmake00();
        }
        else
        {
          fo_2 = cxmake00();
          fo_3 = cxmake00();
          fo_4 = chi1;
          fo_5 = chi0;
        }
      }
    }
    // +++ END LOOP ON IEVT +++
    mgDebug( 1, __FUNCTION__ );
    return;
  }

  //--------------------------------------------------------------------------

  __device__
  void FFV1_0( const cxtype_sv F1[],   // input: wavefunction1[6]
               const cxtype_sv F2[],   // input: wavefunction2[6]
               const cxtype_sv V3[],   // input: wavefunction3[6]
               const cxtype COUP,
               cxtype_sv* vertex )     // output: amplitude
  {
    mgDebug( 0, __FUNCTION__ );
    const cxtype_sv& F1_2 = F1[2];
    const cxtype_sv& F1_3 = F1[3];
    const cxtype_sv& F1_4 = F1[4];
    const cxtype_sv& F1_5 = F1[5];
    const cxtype_sv& F2_2 = F2[2];
    const cxtype_sv& F2_3 = F2[3];
    const cxtype_sv& F2_4 = F2[4];
    const cxtype_sv& F2_5 = F2[5];
    const cxtype_sv& V3_2 = V3[2];
    const cxtype_sv& V3_3 = V3[3];
    const cxtype_sv& V3_4 = V3[4];
    const cxtype_sv& V3_5 = V3[5];
    const cxtype cI = cxmake( 0, 1 );
    const cxtype_sv TMP4 =
      ( F1_2 * ( F2_4 * ( V3_2 + V3_5 ) +
                 F2_5 * ( V3_3 + cI * ( V3_4 ) ) ) +
        ( F1_3 * ( F2_4 * ( V3_3 - cI * ( V3_4) )
                   + F2_5 * ( V3_2 - V3_5 ) ) +
          ( F1_4 * ( F2_2 * ( V3_2 - V3_5 )
                     - F2_3 * ( V3_3 + cI * ( V3_4 ) ) ) +
            F1_5 * ( F2_2 * ( -V3_3 + cI * ( V3_4 ) )
                     + F2_3 * ( V3_2 + V3_5 ) )
            )
          )
        );
    ( *vertex ) = COUP * ( -cI ) * TMP4;
    mgDebug( 1, __FUNCTION__ );
    return;
  }

  //--------------------------------------------------------------------------

  __device__
  void FFV1P0_3( const cxtype_sv F1[],     // input: wavefunction1[6]
                 const cxtype_sv F2[],     // input: wavefunction2[6]
                 const cxtype COUP,
                 const fptype M3,
                 const fptype W3,
                 cxtype_sv V3[] )          // output: wavefunction3[6]
  {
    mgDebug( 0, __FUNCTION__ );
    const cxtype_sv& F1_0 = F1[0];
    const cxtype_sv& F1_1 = F1[1];
    const cxtype_sv& F1_2 = F1[2];
    const cxtype_sv& F1_3 = F1[3];
    const cxtype_sv& F1_4 = F1[4];
    const cxtype_sv& F1_5 = F1[5];
    const cxtype_sv& F2_0 = F2[0];
    const cxtype_sv& F2_1 = F2[1];
    const cxtype_sv& F2_2 = F2[2];
    const cxtype_sv& F2_3 = F2[3];
    const cxtype_sv& F2_4 = F2[4];
    const cxtype_sv& F2_5 = F2[5];
    cxtype_sv& V3_0 = V3[0];
    cxtype_sv& V3_1 = V3[1];
    cxtype_sv& V3_2 = V3[2];
    cxtype_sv& V3_3 = V3[3];
    cxtype_sv& V3_4 = V3[4];
    cxtype_sv& V3_5 = V3[5];
    const cxtype cI = cxmake( 0, 1 );
    V3_0 = + F1_0 + F2_0;
    V3_1 = + F1_1 + F2_1;
    const fptype_sv PPP0 = -cxreal( V3_0 );
    const fptype_sv PPP1 = -cxreal( V3_1 );
    const fptype_sv PPP2 = -cximag( V3_1 );
    const fptype_sv PPP3 = -cximag( V3_0 );
    const cxtype_sv denom =
      COUP / ( ( PPP0 * PPP0 ) - ( PPP1 * PPP1 ) - ( PPP2 * PPP2 ) - ( PPP3 * PPP3 ) - M3 * ( M3 - cI * W3 ) );
    V3_2 = denom * ( -cI ) * ( F1_2 * F2_4 + F1_3 * F2_5 + F1_4 * F2_2 + F1_5 * F2_3 );
    V3_3 = denom * ( -cI ) * ( -F1_2 * F2_5 - F1_3 * F2_4 + F1_4 * F2_3 + F1_5 * F2_2 );
    V3_4 = denom * ( -cI ) * ( -cI * ( F1_2 * F2_5 + F1_5 * F2_2 ) + cI * ( F1_3 * F2_4 + F1_4 * F2_3 ) );
    V3_5 = denom * ( -cI ) * ( -F1_2 * F2_4 - F1_5 * F2_3 + F1_3 * F2_5 + F1_4 * F2_2 );
    mgDebug( 1, __FUNCTION__ );
    return;
  }

  //--------------------------------------------------------------------------

  /*
  __device__
  void FFV2_0( const cxtype F1[],   // input: wavefunction1[6]
               const cxtype F2[],   // input: wavefunction2[6]
               const cxtype V3[],   // input: wavefunction3[6]
               const cxtype COUP,
               cxtype* vertex )     // output: amplitude
  {
    mgDebug( 0, __FUNCTION__ );
    cxtype cI = cxtype(0., 1.);
    cxtype TMP1;
    TMP1 = (F1[2] * (F2[4] * (V3[2] + V3[5]) + F2[5] * (V3[3] + cI * (V3[4]))) +
            F1[3] * (F2[4] * (V3[3] - cI * (V3[4])) + F2[5] * (V3[2] - V3[5])));
    (*vertex) = COUP * - cI * TMP1;
    mgDebug( 1, __FUNCTION__ );
    return;
  }
  */

  //--------------------------------------------------------------------------

  /*
  __device__
  void FFV2_3( const cxtype F1[],   // input: wavefunction1[6]
               const cxtype F2[],   // input: wavefunction2[6]
               const cxtype COUP,
               const fptype M3,
               const fptype W3,
               cxtype V3[] )        // output: wavefunction3[6]
  {
    mgDebug( 0, __FUNCTION__ );
    cxtype cI = cxtype(0., 1.);
    fptype OM3;
    fptype P3[4];
    cxtype TMP2;
    cxtype denom;
    OM3 = 0.;
    if (M3 != 0.)
      OM3 = 1./(M3 * M3);
    V3[0] = +F1[0] + F2[0];
    V3[1] = +F1[1] + F2[1];
    P3[0] = -V3[0].real();
    P3[1] = -V3[1].real();
    P3[2] = -V3[1].imag();
    P3[3] = -V3[0].imag();
    TMP2 = (F1[2] * (F2[4] * (P3[0] + P3[3]) + F2[5] * (P3[1] + cI * (P3[2]))) +
            F1[3] * (F2[4] * (P3[1] - cI * (P3[2])) + F2[5] * (P3[0] - P3[3])));
    denom = COUP/((P3[0] * P3[0]) - (P3[1] * P3[1]) - (P3[2] * P3[2]) - (P3[3] * P3[3]) - M3 * (M3 - cI * W3));
    V3[2] = denom * (-cI) * (F1[2] * F2[4] + F1[3] * F2[5] - P3[0] * OM3 * TMP2);
    V3[3] = denom * (-cI) * (-F1[2] * F2[5] - F1[3] * F2[4] - P3[1] * OM3 * TMP2);
    V3[4] = denom * (-cI) * (-cI * (F1[2] * F2[5]) + cI * (F1[3] * F2[4]) - P3[2] * OM3 * TMP2);
    V3[5] = denom * (-cI) * (-F1[2] * F2[4] - P3[3] * OM3 * TMP2 + F1[3] * F2[5]);
    mgDebug( 1, __FUNCTION__ );
    return;
  }
  */

  //--------------------------------------------------------------------------

  /*
  __device__
  void FFV4_0( const cxtype F1[],
               const cxtype F2[],
               const cxtype V3[],
               const cxtype COUP,
               cxtype* vertex )
  {
    mgDebug( 0, __FUNCTION__ );
    cxtype cI = cxtype(0., 1.);
    cxtype TMP3;
    cxtype TMP4;
    TMP3 = (F1[2] * (F2[4] * (V3[2] + V3[5]) + F2[5] * (V3[3] + cI * (V3[4]))) +
            F1[3] * (F2[4] * (V3[3] - cI * (V3[4])) + F2[5] * (V3[2] - V3[5])));
    TMP4 = (F1[4] * (F2[2] * (V3[2] - V3[5]) - F2[3] * (V3[3] + cI * (V3[4]))) +
            F1[5] * (F2[2] * (-V3[3] + cI * (V3[4])) + F2[3] * (V3[2] + V3[5])));
    (*vertex) = COUP * (-1.) * (+cI * (TMP3) + 2. * cI * (TMP4));
    mgDebug( 1, __FUNCTION__ );
    return;
  }
  */

  //--------------------------------------------------------------------------

  /*
  __device__
  void FFV4_3( const cxtype F1[],
               const cxtype F2[],
               const cxtype COUP,
               const fptype M3,
               const fptype W3,
               cxtype V3[] )
  {
    mgDebug( 0, __FUNCTION__ );
    cxtype cI = cxtype(0., 1.);
    fptype OM3;
    fptype P3[4];
    cxtype TMP2;
    cxtype TMP5;
    cxtype denom;
    OM3 = 0.;
    if (M3 != 0.)
      OM3 = 1./(M3 * M3);
    V3[0] = +F1[0] + F2[0];
    V3[1] = +F1[1] + F2[1];
    P3[0] = -V3[0].real();
    P3[1] = -V3[1].real();
    P3[2] = -V3[1].imag();
    P3[3] = -V3[0].imag();
    TMP5 = (F1[4] * (F2[2] * (P3[0] - P3[3]) - F2[3] * (P3[1] + cI * (P3[2]))) +
            F1[5] * (F2[2] * (-P3[1] + cI * (P3[2])) + F2[3] * (P3[0] + P3[3])));
    TMP2 = (F1[2] * (F2[4] * (P3[0] + P3[3]) + F2[5] * (P3[1] + cI * (P3[2]))) +
            F1[3] * (F2[4] * (P3[1] - cI * (P3[2])) + F2[5] * (P3[0] - P3[3])));
    denom = COUP/((P3[0] * P3[0]) - (P3[1] * P3[1]) - (P3[2] * P3[2]) - (P3[3] * P3[3]) - M3 * (M3 - cI * W3));
    V3[2] = denom * (-2. * cI) * (OM3 * - 1./2. * P3[0] * (TMP2 + 2. * (TMP5)) +
                                  (+1./2. * (F1[2] * F2[4] + F1[3] * F2[5]) + F1[4] * F2[2] + F1[5] * F2[3]));
    V3[3] = denom * (-2. * cI) * (OM3 * - 1./2. * P3[1] * (TMP2 + 2. * (TMP5)) +
                                  (-1./2. * (F1[2] * F2[5] + F1[3] * F2[4]) + F1[4] * F2[3] + F1[5] * F2[2]));
    V3[4] = denom * 2. * cI * (OM3 * 1./2. * P3[2] * (TMP2 + 2. * (TMP5)) +
                               (+1./2. * cI * (F1[2] * F2[5]) - 1./2. * cI * (F1[3] * F2[4]) - cI *
                                (F1[4] * F2[3]) + cI * (F1[5] * F2[2])));
    V3[5] = denom * 2. * cI * (OM3 * 1./2. * P3[3] * (TMP2 + 2. * (TMP5)) +
                               (+1./2. * (F1[2] * F2[4]) - 1./2. * (F1[3] * F2[5]) - F1[4] * F2[2] + F1[5] * F2[3]));
    mgDebug( 1, __FUNCTION__ );
    return;
  }
  */

  //--------------------------------------------------------------------------

  __device__
  void FFV2_4_0( const cxtype_sv F1[],   // input: wavefunction1[6]
                 const cxtype_sv F2[],   // input: wavefunction2[6]
                 const cxtype_sv V3[],   // input: wavefunction3[6]
                 const cxtype COUP1,
                 const cxtype COUP2,
                 cxtype_sv* vertex )     // output: amplitude
  {
    mgDebug( 0, __FUNCTION__ );
    const cxtype_sv& F1_2 = F1[2];
    const cxtype_sv& F1_3 = F1[3];
    const cxtype_sv& F1_4 = F1[4];
    const cxtype_sv& F1_5 = F1[5];
    const cxtype_sv& F2_2 = F2[2];
    const cxtype_sv& F2_3 = F2[3];
    const cxtype_sv& F2_4 = F2[4];
    const cxtype_sv& F2_5 = F2[5];
    const cxtype_sv& V3_2 = V3[2];
    const cxtype_sv& V3_3 = V3[3];
    const cxtype_sv& V3_4 = V3[4];
    const cxtype_sv& V3_5 = V3[5];
    const fptype fp1 = 1;
    const fptype fp2 = 2;
    const cxtype cI = cxmake( 0, 1 );
    const cxtype_sv TMP2 =
      ( F1_4 * ( F2_2 * ( V3_2 - V3_5 ) - F2_3 * ( V3_3 + cI * ( V3_4 ) ) ) +
        F1_5 * ( F2_2 * ( -V3_3 + cI * ( V3_4 ) ) + F2_3 * ( V3_2 + V3_5 ) ) );
    const cxtype_sv TMP0 =
      ( F1_2 * ( F2_4 * ( V3_2 + V3_5 ) + F2_5 * ( V3_3 + cI * ( V3_4 ) ) ) +
        F1_3 * ( F2_4 * ( V3_3 - cI * ( V3_4 ) ) + F2_5 * ( V3_2 - V3_5 ) ) );
    (*vertex) = -fp1 * ( COUP2 * ( +cI * ( TMP0 ) + fp2 * cI * ( TMP2 ) ) + cI * ( TMP0 * COUP1 ) );
    mgDebug( 1, __FUNCTION__ );
    return;
  }

  //--------------------------------------------------------------------------

  __device__
  void FFV2_4_3( const cxtype_sv F1[],   // input: wavefunction1[6]
                 const cxtype_sv F2[],   // input: wavefunction2[6]
                 const cxtype COUP1,
                 const cxtype COUP2,
                 const fptype M3,
                 const fptype W3,
                 cxtype_sv V3[] )        // output: wavefunction3[6]
  {
    mgDebug( 0, __FUNCTION__ );
    const cxtype_sv& F1_0 = F1[0];
    const cxtype_sv& F1_1 = F1[1];
    const cxtype_sv& F1_2 = F1[2];
    const cxtype_sv& F1_3 = F1[3];
    const cxtype_sv& F1_4 = F1[4];
    const cxtype_sv& F1_5 = F1[5];
    const cxtype_sv& F2_0 = F2[0];
    const cxtype_sv& F2_1 = F2[1];
    const cxtype_sv& F2_2 = F2[2];
    const cxtype_sv& F2_3 = F2[3];
    const cxtype_sv& F2_4 = F2[4];
    const cxtype_sv& F2_5 = F2[5];
    cxtype_sv& V3_0 = V3[0];
    cxtype_sv& V3_1 = V3[1];
    cxtype_sv& V3_2 = V3[2];
    cxtype_sv& V3_3 = V3[3];
    cxtype_sv& V3_4 = V3[4];
    cxtype_sv& V3_5 = V3[5];
    const fptype fp1 = 1;
    const fptype fp2 = 2;
    const cxtype cI = cxmake( 0, 1 );
    fptype OM3 = 0;
    if ( M3 != 0 ) OM3 = fp1 / ( M3 * M3 );
    V3_0 = + F1_0 + F2_0;
    V3_1 = + F1_1 + F2_1;
    const fptype_sv PPP0 = -cxreal( V3_0 );
    const fptype_sv PPP1 = -cxreal( V3_1 );
    const fptype_sv PPP2 = -cximag( V3_1 );
    const fptype_sv PPP3 = -cximag( V3_0 );
    const cxtype_sv TMP1 =
      ( F1_2 * ( F2_4 * ( PPP0 + PPP3 ) + F2_5 * ( PPP1 + cI * ( PPP2 ) ) ) +
        F1_3 * ( F2_4 * ( PPP1 - cI * ( PPP2 ) ) + F2_5 * ( PPP0 - PPP3 ) ) );
    const cxtype_sv TMP3 =
      ( F1_4 * ( F2_2 * ( PPP0 - PPP3 ) - F2_3 * ( PPP1 + cI * ( PPP2 ) ) ) +
        F1_5 * ( F2_2 * ( -PPP1 + cI * ( PPP2 ) ) + F2_3 * ( PPP0 + PPP3 ) ) );
    const cxtype_sv denom =
      fp1 / ( ( PPP0 * PPP0 ) - ( PPP1 * PPP1 ) - ( PPP2 * PPP2 ) -
              ( PPP3 * PPP3 ) - M3 * (M3 - cI * W3 ) );
    V3_2 = denom * ( -fp2 * cI ) *
      ( COUP2 * ( OM3 * ( -fp1/fp2 ) * PPP0 * ( TMP1 + fp2 * ( TMP3 ) )
                  + ( +fp1/fp2 * ( F1_2 * F2_4 + F1_3 * F2_5 ) + F1_4 * F2_2 + F1_5 * F2_3 ) )
        + fp1/fp2 * ( COUP1 * ( F1_2 * F2_4 + F1_3 * F2_5 - PPP0 * OM3 * TMP1 ) ) );
    V3_3 = denom * ( -fp2 * cI ) *
      ( COUP2 * ( OM3 * ( -fp1/fp2 ) * PPP1 * ( TMP1 + fp2 * ( TMP3 ) )
                  + ( -fp1/fp2 * ( F1_2 * F2_5 + F1_3 * F2_4 ) + F1_4 * F2_3 + F1_5 * F2_2 ) )
        - fp1/fp2 * ( COUP1 * ( F1_2 * F2_5 + F1_3 * F2_4 + PPP1 * OM3 * TMP1 ) ) );
    V3_4 = denom * cI *
      ( COUP2 * ( OM3 * PPP2 * ( TMP1 + fp2 * ( TMP3 ) )
                  + ( +cI * ( F1_2 * F2_5 ) - cI * ( F1_3 * F2_4 )
                      - fp2 * cI * ( F1_4 * F2_3 )
                      + fp2 * cI * ( F1_5 * F2_2 ) ) )
        + COUP1 * ( +cI * ( F1_2 * F2_5 ) - cI * ( F1_3 * F2_4 ) + PPP2 * OM3 * TMP1 ) );
    V3_5 = denom * fp2 * cI *
      ( COUP2 * ( OM3 * fp1/fp2 * PPP3 * ( TMP1 + fp2 * ( TMP3 ) ) +
                  ( +fp1/fp2 * ( F1_2 * F2_4 ) - fp1/fp2 * ( F1_3 * F2_5 ) - F1_4 * F2_2 + F1_5 * F2_3 ) )
        + fp1/fp2 * ( COUP1 * ( F1_2 * F2_4 + PPP3 * OM3 * TMP1 - F1_3 * F2_5 ) ) );
    mgDebug( 1, __FUNCTION__ );
    return;
  }

}  // end namespace

//==========================================================================
// This file has been automatically generated for C++ Standalone by
// MadGraph5_aMC@NLO v. 2.7.3.py3, 2020-06-28
// By the MadGraph5_aMC@NLO Development Team
// Visit launchpad.net/madgraph5 and amcatnlo.web.cern.ch
//==========================================================================

//#include "../../src/HelAmps_sm.cc"

#include <algorithm>
#include <iostream>

#include "mgOnGpuConfig.h"
#include "mgOnGpuTypes.h"

#include "CPPProcess.h"

//==========================================================================
// Class member functions for calculating the matrix elements for
// Process: e+ e- > mu+ mu- WEIGHTED<=4 @1

#ifdef __CUDACC__
namespace gProc
#else
namespace Proc
#endif
{
  using mgOnGpu::np4; // 4: the dimension of 4-momenta (E,px,py,pz)
  using mgOnGpu::npar; // number of particles in total (initial + final)
  using mgOnGpu::ncomb; // number of helicity combinations

  const int nwf = 5; // #wavefunctions: npar (4 external) + 1 (internal, reused for gamma and Z)
  const int nw6 = 6; // dimension of each wavefunction (see KEK 91-11)

#ifdef __CUDACC__
  __device__ __constant__ short cHel[ncomb][npar];
  __device__ __constant__ fptype cIPC[6];
  __device__ __constant__ fptype cIPD[2];
  //__device__ __constant__ int cNGoodHel[1]; // FIXME: assume process.nprocesses == 1 for the moment
  __device__ __constant__ int cNGoodHel;
  __device__ __constant__ int cGoodHel[ncomb];
#else
  static short cHel[ncomb][npar];
  static fptype cIPC[6];
  static fptype cIPD[2];
  //static int cNGoodHel[1]; // FIXME: assume process.nprocesses == 1 for the moment
  static int cNGoodHel;
  static int cGoodHel[ncomb];
#endif

  //--------------------------------------------------------------------------

  // Evaluate |M|^2 for each subprocess
  // NB: calculate_wavefunctions ADDS |M|^2 for a given ihel to the running sum
  // of |M|^2 over helicities for the given event

  __device__
  void calculate_wavefunctions( int ihel,
                                const fptype_sv* allmomenta, // input: momenta as AOSOA[npagM][npar][4][neppM] with nevt=npagM*neppM
                                fptype* allMEs               // output: allMEs[nevt], final |M|^2 averaged over all helicities
#ifndef __CUDACC__
                                , const int nevt             // input: #events (for cuda: nevt == ndim == gpublocks*gputhreads)
#endif
                                )
  {
    using namespace MG5_sm;
    mgDebug( 0, __FUNCTION__ );
#ifndef __CUDACC__
    //printf( "calculate_wavefunctions: nevt %d\n", nevt );
#endif

#ifdef __CUDACC__
    const fptype cIPC[6] = { 0, -0.30795376724436879, 0, -0.28804415396362731, 0, 0.082309883272248419 };
    const fptype cIPD[2] = { 91.188000000000002, 2.4414039999999999 };
#endif

    // The number of colors
    const int ncolor = 1;

    // The color matrix
    const fptype denom[ncolor] = {1};
    const fptype cf[ncolor][ncolor] = {{1}};

#ifdef __CUDACC__
    // Local variables for the given event (ievt)
    cxtype w[nwf][nw6]; // w[5][6]
    cxtype amp[1]; // was 2
#else
    // Local variables for the given event page (ipagV)
    cxtype_sv w_v[nwf][nw6]; // w_v[5][6]
    cxtype_sv amp_v[1]; // was 2
#endif

    // For CUDA performance, this is ~better: fewer registers, even if no throughput increase (issue #39)
    // However, physics parameters like masses and couplings must be read from user parameter files
    //const fptype cIPC[6] = { 0, -0.30795376724436879, 0, -0.28804415396362731, 0, 0.082309883272248419 };
    //const fptype cIPD[2] = { 91.188000000000002, 2.4414039999999999 };

#ifndef __CUDACC__
    const int npagV = nevt / neppV;
    // ** START LOOP ON IPAGV **
    // - default(none): no variables are shared by default
    // - shared: as the name says
    // - private: give each thread its own copy, without initialising
    // - firstprivate: give each thread its own copy, and initialise with value from outside
#pragma omp parallel for default(none) shared(allmomenta,allMEs,cf,cHel,cIPC,cIPD,denom,ihel,npagV) private (amp_v,w_v)
    for ( int ipagV = 0; ipagV < npagV; ++ipagV )
#endif
    {
#ifdef __CUDACC__
<<<<<<< HEAD
      oxzxxx( allmomenta, cHel[ihel][0], -1, w[0], 0 );
#else
      oxzxxx( allmomenta, cHel[ihel][0], -1, w_v[0], ipagV, 0 );
=======
    opzxxx( allmomenta, cHel[ihel][0], -1, w[0], 0 );
#else
    opzxxx( allmomenta, cHel[ihel][0], -1, w[0], ievt, 0 );
>>>>>>> 1324c79b
#endif

#ifdef __CUDACC__
      imzxxx( allmomenta, cHel[ihel][1], +1, w[1], 1 );
#else
      imzxxx( allmomenta, cHel[ihel][1], +1, w_v[1], ipagV, 1 );
#endif

#ifdef __CUDACC__
      ixzxxx( allmomenta, cHel[ihel][2], -1, w[2], 2 );
#else
      ixzxxx( allmomenta, cHel[ihel][2], -1, w_v[2], ipagV, 2 );
#endif

#ifdef __CUDACC__
      oxzxxx( allmomenta, cHel[ihel][3], +1, w[3], 3 );
#else
      oxzxxx( allmomenta, cHel[ihel][3], +1, w_v[3], ipagV, 3 );
#endif

#ifdef __CUDACC__
      // Local variables for the given event (ievt)
      cxtype jamp[ncolor] = {}; // sum of the invariant amplitudes for all Feynman diagrams
#else
      // Local variables for the given event page (ipagV)
      cxtype_sv jamp_v[ncolor] = {}; // sum of the invariant amplitudes for all Feynman diagrams
#endif

#ifndef __CUDACC__
      FFV1P0_3( w_v[1], w_v[0], cxmake( cIPC[0], cIPC[1] ), 0., 0., w_v[4] );
      // Amplitude(s) for diagram number 1
      FFV1_0( w_v[2], w_v[3], w_v[4], cxmake( cIPC[0], cIPC[1] ), &amp_v[0] );
      jamp_v[0] -= amp_v[0];

      FFV2_4_3( w_v[1], w_v[0], cxmake( cIPC[2], cIPC[3] ), cxmake( cIPC[4], cIPC[5] ), cIPD[0], cIPD[1], w_v[4] );
      // Amplitude(s) for diagram number 2
      FFV2_4_0( w_v[2], w_v[3], w_v[4], cxmake( cIPC[2], cIPC[3] ), cxmake( cIPC[4], cIPC[5] ), &amp_v[0] );
      jamp_v[0] -= amp_v[0];

      // ** START LOOP ON IEPPV **
      for ( int ieppV = 0; ieppV < neppV; ++ieppV )
#endif
      {
#ifdef __CUDACC__
        FFV1P0_3( w[1], w[0], cxmake( cIPC[0], cIPC[1] ), 0., 0., w[4] );
        // Amplitude(s) for diagram number 1
        FFV1_0( w[2], w[3], w[4], cxmake( cIPC[0], cIPC[1] ), &amp[0] );
        jamp[0] -= amp[0];

        FFV2_4_3( w[1], w[0], cxmake( cIPC[2], cIPC[3] ), cxmake( cIPC[4], cIPC[5] ), cIPD[0], cIPD[1], w[4] );
        // Amplitude(s) for diagram number 2
        FFV2_4_0( w[2], w[3], w[4], cxmake( cIPC[2], cIPC[3] ), cxmake( cIPC[4], cIPC[5] ), &amp[0] );
        jamp[0] -= amp[0];
#endif

#ifdef __CUDACC__
        const int idim = blockDim.x * blockIdx.x + threadIdx.x; // event# == threadid (previously was: tid)
        const int ievt = idim;
        //printf( "calculate_wavefunctions: ievt %d\n", ievt );
#else
        const int ievt = ipagV*neppV + ieppV;
        //printf( "calculate_wavefunctions: ievt %d\n", ievt );
#endif

#ifndef __CUDACC__
        // Local variables for the given event (ievt)
#ifdef MGONGPU_CPPSIMD
        cxtype jamp[ncolor];
        jamp[0] = jamp_v[0][ieppV];
#else
        cxtype* jamp = jamp_v;
#endif
#endif

        // Sum and square the color flows to get the matrix element
        // (compute |M|^2 by squaring |M|, taking into account colours)
        for( int icol = 0; icol < ncolor; icol++ )
        {
          cxtype ztemp = cxmake( 0, 0 );
          for( int jcol = 0; jcol < ncolor; jcol++ )
            ztemp += cf[icol][jcol] * jamp[jcol];
          // NB: calculate_wavefunctions ADDS |M|^2 for a given ihel to the running sum of |M|^2 over helicities for the given event
          // FIXME: assume process.nprocesses == 1 for the moment (eventually: need a loop over processes here?)
          allMEs[ievt] += cxreal( ztemp * conj( jamp[icol] ) ) / denom[icol];
        }

        // Store the leading color flows for choice of color
        // for(i=0;i < ncolor; i++)
        // jamp2[0][i] += cxreal( jamp[i]*conj( jamp[i] ) );

        //printf( "calculate_wavefunction: %6d %2d %f\n", ievt, ihel, allMEs[ievt] );
      }
    }

    mgDebug( 1, __FUNCTION__ );
    return;
  }

  //--------------------------------------------------------------------------

  CPPProcess::CPPProcess( int /*numiterations*/,
                          int gpublocks,
                          int gputhreads,
                          bool verbose )
    : //m_numiterations( numiterations ),
    gpu_nblocks( gpublocks ),
    gpu_nthreads( gputhreads ),
    dim( gpu_nblocks * gpu_nthreads ),
    m_verbose( verbose )
  {
    // Helicities for the process - nodim
    const short tHel[ncomb][nexternal] =
      { {-1, -1, -1, -1}, {-1, -1, -1, +1}, {-1, -1, +1, -1}, {-1, -1, +1, +1},
        {-1, +1, -1, -1}, {-1, +1, -1, +1}, {-1, +1, +1, -1}, {-1, +1, +1, +1},
        {+1, -1, -1, -1}, {+1, -1, -1, +1}, {+1, -1, +1, -1}, {+1, -1, +1, +1},
        {+1, +1, -1, -1}, {+1, +1, -1, +1}, {+1, +1, +1, -1}, {+1, +1, +1, +1} };
#ifdef __CUDACC__
    checkCuda( cudaMemcpyToSymbol( cHel, tHel, ncomb * nexternal * sizeof(short) ) );
#else
    memcpy( cHel, tHel, ncomb * nexternal * sizeof(short) );
#endif
    // SANITY CHECK: GPU memory usage may be based on casts of fptype[2] to cxtype
    assert( sizeof(cxtype) == 2 * sizeof(fptype) );
#ifndef __CUDACC__
    // SANITY CHECK: momenta AOSOA uses vectors with the same size as fptype_v
    assert( neppV == mgOnGpu::neppM );
#endif
  }

  //--------------------------------------------------------------------------

  CPPProcess::~CPPProcess() {}

  //--------------------------------------------------------------------------

  const std::vector<fptype> &CPPProcess::getMasses() const {return mME;}

  //--------------------------------------------------------------------------
  // Initialize process.

  void CPPProcess::initProc(std::string param_card_name)
  {
    // Instantiate the model class and set parameters that stay fixed during run
    pars = Parameters_sm::getInstance();
    SLHAReader slha(param_card_name, m_verbose);
    pars->setIndependentParameters(slha);
    pars->setIndependentCouplings();
    if (m_verbose)
    {
      pars->printIndependentParameters();
      pars->printIndependentCouplings();
    }
    pars->setDependentParameters();
    pars->setDependentCouplings();

    // Set external particle masses for this matrix element
    mME.push_back(pars->ZERO);
    mME.push_back(pars->ZERO);
    mME.push_back(pars->ZERO);
    mME.push_back(pars->ZERO);

    // Read physics parameters like masses and couplings from user configuration files (static: initialize once)
    // Then copy them to CUDA constant memory (issue #39) or its C++ emulation in file-scope static memory
    static const cxtype tIPC[3] = { cxmake( pars->GC_3 ), cxmake( pars->GC_50 ), cxmake( pars->GC_59 ) };
    static const fptype tIPD[2] = { (fptype)pars->mdl_MZ, (fptype)pars->mdl_WZ };
#ifdef __CUDACC__
    checkCuda( cudaMemcpyToSymbol( cIPC, tIPC, 3 * sizeof(cxtype) ) );
    checkCuda( cudaMemcpyToSymbol( cIPD, tIPD, 2 * sizeof(fptype) ) );
#else
    memcpy( cIPC, tIPC, 3 * sizeof(cxtype) );
    memcpy( cIPD, tIPD, 2 * sizeof(fptype) );
#endif

    //std::cout << std::setprecision(17) << "tIPC[0] = " << tIPC[0] << std::endl;
    //std::cout << std::setprecision(17) << "tIPC[1] = " << tIPC[1] << std::endl;
    //std::cout << std::setprecision(17) << "tIPC[2] = " << tIPC[2] << std::endl;
    //std::cout << std::setprecision(17) << "tIPD[0] = " << tIPD[0] << std::endl;
    //std::cout << std::setprecision(17) << "tIPD[1] = " << tIPD[1] << std::endl;
  }

  //--------------------------------------------------------------------------

  // Retrieve the compiler that was used to build this module
  const std::string CPPProcess::getCompiler()
  {
    std::stringstream out;
#ifdef __CUDACC__
#if defined __CUDACC_VER_MAJOR__ && defined __CUDACC_VER_MINOR__ && defined __CUDACC_VER_BUILD__
    out << "nvcc " << __CUDACC_VER_MAJOR__ << "." << __CUDACC_VER_MINOR__ << "." << __CUDACC_VER_BUILD__;
#else
    out << "nvcc UNKNOWN";
#endif
#elif defined __clang__
#if defined __clang_major__ && defined __clang_minor__ && defined __clang_patchlevel__
    out << "clang " << __clang_major__ << "." << __clang_minor__ << "." << __clang_patchlevel__;
#else
    out << "gcc UNKNOWKN";
#endif

#else
#if defined __GNUC__ && defined __GNUC_MINOR__ && defined __GNUC_PATCHLEVEL__
    out << "gcc (GCC) " << __GNUC__ << "." << __GNUC_MINOR__ << "." << __GNUC_PATCHLEVEL__;
#else
    out << "gcc UNKNOWKN";
#endif
#endif
    return out.str();
  }

  //--------------------------------------------------------------------------

#ifdef __CUDACC__
  __global__
  void sigmaKin_getGoodHel( const fptype_sv* allmomenta, // input: momenta as AOSOA[npagM][npar][4][neppM] with nevt=npagM*neppM
                            fptype* allMEs,              // output: allMEs[nevt], final |M|^2 averaged over all helicities
                            bool* isGoodHel )            // output: isGoodHel[ncomb] - device array
  {
    const int idim = blockDim.x * blockIdx.x + threadIdx.x; // event# == threadid (previously was: tid)
    const int ievt = idim;
    // FIXME: assume process.nprocesses == 1 for the moment (eventually: need a loop over processes here?)
    fptype allMEsLast = 0;
    for ( int ihel = 0; ihel < ncomb; ihel++ )
    {
      // NB: calculate_wavefunctions ADDS |M|^2 for a given ihel to running sum of |M|^2 over helicities for the given event(s)
      calculate_wavefunctions( ihel, allmomenta, allMEs );
      if ( allMEs[ievt] != allMEsLast )
      {
        //if ( !isGoodHel[ihel] ) std::cout << "sigmaKin_getGoodHel ihel=" << ihel << " TRUE" << std::endl;
        isGoodHel[ihel] = true;
      }
      allMEsLast = allMEs[ievt]; // running sum up to helicity ihel for event ievt
    }
  }
#else
  void sigmaKin_getGoodHel( const fptype_sv* allmomenta, // input: momenta as AOSOA[npagM][npar][4][neppM] with nevt=npagM*neppM
                            fptype* allMEs,              // output: allMEs[nevt], final |M|^2 averaged over all helicities
                            bool* isGoodHel              // output: isGoodHel[ncomb] - device array
                            , const int nevt )           // input: #events (for cuda: nevt == ndim == gpublocks*gputhreads)
  {
    const int maxtry0 = ( neppV > 10 ? neppV : 10 ); // 10, but at least neppV (otherwise the npagV loop does not even start)
    fptype allMEsLast[maxtry0] = { 0 };
    const int maxtry = std::min( maxtry0, nevt ); // 10, but at most nevt (avoid invalid memory access if nevt<maxtry0)
    for ( int ievt = 0; ievt < maxtry; ++ievt )
    {
      // FIXME: assume process.nprocesses == 1 for the moment (eventually: need a loop over processes here?)
      allMEs[ievt] = 0; // all zeros
    }
    for ( int ihel = 0; ihel < ncomb; ihel++ )
    {
      //std::cout << "sigmaKin_getGoodHel ihel=" << ihel << ( isGoodHel[ihel] ? " true" : " false" ) << std::endl;
      calculate_wavefunctions( ihel, allmomenta, allMEs, maxtry );
      for ( int ievt = 0; ievt < maxtry; ++ievt )
      {
        // FIXME: assume process.nprocesses == 1 for the moment (eventually: need a loop over processes here?)
        if ( allMEs[ievt] != allMEsLast[ievt] )
        {
          //if ( !isGoodHel[ihel] ) std::cout << "sigmaKin_getGoodHel ihel=" << ihel << " TRUE" << std::endl;
          isGoodHel[ihel] = true;
        }
        allMEsLast[ievt] = allMEs[ievt]; // running sum up to helicity ihel
      }
    }
  }
#endif

  //--------------------------------------------------------------------------

  void sigmaKin_setGoodHel( const bool* isGoodHel ) // input: isGoodHel[ncomb] - host array
  {
    // FIXME: assume process.nprocesses == 1 for the moment
    //int nGoodHel[1] = { 0 };
    int nGoodHel = 0;
    int goodHel[ncomb] = { 0 };
    for ( int ihel = 0; ihel < ncomb; ihel++ )
    {
      //std::cout << "sigmaKin_setGoodHel ihel=" << ihel << ( isGoodHel[ihel] ? " true" : " false" ) << std::endl;
      if ( isGoodHel[ihel] )
      {
        goodHel[nGoodHel] = ihel;
        nGoodHel++;
      }
    }
#ifdef __CUDACC__
    checkCuda( cudaMemcpyToSymbol( cNGoodHel, &nGoodHel, sizeof(int) ) );
    checkCuda( cudaMemcpyToSymbol( cGoodHel, goodHel, ncomb*sizeof(int) ) );
#else
    cNGoodHel = nGoodHel;
    for ( int ihel = 0; ihel < ncomb; ihel++ ) cGoodHel[ihel] = goodHel[ihel];
#endif
  }

  //--------------------------------------------------------------------------
  // Evaluate |M|^2, part independent of incoming flavour
  // FIXME: assume process.nprocesses == 1 (eventually: allMEs[nevt] -> allMEs[nevt*nprocesses]?)

  __global__
  void sigmaKin( const fptype_sv* allmomenta, // input: momenta as AOSOA[npagM][npar][4][neppM] with nevt=npagM*neppM
                 fptype* allMEs               // output: allMEs[nevt], final |M|^2 averaged over all helicities
#ifndef __CUDACC__
                 , const int nevt             // input: #events (for cuda: nevt == ndim == gpublocks*gputhreads)
#endif
                 )
  {
    mgDebugInitialise();
    // Set the parameters which change event by event
    // Need to discuss this with Stefan
    // pars->setDependentParameters();
    // pars->setDependentCouplings();
    // Reset color flows
    // start sigmakin_lines

    // Denominators: spins, colors and identical particles
    //const int nprocesses = 1;
    //const int denominators[nprocesses] = { 4 };
    const int denominators = 4;

#ifdef __CUDACC__
    // Remember: in CUDA this is a kernel for one event, in c++ this processes n events
    const int idim = blockDim.x * blockIdx.x + threadIdx.x; // event# == threadid (previously was: tid)
    const int ievt = idim;
    //printf( "sigmakin: ievt %d\n", ievt );
#endif

    // PART 0 - INITIALISATION (before calculate_wavefunctions)

#ifndef __CUDACC__
    for ( int ievt = 0; ievt < nevt; ++ievt )
#endif
    {
      // Reset the "matrix elements" - running sums of |M|^2 over helicities for the given event
      // FIXME: assume process.nprocesses == 1 for the moment (eventually: need a loop over processes here?)
      allMEs[ievt] = 0; // all zeros
    }

    // PART 1 - HELICITY LOOP: CALCULATE WAVEFUNCTIONS
    // (in both CUDA and C++, using precomputed good helicities)
    for ( int ighel = 0; ighel < cNGoodHel; ighel++ )
    {
      const int ihel = cGoodHel[ighel];
#ifdef __CUDACC__
      calculate_wavefunctions( ihel, allmomenta, allMEs );
#else
      calculate_wavefunctions( ihel, allmomenta, allMEs, nevt );
#endif
    }

    // PART 2 - FINALISATION (after calculate_wavefunctions)
#ifndef __CUDACC__
    for ( int ievt = 0; ievt < nevt; ++ievt )
#endif
    {
      // Get the final |M|^2 as an average over helicities/colors of running sum of |M|^2 over helicities for the given event
      // [NB 'sum over final spins, average over initial spins', eg see
      // https://www.uzh.ch/cmsssl/physik/dam/jcr:2e24b7b1-f4d7-4160-817e-47b13dbf1d7c/Handout_4_2016-UZH.pdf]
      // FIXME: assume process.nprocesses == 1 for the moment (eventually: need a loop over processes here?)
      allMEs[ievt] /= denominators;
    }
    mgDebugFinalise();
  }

  //--------------------------------------------------------------------------

}<|MERGE_RESOLUTION|>--- conflicted
+++ resolved
@@ -1191,15 +1191,9 @@
 #endif
     {
 #ifdef __CUDACC__
-<<<<<<< HEAD
-      oxzxxx( allmomenta, cHel[ihel][0], -1, w[0], 0 );
-#else
-      oxzxxx( allmomenta, cHel[ihel][0], -1, w_v[0], ipagV, 0 );
-=======
-    opzxxx( allmomenta, cHel[ihel][0], -1, w[0], 0 );
-#else
-    opzxxx( allmomenta, cHel[ihel][0], -1, w[0], ievt, 0 );
->>>>>>> 1324c79b
+      opzxxx( allmomenta, cHel[ihel][0], -1, w[0], 0 );
+#else
+      opzxxx( allmomenta, cHel[ihel][0], -1, w_v[0], ipagV, 0 );
 #endif
 
 #ifdef __CUDACC__
