--- conflicted
+++ resolved
@@ -1156,12 +1156,6 @@
     //printf( "calculate_wavefunctions: nevt %d\n", nevt );
 #endif
 
-<<<<<<< HEAD
-=======
-    cxtype w[nwf][nw6]; // w[5][6]
-    cxtype amp[1]; // was 2
-
->>>>>>> 818bf31c
 #ifdef __CUDACC__
     const fptype cIPC[6] = { 0, -0.30795376724436879, 0, -0.28804415396362731, 0, 0.082309883272248419 };
     const fptype cIPD[2] = { 91.188000000000002, 2.4414039999999999 };
@@ -1177,13 +1171,15 @@
 #ifdef __CUDACC__
     // Local variables for the given event (ievt)
     cxtype w[nwf][nw6]; // w[5][6]
-    cxtype amp[2];
+    cxtype amp[1]; // was 2
     cxtype jamp[ncolor];
+    for( int icolor = 0; icolor < ncolor; icolor++ ) jamp[icolor] = cxmake00();
 #else
     // Local variables for the given event page (ipagV)
     cxtype_sv w_v[nwf][nw6]; // w_v[5][6]
-    cxtype_sv amp_v[2];
+    cxtype_sv amp_v[1]; // was 2
     cxtype_sv jamp_v[ncolor];
+    for( int icolor = 0; icolor < ncolor; icolor++ ) jamp_v[icolor] = cxmake00();
 #endif
 
 #ifndef __CUDACC__
@@ -1215,7 +1211,6 @@
       ixzxxx( allmomenta, cHel[ihel][2], -1, w_v[2], ipagV, 2 );
 #endif
 
-<<<<<<< HEAD
 #ifdef __CUDACC__
       oxzxxx( allmomenta, cHel[ihel][3], +1, w[3], 3 );
 #else
@@ -1226,14 +1221,14 @@
       FFV1P0_3( w_v[1], w_v[0], cxmake( cIPC[0], cIPC[1] ), 0., 0., w_v[4] );
       // Amplitude(s) for diagram number 1
       FFV1_0( w_v[2], w_v[3], w_v[4], cxmake( cIPC[0], cIPC[1] ), &amp_v[0] );
+      //jamp_v[0] += -amp_v[0];
+      jamp_v[0] = jamp_v[0] + ( -amp_v[0] );
 
       FFV2_4_3( w_v[1], w_v[0], cxmake( cIPC[2], cIPC[3] ), cxmake( cIPC[4], cIPC[5] ), cIPD[0], cIPD[1], w_v[4] );
       // Amplitude(s) for diagram number 2
-      FFV2_4_0( w_v[2], w_v[3], w_v[4], cxmake( cIPC[2], cIPC[3] ), cxmake( cIPC[4], cIPC[5] ), &amp_v[1] );
-
-      // Calculate color flows
-      // (compute M as the sum of the invariant amplitudes for all Feynman diagrams)
-      jamp_v[0] = -amp_v[0] - amp_v[1];
+      FFV2_4_0( w_v[2], w_v[3], w_v[4], cxmake( cIPC[2], cIPC[3] ), cxmake( cIPC[4], cIPC[5] ), &amp_v[0] );
+      //jamp_v[0] += -amp_v[0];
+      jamp_v[0] = jamp_v[0] + ( -amp_v[0] );
 
       // ** START LOOP ON IEPPV **
       for ( int ieppV = 0; ieppV < neppV; ++ieppV )
@@ -1243,42 +1238,13 @@
         FFV1P0_3( w[1], w[0], cxmake( cIPC[0], cIPC[1] ), 0., 0., w[4] );
         // Amplitude(s) for diagram number 1
         FFV1_0( w[2], w[3], w[4], cxmake( cIPC[0], cIPC[1] ), &amp[0] );
+        jamp[0] += -amp[0];
 
         FFV2_4_3( w[1], w[0], cxmake( cIPC[2], cIPC[3] ), cxmake( cIPC[4], cIPC[5] ), cIPD[0], cIPD[1], w[4] );
         // Amplitude(s) for diagram number 2
-        FFV2_4_0( w[2], w[3], w[4], cxmake( cIPC[2], cIPC[3] ), cxmake( cIPC[4], cIPC[5] ), &amp[1] );
-#endif
-=======
-    // Calculate color flows
-    // (compute M as the sum of the invariant amplitudes for all Feynman diagrams)
-    const int ncolor = 1;
-    cxtype jamp[ncolor];
-    for( int icolor = 0; icolor < ncolor; icolor++ ) jamp[icolor] = cxmake( 0, 0 );
-
-    FFV1P0_3( w[1], w[0], cxmake( cIPC[0], cIPC[1] ), 0., 0., w[4] );
-    // Amplitude(s) for diagram number 1
-    FFV1_0( w[2], w[3], w[4], cxmake( cIPC[0], cIPC[1] ), &amp[0] );
-    jamp[0] += -amp[0];
-
-    FFV2_4_3( w[1], w[0], cxmake( cIPC[2], cIPC[3] ), cxmake( cIPC[4], cIPC[5] ), cIPD[0], cIPD[1], w[4] );
-    // Amplitude(s) for diagram number 2
-    FFV2_4_0( w[2], w[3], w[4], cxmake( cIPC[2], cIPC[3] ), cxmake( cIPC[4], cIPC[5] ), &amp[0] );
-    jamp[0] += -amp[0];
-
-    // The color matrix
-    const fptype denom[ncolor] = {1};
-    const fptype cf[ncolor][ncolor] = {{1}};
-
-    // Sum and square the color flows to get the matrix element |M|^2 
-    for( int icol = 0; icol < ncolor; icol++ )
-    {
-      cxtype ztemp = cxmake( 0, 0 );
-      for( int jcol = 0; jcol < ncolor; jcol++ )
-        ztemp = ztemp + cf[icol][jcol] * jamp[jcol];
-      // NB: calculate_wavefunctions ADDS |M|^2 for a given ihel to the running sum of |M|^2 over helicities for the given event
-      meHelSum = meHelSum + cxreal( ztemp * conj( jamp[icol] ) ) / denom[icol];
-    }
->>>>>>> 818bf31c
+        FFV2_4_0( w[2], w[3], w[4], cxmake( cIPC[2], cIPC[3] ), cxmake( cIPC[4], cIPC[5] ), &amp[0] );
+        jamp[0] += -amp[0];
+#endif
 
 #ifndef __CUDACC__
         const int ievt = ipagV*neppV + ieppV;
