//==========================================================================
// This file has been automatically generated for C++ Standalone by
// MadGraph5_aMC@NLO v. 2.7.3.py3, 2020-06-28
// By the MadGraph5_aMC@NLO Development Team
// Visit launchpad.net/madgraph5 and amcatnlo.web.cern.ch
//==========================================================================

#include <cassert>
#include <cmath>
#include <cstring>
#include <cstdlib>
#include <iomanip>
#include <iostream>

#include "mgOnGpuConfig.h"
#include "mgOnGpuTypes.h"
#include "mgOnGpuVectors.h"

mgDebugDeclare();

namespace MG5_sm
{

  using mgOnGpu::nw6;

  //--------------------------------------------------------------------------

#ifdef __CUDACC__
  __device__
  inline const fptype& pIparIp4Ievt( const fptype* momenta1d, // input: momenta as AOSOA[npagM][npar][4][neppM]
                                     const int ipar,
                                     const int ip4,
                                     const int ievt )
  {
    // mapping for the various schemes (AOSOA, AOS, SOA...)
    using mgOnGpu::np4;
    using mgOnGpu::npar;
    const int neppM = mgOnGpu::neppM; // AOSOA layout: constant at compile-time
    fptype (*momenta)[npar][np4][neppM] = (fptype (*)[npar][np4][neppM]) momenta1d; // cast to multiD array pointer (AOSOA)
    const int ipagM = ievt/neppM; // #eventpage in this iteration
    const int ieppM = ievt%neppM; // #event in the current eventpage in this iteration
    //return allmomenta[ipagM*npar*np4*neppM + ipar*neppM*np4 + ip4*neppM + ieppM]; // AOSOA[ipagM][ipar][ip4][ieppM]
    //printf( "%f\n", momenta[ipagM][ipar][ip4][ieppM] );
    return momenta[ipagM][ipar][ip4][ieppM];
  }
#else
  // NB: return by value for the moment
  // NB: may be optimized, but should allocate momenta1d as an fptype_v upfront in check.cc...
  inline
#if defined __AVX512F__ || defined __AVX2__
  const
#endif
  fptype_v pIparIp4Ipag( const fptype_v* momenta1d, // input: momenta as AOSOA[npagM][npar][4][neppM]
                         const int ipar,
                         const int ip4,
                         const int ipagM )
  {
    // mapping for the various schemes (AOSOA, AOS, SOA...)
    using mgOnGpu::np4;
    using mgOnGpu::npar;
    const int neppM = mgOnGpu::neppM; // AOSOA layout: constant at compile-time
    fptype_v (*momenta)[npar][np4] = (fptype_v (*)[npar][np4]) momenta1d; // cast to multiD array pointer (AOSOA)
    assert( neppV == neppM ); // NB: assume neppV (fptype_v vector size) equals neppM (AOSOA layout vector size) [DO WE?]
    return momenta[ipagM][ipar][ip4]; // return by value
  }
#endif

  //--------------------------------------------------------------------------

  __device__
  void imzxxxM0( const fptype_sv* allmomenta, // input[(npar=4)*(np4=4)*nevt]
                 //const fptype fmass,
                 const short nhel,
                 const short nsf,
#ifdef __CUDACC__
                 cxtype fis[nw6],             // output: wavefunction[6]
#else
                 cxtype_v fis_v[nw6],         // output: wavefunction[6][RRRRIIII]
                 //fptype_v fis_v[nw6][2],    // output: wavefunction[6][RRRRIIII]
                 const int ipagV,
#endif
                 const int ipar )             // input: particle# out of npar
  {
    mgDebug( 0, __FUNCTION__ );
#ifndef __CUDACC__
    // ** START LOOP ON IEPPV **
    //for ( int ieppV = 0; ieppV < neppV; ++ieppV )
#endif
    {
#ifdef __CUDACC__
      const int ievt = blockDim.x * blockIdx.x + threadIdx.x; // index of event (thread) in grid
      //printf( "imzxxxM0: ievt=%d threadId=%d\n", ievt, threadIdx.x );
      const fptype& pvec0 = pIparIp4Ievt( allmomenta, ipar, 0, ievt );
      const fptype& pvec1 = pIparIp4Ievt( allmomenta, ipar, 1, ievt );
      const fptype& pvec2 = pIparIp4Ievt( allmomenta, ipar, 2, ievt );
      const fptype& pvec3 = pIparIp4Ievt( allmomenta, ipar, 3, ievt );
#else
      //printf( "imzxxxM0: ipagV=%d\n", ipagV );
      const fptype_v pvec0 = pIparIp4Ipag( allmomenta, ipar, 0, ipagV );
      const fptype_v pvec1 = pIparIp4Ipag( allmomenta, ipar, 1, ipagV );
      const fptype_v pvec2 = pIparIp4Ipag( allmomenta, ipar, 2, ipagV );
      const fptype_v pvec3 = pIparIp4Ipag( allmomenta, ipar, 3, ipagV );
#endif
#ifdef __CUDACC__
      cxtype& fi_0 = fis[0];
      cxtype& fi_1 = fis[1];
      cxtype& fi_2 = fis[2];
      cxtype& fi_3 = fis[3];
      cxtype& fi_4 = fis[4];
      cxtype& fi_5 = fis[5];
#else
      cxtype_v& fi_0 = (cxtype_v&)fis_v[0];
      cxtype_v& fi_1 = (cxtype_v&)fis_v[1];
      cxtype_v& fi_2 = (cxtype_v&)fis_v[2];
      cxtype_v& fi_3 = (cxtype_v&)fis_v[3];
      cxtype_v& fi_4 = (cxtype_v&)fis_v[4];
      cxtype_v& fi_5 = (cxtype_v&)fis_v[5];
#endif
      fi_0 = cxmake( -pvec0 * nsf, -pvec3 * nsf );
      fi_1 = cxmake( -pvec1 * nsf, -pvec2 * nsf );
      const short nh = nhel * nsf;
      // ASSUMPTIONS FMASS = 0 and
      // (PX = PY = 0 and E = -P3 > 0)
      {
#ifdef __CUDACC__
        const cxtype chi0 = cxmake00();
        const cxtype chi1 = cxmake( -nhel * sqrt(2 * pvec0), 0 );
#else
        const cxtype_v chi0 = cxmake00();
        const cxtype_v chi1 = cxmaker0( (short)(-nhel) * sqrt(2 * pvec0) );
#endif
        if (nh == 1)
        {
          fi_2 = cxmake00();
          fi_3 = cxmake00();
          fi_4 = chi0;
          fi_5 = chi1;
        }
        else
        {
          fi_2 = chi1;
          fi_3 = chi0;
          fi_4 = cxmake00();
          fi_5 = cxmake00();
        }
      }
    }
    // ** END LOOP ON IEVT **
    mgDebug( 1, __FUNCTION__ );
    return;
  }

  //--------------------------------------------------------------------------

  __device__
  void ixzxxxM0( const fptype_sv* allmomenta, // input[(npar=4)*(np4=4)*nevt]
                 //const fptype fmass,
                 const short nhel,
                 const short nsf,
#ifdef __CUDACC__
                 cxtype fis[nw6],             // output: wavefunction[6]
#else
                 cxtype_v fis_v[nw6],         // output: wavefunction[6][RRRRIIII]
                 //fptype_v fis_v[nw6][2],    // output: wavefunction[6][RRRRIIII]
                 const int ipagV,
#endif
                 const int ipar )             // input: particle# out of npar
  {
    mgDebug( 0, __FUNCTION__ );
#ifndef __CUDACC__
    // ** START LOOP ON IEPPV **
    //for ( int ieppV = 0; ieppV < neppV; ++ieppV )
#endif
    {
#ifdef __CUDACC__
      const int ievt = blockDim.x * blockIdx.x + threadIdx.x; // index of event (thread) in grid
      //printf( "ixzxxxM0: ievt=%d threadId=%d\n", ievt, threadIdx.x );
      const fptype& pvec0 = pIparIp4Ievt( allmomenta, ipar, 0, ievt );
      const fptype& pvec1 = pIparIp4Ievt( allmomenta, ipar, 1, ievt );
      const fptype& pvec2 = pIparIp4Ievt( allmomenta, ipar, 2, ievt );
      const fptype& pvec3 = pIparIp4Ievt( allmomenta, ipar, 3, ievt );
#else
      //printf( "ixzxxxM0: ipagV=%d\n", ipagV );
      const fptype_v pvec0 = pIparIp4Ipag( allmomenta, ipar, 0, ipagV );
      const fptype_v pvec1 = pIparIp4Ipag( allmomenta, ipar, 1, ipagV );
      const fptype_v pvec2 = pIparIp4Ipag( allmomenta, ipar, 2, ipagV );
      const fptype_v pvec3 = pIparIp4Ipag( allmomenta, ipar, 3, ipagV );
#endif
#ifdef __CUDACC__
      cxtype& fi_0 = fis[0];
      cxtype& fi_1 = fis[1];
      cxtype& fi_2 = fis[2];
      cxtype& fi_3 = fis[3];
      cxtype& fi_4 = fis[4];
      cxtype& fi_5 = fis[5];
#else
      cxtype_v& fi_0 = (cxtype_v&)fis_v[0];
      cxtype_v& fi_1 = (cxtype_v&)fis_v[1];
      cxtype_v& fi_2 = (cxtype_v&)fis_v[2];
      cxtype_v& fi_3 = (cxtype_v&)fis_v[3];
      cxtype_v& fi_4 = (cxtype_v&)fis_v[4];
      cxtype_v& fi_5 = (cxtype_v&)fis_v[5];
#endif
      fi_0 = cxmake( -pvec0 * nsf, -pvec3 * nsf );
      fi_1 = cxmake( -pvec1 * nsf, -pvec2 * nsf );
      const short nh = nhel * nsf;
      // ASSUMPTIONS FMASS = 0 and
      // (PX and PY are not 0)
      {
#ifdef __CUDACC__
        const fptype sqp0p3 = sqrt( pvec0 + pvec3 ) * nsf;
        const cxtype chi0 = cxmake( sqp0p3, 0 );
        const cxtype chi1 = cxmake( nh * pvec1 / sqp0p3, pvec2 / sqp0p3 );
#else
        const fptype_v sqp0p3 = sqrt( pvec0 + pvec3 ) * nsf;
        const cxtype_v chi0 = cxmaker0( sqp0p3 );
        const cxtype_v chi1 = cxmake( nh * pvec1 / sqp0p3, pvec2 / sqp0p3 );
#endif
        if ( nh == 1 )
        {
          fi_2 = cxmake00();
          fi_3 = cxmake00();
          fi_4 = chi0;
          fi_5 = chi1;
        }
        else
        {
          fi_2 = chi1;
          fi_3 = chi0;
          fi_4 = cxmake00();
          fi_5 = cxmake00();
        }
      }
    }
    // ** END LOOP ON IEVT **
    mgDebug( 1, __FUNCTION__ );
    return;
  }

  //--------------------------------------------------------------------------

  __device__
  void oxzxxxM0( const fptype_sv* allmomenta, // input[(npar=4)*(np4=4)*nevt]
                 //const fptype fmass,
                 const short nhel,
                 const short nsf,
#ifdef __CUDACC__
                 cxtype fos[nw6],             // output: wavefunction[6]
#else
                 cxtype_v fos_v[nw6],         // output: wavefunction[6][RRRRIIII]
                 //fptype_v fos_v[nw6][2],    // output: wavefunction[6][RRRRIIII]
                 const int ipagV,
#endif
                 const int ipar )             // input: particle# out of npar
  {
    mgDebug( 0, __FUNCTION__ );
#ifndef __CUDACC__
    // ** START LOOP ON IEPPV **
    //for ( int ieppV = 0; ieppV < neppV; ++ieppV )
#endif
    {
#ifdef __CUDACC__
      const int ievt = blockDim.x * blockIdx.x + threadIdx.x; // index of event (thread) in grid
      //printf( "oxzxxxM0: ievt=%d threadId=%d\n", ievt, threadIdx.x );
      const fptype& pvec0 = pIparIp4Ievt( allmomenta, ipar, 0, ievt );
      const fptype& pvec1 = pIparIp4Ievt( allmomenta, ipar, 1, ievt );
      const fptype& pvec2 = pIparIp4Ievt( allmomenta, ipar, 2, ievt );
      const fptype& pvec3 = pIparIp4Ievt( allmomenta, ipar, 3, ievt );
#else
      //printf( "oxzxxxM0: ipagV=%d\n", ipagV );
      const fptype_v pvec0 = pIparIp4Ipag( allmomenta, ipar, 0, ipagV );
      const fptype_v pvec1 = pIparIp4Ipag( allmomenta, ipar, 1, ipagV );
      const fptype_v pvec2 = pIparIp4Ipag( allmomenta, ipar, 2, ipagV );
      const fptype_v pvec3 = pIparIp4Ipag( allmomenta, ipar, 3, ipagV );
#endif
#ifdef __CUDACC__
      cxtype& fo_0 = fos[0];
      cxtype& fo_1 = fos[1];
      cxtype& fo_2 = fos[2];
      cxtype& fo_3 = fos[3];
      cxtype& fo_4 = fos[4];
      cxtype& fo_5 = fos[5];
#else
      cxtype_v& fo_0 = (cxtype_v&)fos_v[0];
      cxtype_v& fo_1 = (cxtype_v&)fos_v[1];
      cxtype_v& fo_2 = (cxtype_v&)fos_v[2];
      cxtype_v& fo_3 = (cxtype_v&)fos_v[3];
      cxtype_v& fo_4 = (cxtype_v&)fos_v[4];
      cxtype_v& fo_5 = (cxtype_v&)fos_v[5];
#endif
      fo_0 = cxmake( pvec0 * nsf, pvec3 * nsf ); // this used to cause the General Protection Fault
      fo_1 = cxmake( pvec1 * nsf, pvec2 * nsf );
      const short nh = nhel * nsf;
      // ASSUMPTIONS FMASS = 0 and
      // EITHER (Px and Py are not zero)
      // OR (PX = PY = 0 and E = P3 > 0)
      {
#ifdef __CUDACC__
        const fptype sqp0p3 = sqrt( pvec0 + pvec3 ) * nsf;
        const cxtype chi0 = cxmake( sqp0p3, 0 );
        const cxtype chi1 = cxmake( nh * pvec1 / sqp0p3, -pvec2 / sqp0p3 );
#else
        const fptype_v sqp0p3 = sqrt( pvec0 + pvec3 ) * nsf;
        const cxtype_v chi0 = cxmaker0( sqp0p3 );
        const cxtype_v chi1 = cxmake( nh * pvec1 / sqp0p3, -pvec2 / sqp0p3 );
#endif
        if( nh == 1 )
        {
          fo_2 = chi0;
          fo_3 = chi1;
          fo_4 = cxmake00();
          fo_5 = cxmake00();
        }
        else
        {
          fo_2 = cxmake00();
          fo_3 = cxmake00();
          fo_4 = chi1;
          fo_5 = chi0;
        }
      }
    }
    // ** END LOOP ON IEVT **
    mgDebug( 1, __FUNCTION__ );
    return;
  }

  //--------------------------------------------------------------------------

  __device__
  void FFV1_0( const cxtype_sv F1S[],   // input wavefunction1[6]
               const cxtype_sv F2S[],   // input wavefunction2[6]
               const cxtype_sv V3S[],   // input wavefunction3[6]
               const cxtype COUP,
               cxtype_sv vertex[] )     // output
  {
    mgDebug( 0, __FUNCTION__ );
    const cxtype_sv& F1_2 = F1S[2];
    const cxtype_sv& F1_3 = F1S[3];
    const cxtype_sv& F1_4 = F1S[4];
    const cxtype_sv& F1_5 = F1S[5];
    const cxtype_sv& F2_2 = F2S[2];
    const cxtype_sv& F2_3 = F2S[3];
    const cxtype_sv& F2_4 = F2S[4];
    const cxtype_sv& F2_5 = F2S[5];
    const cxtype_sv& V3_2 = V3S[2];
    const cxtype_sv& V3_3 = V3S[3];
    const cxtype_sv& V3_4 = V3S[4];
    const cxtype_sv& V3_5 = V3S[5];
    const cxtype cI = cxmake( 0, 1 );
    const cxtype_sv TMP4 =
      ( F1_2 * ( F2_4 * ( V3_2 + V3_5 ) +
                 F2_5 * ( V3_3 + cI * ( V3_4 ) ) ) +
        ( F1_3 * ( F2_4 * ( V3_3 - cI * ( V3_4) )
                   + F2_5 * ( V3_2 - V3_5 ) ) +
          ( F1_4 * ( F2_2 * ( V3_2 - V3_5 )
                     - F2_3 * ( V3_3 + cI * ( V3_4 ) ) ) +
            F1_5 * ( F2_2 * ( -V3_3 + cI * ( V3_4 ) )
                     + F2_3 * ( V3_2 + V3_5 ) )
            )
          )
        );
    ( *vertex ) = COUP * ( -cI ) * TMP4;
    mgDebug( 1, __FUNCTION__ );
    return;
  }

  //--------------------------------------------------------------------------

  __device__
  void FFV1P0_3( const cxtype_sv F1S[],     // input wavefunction1[6]
                 const cxtype_sv F2S[],     // input wavefunction2[6]
                 const cxtype COUP,
                 const fptype M3,
                 const fptype W3,
                 cxtype_sv V3S[] )          // output wavefunction3[6]
  {
    mgDebug( 0, __FUNCTION__ );
    const cxtype_sv& F1_0 = F1S[0];
    const cxtype_sv& F1_1 = F1S[1];
    const cxtype_sv& F1_2 = F1S[2];
    const cxtype_sv& F1_3 = F1S[3];
    const cxtype_sv& F1_4 = F1S[4];
    const cxtype_sv& F1_5 = F1S[5];
    const cxtype_sv& F2_0 = F2S[0];
    const cxtype_sv& F2_1 = F2S[1];
    const cxtype_sv& F2_2 = F2S[2];
    const cxtype_sv& F2_3 = F2S[3];
    const cxtype_sv& F2_4 = F2S[4];
    const cxtype_sv& F2_5 = F2S[5];
    cxtype_sv& V3_0 = V3S[0];
    cxtype_sv& V3_1 = V3S[1];
    cxtype_sv& V3_2 = V3S[2];
    cxtype_sv& V3_3 = V3S[3];
    cxtype_sv& V3_4 = V3S[4];
    cxtype_sv& V3_5 = V3S[5];
    const cxtype cI = cxmake( 0, 1 );
    V3_0 = + F1_0 + F2_0;
    V3_1 = + F1_1 + F2_1;
    const fptype_sv PPP0 = -cxreal( V3_0 );
    const fptype_sv PPP1 = -cxreal( V3_1 );
    const fptype_sv PPP2 = -cximag( V3_1 );
    const fptype_sv PPP3 = -cximag( V3_0 );
    const cxtype_sv denom =
      COUP / ( ( PPP0 * PPP0 ) - ( PPP1 * PPP1 ) - ( PPP2 * PPP2 ) - ( PPP3 * PPP3 ) - M3 * ( M3 - cI * W3 ) );
    V3_2 = denom * ( -cI ) * ( F1_2 * F2_4 + F1_3 * F2_5 + F1_4 * F2_2 + F1_5 * F2_3 );
    V3_3 = denom * ( -cI ) * ( -F1_2 * F2_5 - F1_3 * F2_4 + F1_4 * F2_3 + F1_5 * F2_2 );
    V3_4 = denom * ( -cI ) * ( -cI * ( F1_2 * F2_5 + F1_5 * F2_2 ) + cI * ( F1_3 * F2_4 + F1_4 * F2_3 ) );
    V3_5 = denom * ( -cI ) * ( -F1_2 * F2_4 - F1_5 * F2_3 + F1_3 * F2_5 + F1_4 * F2_2 );
    mgDebug( 1, __FUNCTION__ );
    return;
  }

  //--------------------------------------------------------------------------

  __device__
  void FFV2_4_0( const cxtype_sv F1S[],   // input wavefunction1[6]
                 const cxtype_sv F2S[],   // input wavefunction2[6]
                 const cxtype_sv V3S[],   // input wavefunction3[6]
                 const cxtype COUP1,
                 const cxtype COUP2,
                 cxtype_sv vertex[] )     // output
  {
    mgDebug( 0, __FUNCTION__ );
    const cxtype_sv& F1_2 = F1S[2];
    const cxtype_sv& F1_3 = F1S[3];
    const cxtype_sv& F1_4 = F1S[4];
    const cxtype_sv& F1_5 = F1S[5];
    const cxtype_sv& F2_2 = F2S[2];
    const cxtype_sv& F2_3 = F2S[3];
    const cxtype_sv& F2_4 = F2S[4];
    const cxtype_sv& F2_5 = F2S[5];
    const cxtype_sv& V3_2 = V3S[2];
    const cxtype_sv& V3_3 = V3S[3];
    const cxtype_sv& V3_4 = V3S[4];
    const cxtype_sv& V3_5 = V3S[5];
    const fptype fp1 = 1;
    const fptype fp2 = 2;
    const cxtype cI = cxmake( 0, 1 );
    const cxtype_sv TMP2 =
      ( F1_4 * ( F2_2 * ( V3_2 - V3_5 ) - F2_3 * ( V3_3 + cI * ( V3_4 ) ) ) +
        F1_5 * ( F2_2 * ( -V3_3 + cI * ( V3_4 ) ) + F2_3 * ( V3_2 + V3_5 ) ) );
    const cxtype_sv TMP0 =
      ( F1_2 * ( F2_4 * ( V3_2 + V3_5 ) + F2_5 * ( V3_3 + cI * ( V3_4 ) ) ) +
        F1_3 * ( F2_4 * ( V3_3 - cI * ( V3_4 ) ) + F2_5 * ( V3_2 - V3_5 ) ) );
    (*vertex) = -fp1 * ( COUP2 * ( +cI * ( TMP0 ) + fp2 * cI * ( TMP2 ) ) + cI * ( TMP0 * COUP1 ) );
    mgDebug( 1, __FUNCTION__ );
    return;
  }

  //--------------------------------------------------------------------------

  __device__
  void FFV2_4_3( const cxtype_sv F1S[],   // input wavefunction1[6]
                 const cxtype_sv F2S[],   // input wavefunction2[6]
                 const cxtype COUP1,
                 const cxtype COUP2,
                 const fptype M3,
                 const fptype W3,
                 cxtype_sv V3S[] )        // output wavefunction3[6]
  {
    mgDebug( 0, __FUNCTION__ );
    const cxtype_sv& F1_0 = F1S[0];
    const cxtype_sv& F1_1 = F1S[1];
    const cxtype_sv& F1_2 = F1S[2];
    const cxtype_sv& F1_3 = F1S[3];
    const cxtype_sv& F1_4 = F1S[4];
    const cxtype_sv& F1_5 = F1S[5];
    const cxtype_sv& F2_0 = F2S[0];
    const cxtype_sv& F2_1 = F2S[1];
    const cxtype_sv& F2_2 = F2S[2];
    const cxtype_sv& F2_3 = F2S[3];
    const cxtype_sv& F2_4 = F2S[4];
    const cxtype_sv& F2_5 = F2S[5];
    cxtype_sv& V3_0 = V3S[0];
    cxtype_sv& V3_1 = V3S[1];
    cxtype_sv& V3_2 = V3S[2];
    cxtype_sv& V3_3 = V3S[3];
    cxtype_sv& V3_4 = V3S[4];
    cxtype_sv& V3_5 = V3S[5];
    const fptype fp1 = 1;
    const fptype fp2 = 2;
    const cxtype cI = cxmake( 0, 1 );
    fptype OM3 = 0;
    if ( M3 != 0 ) OM3 = fp1 / ( M3 * M3 );
    V3_0 = + F1_0 + F2_0;
    V3_1 = + F1_1 + F2_1;
    const fptype_sv PPP0 = -cxreal( V3_0 );
    const fptype_sv PPP1 = -cxreal( V3_1 );
    const fptype_sv PPP2 = -cximag( V3_1 );
    const fptype_sv PPP3 = -cximag( V3_0 );
    const cxtype_sv TMP1 =
      ( F1_2 * ( F2_4 * ( PPP0 + PPP3 ) + F2_5 * ( PPP1 + cI * ( PPP2 ) ) ) +
        F1_3 * ( F2_4 * ( PPP1 - cI * ( PPP2 ) ) + F2_5 * ( PPP0 - PPP3 ) ) );
    const cxtype_sv TMP3 =
      ( F1_4 * ( F2_2 * ( PPP0 - PPP3 ) - F2_3 * ( PPP1 + cI * ( PPP2 ) ) ) +
        F1_5 * ( F2_2 * ( -PPP1 + cI * ( PPP2 ) ) + F2_3 * ( PPP0 + PPP3 ) ) );
    const cxtype_sv denom =
      fp1 / ( ( PPP0 * PPP0 ) - ( PPP1 * PPP1 ) - ( PPP2 * PPP2 ) -
              ( PPP3 * PPP3 ) - M3 * (M3 - cI * W3 ) );
    V3_2 = denom * ( -fp2 * cI ) *
      ( COUP2 * ( OM3 * ( -fp1/fp2 ) * PPP0 * ( TMP1 + fp2 * ( TMP3 ) )
                  + ( +fp1/fp2 * ( F1_2 * F2_4 + F1_3 * F2_5 ) + F1_4 * F2_2 + F1_5 * F2_3 ) )
        + fp1/fp2 * ( COUP1 * ( F1_2 * F2_4 + F1_3 * F2_5 - PPP0 * OM3 * TMP1 ) ) );
    V3_3 = denom * ( -fp2 * cI ) *
      ( COUP2 * ( OM3 * ( -fp1/fp2 ) * PPP1 * ( TMP1 + fp2 * ( TMP3 ) )
                  + ( -fp1/fp2 * ( F1_2 * F2_5 + F1_3 * F2_4 ) + F1_4 * F2_3 + F1_5 * F2_2 ) )
        - fp1/fp2 * ( COUP1 * ( F1_2 * F2_5 + F1_3 * F2_4 + PPP1 * OM3 * TMP1 ) ) );
    V3_4 = denom * cI *
      ( COUP2 * ( OM3 * PPP2 * ( TMP1 + fp2 * ( TMP3 ) )
                  + ( +cI * ( F1_2 * F2_5 ) - cI * ( F1_3 * F2_4 )
                      - fp2 * cI * ( F1_4 * F2_3 )
                      + fp2 * cI * ( F1_5 * F2_2 ) ) )
        + COUP1 * ( +cI * ( F1_2 * F2_5 ) - cI * ( F1_3 * F2_4 ) + PPP2 * OM3 * TMP1 ) );
    V3_5 = denom * fp2 * cI *
      ( COUP2 * ( OM3 * fp1/fp2 * PPP3 * ( TMP1 + fp2 * ( TMP3 ) ) +
                  ( +fp1/fp2 * ( F1_2 * F2_4 ) - fp1/fp2 * ( F1_3 * F2_5 ) - F1_4 * F2_2 + F1_5 * F2_3 ) )
        + fp1/fp2 * ( COUP1 * ( F1_2 * F2_4 + PPP3 * OM3 * TMP1 - F1_3 * F2_5 ) ) );
    mgDebug( 1, __FUNCTION__ );
    return;
  }


}  // end namespace


//==========================================================================
// This file has been automatically generated for C++ Standalone by
// MadGraph5_aMC@NLO v. 2.7.3.py3, 2020-06-28
// By the MadGraph5_aMC@NLO Development Team
// Visit launchpad.net/madgraph5 and amcatnlo.web.cern.ch
//==========================================================================

#include <algorithm>
#include <iostream>

#include "mgOnGpuConfig.h"

#include "CPPProcess.h"

//==========================================================================
// Class member functions for calculating the matrix elements for
// Process: e+ e- > mu+ mu- WEIGHTED<=4 @1

#ifdef __CUDACC__
namespace gProc
#else
namespace Proc
#endif
{
  using mgOnGpu::np4; // 4: the dimension of 4-momenta (E,px,py,pz)
  using mgOnGpu::npar; // 4: #particles in total (external), e+ e- -> mu+ mu-
  using mgOnGpu::ncomb; // 16: #helicity combinations, 2(spin up/down for fermions)**4(npar)

#ifdef __CUDACC__
  __device__ __constant__ int cHel[ncomb][npar];
  //__device__ __constant__ fptype cIPC[6];
  //__device__ __constant__ fptype cIPD[2];
  // FIXME: assume process.nprocesses == 1 for the moment
  //__device__ __constant__ int cNGoodHel[1];
  __device__ __constant__ int cNGoodHel;
  __device__ __constant__ int cGoodHel[ncomb];
#else
  static short cHel[ncomb][npar];
  static fptype cIPC[6];
  static fptype cIPD[2];
  // FIXME: assume process.nprocesses == 1 for the moment
  //static int cNGoodHel[1];
  static int cNGoodHel;
  static int cGoodHel[ncomb];
#endif

  //--------------------------------------------------------------------------

  using mgOnGpu::nwf;
  using mgOnGpu::nw6;

  //--------------------------------------------------------------------------

  // Evaluate |M|^2 for each subprocess
  // NB: calculate_wavefunctions ADDS |M|^2 for a given ihel to the running sum of |M|^2 over helicities for the given event
  __device__
  void calculate_wavefunctions( int ihel,
                                const fptype_sv* allmomenta, // input: momenta as AOSOA[npagM][npar][4][neppM] with nevt=npagM*neppM
                                fptype* allMEs               // output: allMEs[nevt], final |M|^2 averaged over all helicities
#ifndef __CUDACC__
                                , const int nevt             // input: #events (for cuda: nevt == ndim == gpublocks*gputhreads)
#endif
                                )
  {
    mgDebug( 0, __FUNCTION__ );
#ifndef __CUDACC__
    //printf( "calculate_wavefunctions: nevt %d\n", nevt );
#endif

#ifdef __CUDACC__
    //const int cHel[ncomb][npar] =
    //  { {-1, -1, -1, -1}, {-1, -1, -1, +1}, {-1, -1, +1, -1}, {-1, -1, +1, +1},
    //    {-1, +1, -1, -1}, {-1, +1, -1, +1}, {-1, +1, +1, -1}, {-1, +1, +1, +1},
    //    {+1, -1, -1, -1}, {+1, -1, -1, +1}, {+1, -1, +1, -1}, {+1, -1, +1, +1},
    //    {+1, +1, -1, -1}, {+1, +1, -1, +1}, {+1, +1, +1, -1}, {+1, +1, +1, +1} };
    const fptype cIPC[6] = { 0, -0.30795376724436879, 0, -0.28804415396362731, 0, 0.082309883272248419 };
    const fptype cIPD[2] = { 91.188000000000002, 2.4414039999999999 };
#endif

    // The number of colors
    const int ncolor = 1;

    // The color matrix
    const fptype denom[ncolor] = {1};
    const fptype cf[ncolor][ncolor] = {{1}};

#ifdef __CUDACC__
    // Local variables for the given event (ievt)
    cxtype w[nwf][nw6]; // w[5][6]
    cxtype amp[2];
    cxtype jamp[ncolor];
#else
    // Local variables for the given event page (ipagV)
    cxtype_v w_v[nwf][nw6]; // w_v[5][6]
    cxtype_v amp_v[2];
    cxtype_v jamp_v[ncolor];
#endif

#ifndef __CUDACC__
    // ** START LOOP ON IEVT **
    //for ( int ievt = 0; ievt < nevt; ++ievt )
    const int npagV = nevt / neppV;
    // ** START LOOP ON IPAGV **
    for ( int ipagV = 0; ipagV < npagV; ++ipagV )
#endif
    {
#ifdef __CUDACC__
      MG5_sm::oxzxxxM0( allmomenta, cHel[ihel][0], -1, w[0], 0 );
      MG5_sm::imzxxxM0( allmomenta, cHel[ihel][1], +1, w[1], 1 );
      MG5_sm::ixzxxxM0( allmomenta, cHel[ihel][2], -1, w[2], 2 );
      MG5_sm::oxzxxxM0( allmomenta, cHel[ihel][3], +1, w[3], 3 );
#else
      MG5_sm::oxzxxxM0( allmomenta, cHel[ihel][0], -1, w_v[0], ipagV, 0 );
      MG5_sm::imzxxxM0( allmomenta, cHel[ihel][1], +1, w_v[1], ipagV, 1 );
      MG5_sm::ixzxxxM0( allmomenta, cHel[ihel][2], -1, w_v[2], ipagV, 2 );
      MG5_sm::oxzxxxM0( allmomenta, cHel[ihel][3], +1, w_v[3], ipagV, 3 );
#endif

#ifndef __CUDACC__
      // Diagram 1
      MG5_sm::FFV1P0_3( w_v[1], w_v[0], cxmake( cIPC[0], cIPC[1] ), 0., 0., w_v[4] );
      MG5_sm::FFV1_0( w_v[2], w_v[3], w_v[4], cxmake( cIPC[0], cIPC[1] ), &amp_v[0] );
      // Diagram 2
      MG5_sm::FFV2_4_3( w_v[1], w_v[0], cxmake( cIPC[2], cIPC[3] ), cxmake( cIPC[4], cIPC[5] ), cIPD[0], cIPD[1], w_v[4] );
      MG5_sm::FFV2_4_0( w_v[2], w_v[3], w_v[4], cxmake( cIPC[2], cIPC[3] ), cxmake( cIPC[4], cIPC[5] ), &amp_v[1] );
      // Calculate color flows
      // (compute M as the sum of the invariant amplitudes for all Feynman diagrams)
      jamp_v[0] = -amp_v[0] - amp_v[1];
      // ** START LOOP ON IEPPV **
      for ( int ieppV = 0; ieppV < neppV; ++ieppV )
#endif
      {
#ifdef __CUDACC__
        // Diagram 1
        MG5_sm::FFV1P0_3( w[1], w[0], cxmake( cIPC[0], cIPC[1] ), 0., 0., w[4] ); // compute w[4]
        MG5_sm::FFV1_0( w[2], w[3], w[4], cxmake( cIPC[0], cIPC[1] ), &amp[0] ); // compute amp[0]

        // Diagram 2
        MG5_sm::FFV2_4_3( w[1], w[0], cxmake( cIPC[2], cIPC[3] ), cxmake( cIPC[4], cIPC[5] ), cIPD[0], cIPD[1], w[4] );
        MG5_sm::FFV2_4_0( w[2], w[3], w[4], cxmake( cIPC[2], cIPC[3] ), cxmake( cIPC[4], cIPC[5] ), &amp[1] );
#endif

#ifndef __CUDACC__
        const int ievt = ipagV*neppV + ieppV;
        // Local variables for the given event (ievt)
#if defined __AVX512F__ || defined __AVX2__
        cxtype jamp[ncolor];
        jamp[0] = jamp_v[0][ieppV];
#else
        cxtype* jamp = jamp_v;
#endif
#endif

#ifdef __CUDACC__
        // Calculate color flows
        // (compute M as the sum of the invariant amplitudes for all Feynman diagrams)
        jamp[0] = -amp[0] - amp[1];

        const int idim = blockDim.x * blockIdx.x + threadIdx.x; // event# == threadid (previously was: tid)
        const int ievt = idim;
        //printf( "calculate_wavefunctions: ievt %d\n", ievt );
#endif

        // Sum and square the color flows to get the matrix element
        // (compute |M|^2 by squaring |M|, taking into account colours)
        for( int icol = 0; icol < ncolor; icol++ )
        {
          cxtype ztemp = cxmake( 0, 0 );
          for( int jcol = 0; jcol < ncolor; jcol++ )
            ztemp += cf[icol][jcol] * jamp[jcol];
          // NB: calculate_wavefunctions ADDS |M|^2 for a given ihel to the running sum of |M|^2 over helicities for the given event
          // FIXME: assume process.nprocesses == 1 for the moment (eventually: need a loop over processes here?)
          allMEs[ievt] += cxreal( ztemp * conj( jamp[icol] ) ) / denom[icol];
        }

        // Store the leading color flows for choice of color
        // for(i=0;i < ncolor; i++)
        // jamp2[0][i] += cxreal( jamp[i]*conj( jamp[i] ) );

        //printf( "calculate_wavefunction: %6d %2d %f\n", ievt, ihel, allMEs[ievt] );
      }
    }

    mgDebug( 1, __FUNCTION__ );
    return;
  }

  //--------------------------------------------------------------------------

  CPPProcess::CPPProcess( int numiterations,
                          int gpublocks,
                          int gputhreads,
                          bool verbose )
    : m_numiterations( numiterations )
    , gpu_nblocks( gpublocks )
    , gpu_nthreads( gputhreads )
    , dim( gpu_nblocks * gpu_nthreads )
    , m_verbose( verbose )
  {
#ifdef __CUDACC__
    // Helicities for the process - nodim
    const int tHel[ncomb][nexternal] =
      { {-1, -1, -1, -1}, {-1, -1, -1, +1}, {-1, -1, +1, -1}, {-1, -1, +1, +1},
        {-1, +1, -1, -1}, {-1, +1, -1, +1}, {-1, +1, +1, -1}, {-1, +1, +1, +1},
        {+1, -1, -1, -1}, {+1, -1, -1, +1}, {+1, -1, +1, -1}, {+1, -1, +1, +1},
        {+1, +1, -1, -1}, {+1, +1, -1, +1}, {+1, +1, +1, -1}, {+1, +1, +1, +1} };
    checkCuda( cudaMemcpyToSymbol( cHel, tHel, ncomb * nexternal * sizeof(int) ) );
#else
    // Helicities for the process - nodim
    const short tHel[ncomb][nexternal] =
      { {-1, -1, -1, -1}, {-1, -1, -1, +1}, {-1, -1, +1, -1}, {-1, -1, +1, +1},
        {-1, +1, -1, -1}, {-1, +1, -1, +1}, {-1, +1, +1, -1}, {-1, +1, +1, +1},
        {+1, -1, -1, -1}, {+1, -1, -1, +1}, {+1, -1, +1, -1}, {+1, -1, +1, +1},
        {+1, +1, -1, -1}, {+1, +1, -1, +1}, {+1, +1, +1, -1}, {+1, +1, +1, +1} };
    memcpy( cHel, tHel, ncomb * nexternal * sizeof(short) );
#endif
    // SANITY CHECK: GPU memory usage may be based on casts of fptype[2] to cxtype
    assert( sizeof(cxtype) == 2*sizeof(fptype) );
  }

  //--------------------------------------------------------------------------

  CPPProcess::~CPPProcess() {}

  //--------------------------------------------------------------------------

  const std::vector<fptype> &CPPProcess::getMasses() const {return mME;}

  //--------------------------------------------------------------------------
  // Initialize process.

  void CPPProcess::initProc(std::string param_card_name)
  {
    // Instantiate the model class and set parameters that stay fixed during run
    pars = Parameters_sm::getInstance();
    SLHAReader slha(param_card_name, m_verbose);
    pars->setIndependentParameters(slha);
    pars->setIndependentCouplings();
    if (m_verbose) {
      pars->printIndependentParameters();
      pars->printIndependentCouplings();
    }
    pars->setDependentParameters();
    pars->setDependentCouplings();
    // Set external particle masses for this matrix element
    mME.push_back(pars->ZERO);
    mME.push_back(pars->ZERO);
    mME.push_back(pars->ZERO);
    mME.push_back(pars->ZERO);

#ifdef __CUDACC__
    //const cxtype tIPC[3] = { cxmake( pars->GC_3 ), cxmake( pars->GC_50 ), cxmake( pars->GC_59 ) };
    //const fptype tIPD[2] = { (fptype)pars->mdl_MZ, (fptype)pars->mdl_WZ };
    //checkCuda( cudaMemcpyToSymbol( cIPC, tIPC, 3 * sizeof(cxtype ) ) );
    //checkCuda( cudaMemcpyToSymbol( cIPD, tIPD, 2 * sizeof(fptype) ) );
#else
    const cxtype tIPC[3] = { cxmake( pars->GC_3 ), cxmake( pars->GC_50 ), cxmake( pars->GC_59 ) };
    const fptype tIPD[2] = { (fptype)pars->mdl_MZ, (fptype)pars->mdl_WZ };
    memcpy( cIPC, tIPC, 3 * sizeof(cxtype) );
    memcpy( cIPD, tIPD, 2 * sizeof(fptype) );
#endif

    //std::cout << std::setprecision(17) << "tIPC[0] = " << tIPC[0] << std::endl;
    //std::cout << std::setprecision(17) << "tIPC[1] = " << tIPC[1] << std::endl;
    //std::cout << std::setprecision(17) << "tIPC[2] = " << tIPC[2] << std::endl;
    //std::cout << std::setprecision(17) << "tIPD[0] = " << tIPD[0] << std::endl;
    //std::cout << std::setprecision(17) << "tIPD[1] = " << tIPD[1] << std::endl;
  }

  //--------------------------------------------------------------------------

#ifdef __CUDACC__
  __global__
  void sigmaKin_getGoodHel( const fptype_sv* allmomenta, // input: momenta as AOSOA[npagM][npar][4][neppM] with nevt=npagM*neppM
                            fptype* allMEs,              // output: allMEs[nevt], final |M|^2 averaged over all helicities
                            bool* isGoodHel )            // output: isGoodHel[ncomb] - device array
  {
    const int idim = blockDim.x * blockIdx.x + threadIdx.x; // event# == threadid (previously was: tid)
    const int ievt = idim;
    // FIXME: assume process.nprocesses == 1 for the moment (eventually: need a loop over processes here?)
    fptype allMEsLast = 0;
    for ( int ihel = 0; ihel < ncomb; ihel++ )
    {
      // NB: calculate_wavefunctions ADDS |M|^2 for a given ihel to running sum of |M|^2 over helicities for the given event(s)
      calculate_wavefunctions( ihel, allmomenta, allMEs );
      if ( allMEs[ievt] != allMEsLast && !isGoodHel[ihel] ) isGoodHel[ihel] = true;
      allMEsLast = allMEs[ievt]; // running sum up to helicity ihel for event ievt
    }
  }
#else
  void sigmaKin_getGoodHel( const fptype_sv* allmomenta, // input: momenta as AOSOA[npagM][npar][4][neppM] with nevt=npagM*neppM
                            fptype* allMEs,              // output: allMEs[nevt], final |M|^2 averaged over all helicities
                            bool* isGoodHel              // output: isGoodHel[ncomb] - device array
                            , const int nevt )           // input: #events (for cuda: nevt == ndim == gpublocks*gputhreads)
  {
    const int maxtry0 = ( neppV > 10 ? neppV : 10 ); // 10, but at least neppV (otherwise the npagV loop does not even start)
    fptype allMEsLast[maxtry0] = { 0 };
    const int maxtry = std::min( maxtry0, nevt ); // 10, but at most nevt (avoid invalid memory access if nevt<maxtry0)
    for ( int ievt = 0; ievt < maxtry; ++ievt )
    {
      // FIXME: assume process.nprocesses == 1 for the moment (eventually: need a loop over processes here?)
      allMEs[ievt] = 0; // all zeros
    }
    for ( int ihel = 0; ihel < ncomb; ihel++ )
    {
      //std::cout << "sigmaKin_getGoodHel ihel=" << ihel << ( isGoodHel[ihel] ? " true" : " false" ) << std::endl;
      calculate_wavefunctions( ihel, allmomenta, allMEs, maxtry );
      for ( int ievt = 0; ievt < maxtry; ++ievt )
      {
        // FIXME: assume process.nprocesses == 1 for the moment (eventually: need a loop over processes here?)
        if ( allMEs[ievt] != allMEsLast[ievt] && !isGoodHel[ihel] )
        {
          isGoodHel[ihel] = true;
          //std::cout << "sigmaKin_getGoodHel ihel=" << ihel << " TRUE" << std::endl;
        }
        allMEsLast[ievt] = allMEs[ievt]; // running sum up to helicity ihel
      }
    }
  }
#endif

  //--------------------------------------------------------------------------

  void sigmaKin_setGoodHel( const bool* isGoodHel ) // input: isGoodHel[ncomb] - host array
  {
    // FIXME: assume process.nprocesses == 1 for the moment
    //int nGoodHel[1] = { 0 };
    int nGoodHel = 0;
    int goodHel[ncomb] = { 0 };
    for ( int ihel = 0; ihel < ncomb; ihel++ )
    {
      //std::cout << "sigmaKin_setGoodHel ihel=" << ihel << ( isGoodHel[ihel] ? " true" : " false" ) << std::endl;
      if ( isGoodHel[ihel] )
      {
        goodHel[nGoodHel] = ihel;
        nGoodHel++;
      }
    }
#ifdef __CUDACC__
    checkCuda( cudaMemcpyToSymbol( cNGoodHel, &nGoodHel, sizeof(int) ) );
    checkCuda( cudaMemcpyToSymbol( cGoodHel, goodHel, ncomb*sizeof(int) ) );
#else
    cNGoodHel = nGoodHel;
    for ( int ihel = 0; ihel < ncomb; ihel++ ) cGoodHel[ihel] = goodHel[ihel];
#endif
  }

  //--------------------------------------------------------------------------
  // Evaluate |M|^2, part independent of incoming flavour
  // FIXME: assume process.nprocesses == 1 (eventually: allMEs[nevt] -> allMEs[nevt*nprocesses]?)

  __global__
  void sigmaKin( const fptype_sv* allmomenta, // input: momenta as AOSOA[npagM][npar][4][neppM] with nevt=npagM*neppM
                 fptype* allMEs               // output: allMEs[nevt], final |M|^2 averaged over all helicities
#ifndef __CUDACC__
                 , const int nevt             // input: #events (for cuda: nevt == ndim == gpublocks*gputhreads)
#endif
                 )
  {
    mgDebugInitialise();
    // Set the parameters which change event by event
    // Need to discuss this with Stefan
    // pars->setDependentParameters();
    // pars->setDependentCouplings();
    // Reset color flows

    // Denominators: spins, colors and identical particles
    //const int nprocesses = 1;
    //const int denominators[nprocesses] = { 4 };
    const int denominators = 4;

#ifdef __CUDACC__
    // Remember: in CUDA this is a kernel for one event, in c++ this processes n events
    const int idim = blockDim.x * blockIdx.x + threadIdx.x; // event# == threadid (previously was: tid)
    const int ievt = idim;
    //printf( "sigmakin: ievt %d\n", ievt );
#endif

    // PART 0 - INITIALISATION (before calculate_wavefunctions)
#ifndef __CUDACC__
<<<<<<< HEAD
    for ( int ievt = 0; ievt < nevt; ++ievt )
=======
    // ** START LOOP ON IEVT **
#pragma omp parallel for
    for (int ievt = 0; ievt < nevt; ++ievt)
>>>>>>> 504de38d
#endif
    {
      // Reset the "matrix elements" - running sums of |M|^2 over helicities for the given event
      // FIXME: assume process.nprocesses == 1 for the moment (eventually: need a loop over processes here?)
      allMEs[ievt] = 0; // all zeros
    }

    // PART 1 - HELICITY LOOP: CALCULATE WAVEFUNCTIONS
    // (in both CUDA and C++, using precomputed good helicities)
    for ( int ighel = 0; ighel < cNGoodHel; ighel++ )
    {
      const int ihel = cGoodHel[ighel];
#ifdef __CUDACC__
      calculate_wavefunctions( ihel, allmomenta, allMEs );
#else
      calculate_wavefunctions( ihel, allmomenta, allMEs, nevt );
#endif
    }

    // PART 2 - FINALISATION (after calculate_wavefunctions)
#ifndef __CUDACC__
    for ( int ievt = 0; ievt < nevt; ++ievt )
#endif
    {
      // Get the final |M|^2 as an average over helicities/colors of running sum of |M|^2 over helicities for the given event
      // [NB 'sum over final spins, average over initial spins', eg see
      // https://www.uzh.ch/cmsssl/physik/dam/jcr:2e24b7b1-f4d7-4160-817e-47b13dbf1d7c/Handout_4_2016-UZH.pdf]
      // FIXME: assume process.nprocesses == 1 for the moment (eventually: need a loop over processes here?)
      allMEs[ievt] /= denominators;
    }

    // ** END LOOP ON IEVT **
    mgDebugFinalise();
  }

  //--------------------------------------------------------------------------

}<|MERGE_RESOLUTION|>--- conflicted
+++ resolved
@@ -623,10 +623,9 @@
 #endif
 
 #ifndef __CUDACC__
-    // ** START LOOP ON IEVT **
-    //for ( int ievt = 0; ievt < nevt; ++ievt )
     const int npagV = nevt / neppV;
     // ** START LOOP ON IPAGV **
+#pragma omp parallel for
     for ( int ipagV = 0; ipagV < npagV; ++ipagV )
 #endif
     {
@@ -904,13 +903,7 @@
 
     // PART 0 - INITIALISATION (before calculate_wavefunctions)
 #ifndef __CUDACC__
-<<<<<<< HEAD
     for ( int ievt = 0; ievt < nevt; ++ievt )
-=======
-    // ** START LOOP ON IEVT **
-#pragma omp parallel for
-    for (int ievt = 0; ievt < nevt; ++ievt)
->>>>>>> 504de38d
 #endif
     {
       // Reset the "matrix elements" - running sums of |M|^2 over helicities for the given event
