//==========================================================================
// This file has been automatically generated for C++ Standalone by
// MadGraph5_aMC@NLO v. 2.7.3.py3, 2020-06-28
// By the MadGraph5_aMC@NLO Development Team
// Visit launchpad.net/madgraph5 and amcatnlo.web.cern.ch
//==========================================================================

#include "mgOnGpuConfig.h"
#include "mgOnGpuTypes.h"
#include "mgOnGpuVectors.h"

#include <cassert>
#include <cmath>
#include <cstring>
#include <cstdlib>
#include <iomanip>
#include <iostream>

mgDebugDeclare();

namespace MG5_sm
{
#ifdef __CUDACC__
  __device__
  inline const fptype& pIparIp4Ievt( const fptype* momenta1d, // input: momenta as AOSOA[npagM][npar][4][neppM]
                                     const int ipar,
                                     const int ip4,
                                     const int ievt )
  {
    // mapping for the various schemes (AOSOA, AOS, SOA...)
    using mgOnGpu::np4;
    using mgOnGpu::npar;
    const int neppM = mgOnGpu::neppM; // AOSOA layout: constant at compile-time
    const int ipagM = ievt/neppM; // #eventpage in this iteration
    const int ieppM = ievt%neppM; // #event in the current eventpage in this iteration
    //printf( "%f\n", momenta1d[ipagM*npar*np4*neppM + ipar*np4*neppM + ip4*neppM + ieppM] );
    return momenta1d[ipagM*npar*np4*neppM + ipar*np4*neppM + ip4*neppM + ieppM]; // AOSOA[ipagM][ipar][ip4][ieppM]
  }
#else
  // Return by value: it seems a tiny bit faster than returning a reference (both for scalar and vector), not clear why
  // NB: this assumes that neppV == neppM!
  inline fptype_sv pIparIp4Ipag( const fptype_sv* momenta1d, // input: momenta as AOSOA[npagM][npar][4][neppM]
                                 const int ipar,
                                 const int ip4,
                                 const int ipagM )
  {
    // mapping for the various schemes (AOSOA, AOS, SOA...)
    using mgOnGpu::np4;
    using mgOnGpu::npar;
    //printf( "%f\n", momenta1d[ipagM*npar*np4 + ipar*np4 + ip4] );
    return momenta1d[ipagM*npar*np4 + ipar*np4 + ip4]; // AOSOA[ipagM][ipar][ip4][ieppM]
  }
#endif

  //--------------------------------------------------------------------------

  /*
  __device__
  void ixxxxx( const fptype* allmomenta,
               const fptype fmass,
               const int nhel,
               const int nsf,
               cxtype* fi,               // output: wavefunction[(nw6==6)]
#ifndef __CUDACC__
               const int ievt,
#endif
               const int ipar )  // input: particle# out of npar
  {
    mgDebug( 0, __FUNCTION__ );
#ifdef __CUDACC__
    const int ievt = blockDim.x * blockIdx.x + threadIdx.x;  // index of event (thread) in grid
#endif
#ifndef __CUDACC__
    using std::max;
    using std::min;
#endif
    // const fptype& pvec0 = pIparIp4Ievt( allmomenta, ipar, 0, ievt );
    const fptype& pvec1 = pIparIp4Ievt(allmomenta, ipar, 1, ievt);
    const fptype& pvec2 = pIparIp4Ievt(allmomenta, ipar, 2, ievt);
    const fptype& pvec3 = pIparIp4Ievt(allmomenta, ipar, 3, ievt);
    cxtype chi[2];
    fptype sf[2], sfomega[2], omega[2], pp, pp3, sqp0p3, sqm[2];
    int ip, im, nh;
    fptype p[4] = {0, pvec1, pvec2, pvec3};
    p[0] = sqrt(p[1] * p[1] + p[2] * p[2] + p[3] * p[3] + fmass * fmass);
    fi[0] = cxtype(-p[0] * nsf, -p[3] * nsf);
    fi[1] = cxtype(-p[1] * nsf, -p[2] * nsf);
    nh = nhel * nsf;
    if (fmass != 0.0)
    {
      pp = min(p[0], sqrt(p[1] * p[1] + p[2] * p[2] + p[3] * p[3]));
      if (pp == 0.0)
      {
        sqm[0] = sqrt(std::abs(fmass));
        sqm[1] = (fmass < 0) ? - abs(sqm[0]) : abs(sqm[0]);
        ip = (1 + nh)/2;
        im = (1 - nh)/2;
        fi[2] = ip * sqm[ip];
        fi[3] = im * nsf * sqm[ip];
        fi[4] = ip * nsf * sqm[im];
        fi[5] = im * sqm[im];
      }
      else
      {
        sf[0] = (1 + nsf + (1 - nsf) * nh) * 0.5;
        sf[1] = (1 + nsf - (1 - nsf) * nh) * 0.5;
        omega[0] = sqrt(p[0] + pp);
        omega[1] = fmass/omega[0];
        ip = (1 + nh)/2;
        im = (1 - nh)/2;
        sfomega[0] = sf[0] * omega[ip];
        sfomega[1] = sf[1] * omega[im];
        pp3 = max(pp + p[3], 0.0);
        chi[0] = cxtype(sqrt(pp3 * 0.5/pp), 0);
        if (pp3 == 0.0)
        {
          chi[1] = cxtype(-nh, 0);
        }
        else
        {
          chi[1] =
            cxtype(nh * p[1], p[2])/sqrt(2.0 * pp * pp3);
        }
        fi[2] = sfomega[0] * chi[im];
        fi[3] = sfomega[0] * chi[ip];
        fi[4] = sfomega[1] * chi[im];
        fi[5] = sfomega[1] * chi[ip];
      }
    }
    else
    {
      if (p[1] == 0.0 and p[2] == 0.0 and p[3] < 0.0)
      {
        sqp0p3 = 0.0;
      }
      else
      {
        sqp0p3 = sqrt(max(p[0] + p[3], 0.0)) * nsf;
      }
      chi[0] = cxtype(sqp0p3, 0.0);
      if (sqp0p3 == 0.0)
      {
        chi[1] = cxtype(-nhel * sqrt(2.0 * p[0]), 0.0);
      }
      else
      {
        chi[1] = cxtype(nh * p[1], p[2])/sqp0p3;
      }
      if (nh == 1)
      {
        fi[2] = cxtype(0.0, 0.0);
        fi[3] = cxtype(0.0, 0.0);
        fi[4] = chi[0];
        fi[5] = chi[1];
      }
      else
      {
        fi[2] = chi[1];
        fi[3] = chi[0];
        fi[4] = cxtype(0.0, 0.0);
        fi[5] = cxtype(0.0, 0.0);
      }
    }
    mgDebug( 1, __FUNCTION__ );
    return;
  }
  */

  //--------------------------------------------------------------------------

  /*
  __device__
  void ipzxxx( const fptype * allmomenta,
               const int nhel,
               const int nsf,
               cxtype* fi,               // output: wavefunction[(nw6==6)]
#ifndef __CUDACC__
               const int ievt,
#endif
               const int ipar ) // input: particle# out of npar
  {
    mgDebug( 0, __FUNCTION__ );
    // ASSUMPTIONS: (FMASS == 0) and (PX == PY == 0 and E == +PZ > 0)
#ifdef __CUDACC__
    const int ievt = blockDim.x * blockIdx.x + threadIdx.x;  // index of event (thread) in grid
#endif
    // const fptype& pvec0 = pIparIp4Ievt( allmomenta, ipar, 0, ievt );
    const fptype& pvec3 = pIparIp4Ievt(allmomenta, ipar, 3, ievt);
    fi[0] = cxtype (-pvec3 * nsf, -pvec3 * nsf);
    fi[1] = cxtype (0., 0.);
    int nh = nhel * nsf;
    cxtype sqp0p3 = cxtype(sqrt(2. * pvec3) * nsf, 0.);
    fi[2] = fi[1];
    if(nh == 1)
    {
      fi[3] = fi[1];
      fi[4] = sqp0p3;
    }
    else
    {
      fi[3] = sqp0p3;
      fi[4] = fi[1];
    }
    fi[5] = fi[1];
    mgDebug( 1, __FUNCTION__ );
    return;
  }
  */

  //--------------------------------------------------------------------------

  __device__
  void imzxxx( const fptype_sv* allmomenta, // input[(npar=4)*(np4=4)*nevt]
               //const fptype fmass,        // ASSUME fmass==0
               const short nhel,
               const short nsf,
               cxtype_sv* fi,               // output: wavefunction[(nw6==6)]
#ifndef __CUDACC__
               const int ipagV,
#endif
               const int ipar )             // input: particle# out of npar
  {
    mgDebug( 0, __FUNCTION__ );
    // ASSUMPTIONS: (FMASS == 0) and (PX == PY == 0 and E == -PZ > 0)
#ifndef __CUDACC__
    // +++ START LOOP ON IEVT +++
    //for (int ievt = 0; ievt < nevt; ++ievt)
#endif
    {
#ifdef __CUDACC__
      const int ievt = blockDim.x * blockIdx.x + threadIdx.x; // index of event (thread) in grid
      //printf( "imzxxx: ievt=%d threadId=%d\n", ievt, threadIdx.x );
      const fptype& pvec0 = pIparIp4Ievt( allmomenta, ipar, 0, ievt );
      const fptype& pvec1 = pIparIp4Ievt( allmomenta, ipar, 1, ievt );
      const fptype& pvec2 = pIparIp4Ievt( allmomenta, ipar, 2, ievt );
      const fptype& pvec3 = pIparIp4Ievt( allmomenta, ipar, 3, ievt );
#else
      //printf( "imzxxx: ipagV=%d\n", ipagV );
      const fptype_sv pvec0 = pIparIp4Ipag( allmomenta, ipar, 0, ipagV );
      const fptype_sv pvec1 = pIparIp4Ipag( allmomenta, ipar, 1, ipagV );
      const fptype_sv pvec2 = pIparIp4Ipag( allmomenta, ipar, 2, ipagV );
      const fptype_sv pvec3 = pIparIp4Ipag( allmomenta, ipar, 3, ipagV );
#endif
      cxtype_sv& fi_0 = fi[0];
      cxtype_sv& fi_1 = fi[1];
      cxtype_sv& fi_2 = fi[2];
      cxtype_sv& fi_3 = fi[3];
      cxtype_sv& fi_4 = fi[4];
      cxtype_sv& fi_5 = fi[5];
      fi_0 = cxmake( -pvec0 * nsf, -pvec3 * nsf );
      fi_1 = cxmake( -pvec1 * nsf, -pvec2 * nsf );
      const short nh = nhel * nsf;
      // ASSUMPTIONS: (FMASS == 0) and (PX == PY == 0 and E == -PZ > 0)
      {
#ifdef __CUDACC__
        const cxtype chi0 = cxmake00();
        const cxtype chi1 = cxmake( -nhel * sqrt(2 * pvec0), 0 );
#else
        const cxtype_sv chi0 = cxmake00();
        const cxtype_sv chi1 = cxmaker0( (short)(-nhel) * sqrt(2 * pvec0) );
#endif
        if (nh == 1)
        {
          fi_2 = cxmake00();
          fi_3 = cxmake00();
          fi_4 = chi0;
          fi_5 = chi1;
        }
        else
        {
          fi_2 = chi1;
          fi_3 = chi0;
          fi_4 = cxmake00();
          fi_5 = cxmake00();
        }
      }
    }
    // +++ END LOOP ON IEVT +++
    mgDebug( 1, __FUNCTION__ );
    return;
  }

  //--------------------------------------------------------------------------

  __device__
  void ixzxxx( const fptype_sv* allmomenta, // input[(npar=4)*(np4=4)*nevt]
               //const fptype fmass,        // ASSUME fmass==0
               const short nhel,
               const short nsf,
               cxtype_sv* fi,               // output: wavefunction[(nw6==6)]
#ifndef __CUDACC__
               const int ipagV,
#endif
               const int ipar )             // input: particle# out of npar
  {
    mgDebug( 0, __FUNCTION__ );
    // ASSUMPTIONS: (FMASS == 0) and (PT > 0)
#ifndef __CUDACC__
    // +++ START LOOP ON IEVT +++
    //for (int ievt = 0; ievt < nevt; ++ievt)
#endif
    {
#ifdef __CUDACC__
      const int ievt = blockDim.x * blockIdx.x + threadIdx.x; // index of event (thread) in grid
      //printf( "ixzxxx: ievt=%d threadId=%d\n", ievt, threadIdx.x );
      const fptype& pvec0 = pIparIp4Ievt( allmomenta, ipar, 0, ievt );
      const fptype& pvec1 = pIparIp4Ievt( allmomenta, ipar, 1, ievt );
      const fptype& pvec2 = pIparIp4Ievt( allmomenta, ipar, 2, ievt );
      const fptype& pvec3 = pIparIp4Ievt( allmomenta, ipar, 3, ievt );
#else
      //printf( "ixzxxx: ipagV=%d\n", ipagV );
      const fptype_sv pvec0 = pIparIp4Ipag( allmomenta, ipar, 0, ipagV );
      const fptype_sv pvec1 = pIparIp4Ipag( allmomenta, ipar, 1, ipagV );
      const fptype_sv pvec2 = pIparIp4Ipag( allmomenta, ipar, 2, ipagV );
      const fptype_sv pvec3 = pIparIp4Ipag( allmomenta, ipar, 3, ipagV );
#endif
      cxtype_sv& fi_0 = fi[0];
      cxtype_sv& fi_1 = fi[1];
      cxtype_sv& fi_2 = fi[2];
      cxtype_sv& fi_3 = fi[3];
      cxtype_sv& fi_4 = fi[4];
      cxtype_sv& fi_5 = fi[5];
      fi_0 = cxmake( -pvec0 * nsf, -pvec3 * nsf );
      fi_1 = cxmake( -pvec1 * nsf, -pvec2 * nsf );
      const short nh = nhel * nsf;
      // ASSUMPTIONS: (FMASS == 0) and (PT > 0)
      {
#ifdef __CUDACC__
        const fptype sqp0p3 = sqrt( pvec0 + pvec3 ) * nsf;
        const cxtype chi0 = cxmake( sqp0p3, 0 );
        const cxtype chi1 = cxmake( nh * pvec1 / sqp0p3, pvec2 / sqp0p3 );
#else
        const fptype_sv sqp0p3 = sqrt( pvec0 + pvec3 ) * nsf;
        const cxtype_sv chi0 = cxmaker0( sqp0p3 );
        const cxtype_sv chi1 = cxmake( nh * pvec1 / sqp0p3, pvec2 / sqp0p3 );
#endif
        if ( nh == 1 )
        {
          fi_2 = cxmake00();
          fi_3 = cxmake00();
          fi_4 = chi0;
          fi_5 = chi1;
        }
        else
        {
          fi_2 = chi1;
          fi_3 = chi0;
          fi_4 = cxmake00();
          fi_5 = cxmake00();
        }
      }
    }
    // +++ END LOOP ON IEVT +++
    mgDebug( 1, __FUNCTION__ );
    return;
  }

  //--------------------------------------------------------------------------

  /*
  __device__
  void vxxxxx( const fptype* allmomenta,
               const fptype vmass,
               const int nhel,
               const int nsv,
               cxtype* vc,               // output: wavefunction[(nw6==6)]
#ifndef __CUDACC__
               const int ievt,
#endif
               const int ipar )  // input: particle# out of npar
  {
    mgDebug( 0, __FUNCTION__ );
    fptype hel, hel0, pt, pt2, pp, pzpt, emp, sqh;
    int nsvahl;
#ifdef __CUDACC__
    const int ievt = blockDim.x * blockIdx.x + threadIdx.x;  // index of event (thread) in grid
#else
    using std::min;
#endif
    const fptype& p0 = pIparIp4Ievt(allmomenta, ipar, 0, ievt);
    const fptype& p1 = pIparIp4Ievt(allmomenta, ipar, 1, ievt);
    const fptype& p2 = pIparIp4Ievt(allmomenta, ipar, 2, ievt);
    const fptype& p3 = pIparIp4Ievt(allmomenta, ipar, 3, ievt);
    // fptype p[4] = {0, pvec[0], pvec[1], pvec[2]};
    // p[0] = sqrt(p[1] * p[1] + p[2] * p[2] + p[3] * p[3]+vmass*vmass);
    sqh = sqrt(0.5);
    hel = fptype(nhel);
    nsvahl = nsv * std::abs(hel);
    pt2 = (p1 * p1) + (p2 * p2);
    pp = min(p0, sqrt(pt2 + (p3 * p3)));
    pt = min(pp, sqrt(pt2));
    vc[0] = cxtype(p0 * nsv, p3 * nsv);
    vc[1] = cxtype(p1 * nsv, p2 * nsv);
    if (vmass != 0.0)
    {
      hel0 = 1.0 - std::abs(hel);
      if (pp == 0.0)
      {
        vc[2] = cxtype(0.0, 0.0);
        vc[3] = cxtype(-hel * sqh, 0.0);
        vc[4] = cxtype(0.0, nsvahl * sqh);
        vc[5] = cxtype(hel0, 0.0);
      }
      else
      {
        emp = p0/(vmass * pp);
        vc[2] = cxtype(hel0 * pp/vmass, 0.0);
        vc[5] =
          cxtype(hel0 * p3 * emp + hel * pt/pp * sqh, 0.0);
        if (pt != 0.0)
        {
          pzpt = p3/(pp * pt) * sqh * hel;
          vc[3] = cxtype(hel0 * p1 * emp - p1 * pzpt,
                         - nsvahl * p2/pt * sqh);
          vc[4] = cxtype(hel0 * p2 * emp - p2 * pzpt,
                         nsvahl * p1/pt * sqh);
        }
        else
        {
          vc[3] = cxtype(-hel * sqh, 0.0);
          vc[4] = cxtype(0.0, nsvahl * (p3 < 0) ? - abs(sqh)
                         : abs(sqh));
        }
      }
    }
    else
    {
      // pp = p0;
      pt = sqrt((p1 * p1) + (p2 * p2));
      vc[2] = cxtype(0.0, 0.0);
      vc[5] = cxtype(hel * pt/p0 * sqh, 0.0);
      if (pt != 0.0)
      {
        pzpt = p3/(p0 * pt) * sqh * hel;
        vc[3] = cxtype(-p1 * pzpt, -nsv * p2/pt * sqh);
        vc[4] = cxtype(-p2 * pzpt, nsv * p1/pt * sqh);
      }
      else
      {
        vc[3] = cxtype(-hel * sqh, 0.0);
        vc[4] =
          cxtype(0.0, nsv * (p3 < 0) ? - abs(sqh) : abs(sqh));
      }
    }
    mgDebug( 1, __FUNCTION__ );
    return;
  }
  */

  //--------------------------------------------------------------------------

  /*
  __device__
  void sxxxxx( const fptype* allmomenta,
               const fptype smass,
               const int nhel,
               const int nss,
               cxtype sc[3],
#ifndef __CUDACC__
               const int ievt,
#endif
               const int ipar )
  {
    mgDebug( 0, __FUNCTION__ );
#ifdef __CUDACC__
    const int ievt = blockDim.x * blockIdx.x + threadIdx.x;  // index of event (thread) in grid
#endif
    const fptype& p0 = pIparIp4Ievt(allmomenta, ipar, 0, ievt);
    const fptype& p1 = pIparIp4Ievt(allmomenta, ipar, 1, ievt);
    const fptype& p2 = pIparIp4Ievt(allmomenta, ipar, 2, ievt);
    const fptype& p3 = pIparIp4Ievt(allmomenta, ipar, 3, ievt);
    // fptype p[4] = {0, pvec[0], pvec[1], pvec[2]};
    // p[0] = sqrt(p[1] * p[1] + p[2] * p[2] + p[3] * p[3]+smass*smass);
    sc[2] = cxtype(1.00, 0.00);
    sc[0] = cxtype(p0 * nss, p3 * nss);
    sc[1] = cxtype(p1 * nss, p2 * nss);
    mgDebug( 1, __FUNCTION__ );
    return;
  }
  */

  //--------------------------------------------------------------------------

  /*
  __device__
  void oxxxxx( const fptype* allmomenta,
               const fptype fmass,
               const int nhel,
               const int nsf,
               cxtype* fo,               // output: wavefunction[(nw6==6)]
#ifndef __CUDACC__
               const int ievt,
#endif
               const int ipar )  // input: particle# out of npar
  {
    mgDebug( 0, __FUNCTION__ );
#ifdef __CUDACC__
    const int ievt = blockDim.x * blockIdx.x + threadIdx.x;  // index of event (thread) in grid
#endif
#ifndef __CUDACC__
    using std::min;
    using std::max;
#endif
    cxtype chi[2];
    fptype sf[2], sfomeg[2], omega[2], pp, pp3, sqp0p3, sqm[2];
    int nh, ip, im;
    const fptype& p0 = pIparIp4Ievt(allmomenta, ipar, 0, ievt);
    const fptype& p1 = pIparIp4Ievt(allmomenta, ipar, 1, ievt);
    const fptype& p2 = pIparIp4Ievt(allmomenta, ipar, 2, ievt);
    const fptype& p3 = pIparIp4Ievt(allmomenta, ipar, 3, ievt);
    // fptype p[4] = {0, pvec[0], pvec[1], pvec[2]};
    // p[0] = sqrt(p[1] * p[1] + p[2] * p[2] + p[3] * p[3]+fmass*fmass);
    fo[0] = cxtype(p0 * nsf, p3 * nsf);
    fo[1] = cxtype(p1 * nsf, p2 * nsf);
    nh = nhel * nsf;
    if (fmass != 0.000)
    {
      pp = min(p0, sqrt((p1 * p1) + (p2 * p2) + (p3 * p3)));
      if (pp == 0.000)
      {
        sqm[0] = sqrt(std::abs(fmass));
        sqm[1] = (fmass < 0) ? - abs(sqm[0]) : abs(sqm[0]);
        ip = -((1 - nh)/2) * nhel;
        im = (1 + nh)/2 * nhel;
        fo[2] = im * sqm[std::abs(ip)];
        fo[3] = ip * nsf * sqm[std::abs(ip)];
        fo[4] = im * nsf * sqm[std::abs(im)];
        fo[5] = ip * sqm[std::abs(im)];
      }
      else
      {
        sf[0] = fptype(1 + nsf + (1 - nsf) * nh) * 0.5;
        sf[1] = fptype(1 + nsf - (1 - nsf) * nh) * 0.5;
        omega[0] = sqrt(p0 + pp);
        omega[1] = fmass/omega[0];
        ip = (1 + nh)/2;
        im = (1 - nh)/2;
        sfomeg[0] = sf[0] * omega[ip];
        sfomeg[1] = sf[1] * omega[im];
        pp3 = max(pp + p3, 0.00);
        chi[0] = cxtype(sqrt(pp3 * 0.5/pp), 0.00);
        if (pp3 == 0.00)
        {
          chi[1] = cxtype(-nh, 0.00);
        }
        else
        {
          chi[1] =
            cxtype(nh * p1, -p2)/sqrt(2.0 * pp * pp3);
        }
        fo[2] = sfomeg[1] * chi[im];
        fo[3] = sfomeg[1] * chi[ip];
        fo[4] = sfomeg[0] * chi[im];
        fo[5] = sfomeg[0] * chi[ip];
      }
    }
    else
    {
      if ((p1 == 0.00) and (p2 == 0.00) and (p3 < 0.00))
      {
        sqp0p3 = 0.00;
      }
      else
      {
        sqp0p3 = sqrt(max(p0 + p3, 0.00)) * nsf;
      }
      chi[0] = cxtype(sqp0p3, 0.00);
      if (sqp0p3 == 0.000)
      {
        chi[1] = cxtype(-nhel, 0.00) * sqrt(2.0 * p0);
      }
      else
      {
        chi[1] = cxtype(nh * p1, -p2)/sqp0p3;
      }
      if (nh == 1)
      {
        fo[2] = chi[0];
        fo[3] = chi[1];
        fo[4] = cxtype(0.00, 0.00);
        fo[5] = cxtype(0.00, 0.00);
      }
      else
      {
        fo[2] = cxtype(0.00, 0.00);
        fo[3] = cxtype(0.00, 0.00);
        fo[4] = chi[1];
        fo[5] = chi[0];
      }
    }
    mgDebug( 1, __FUNCTION__ );
    return;
  }
  */

  //--------------------------------------------------------------------------

  /*
  __device__
  void opzxxx( const fptype* allmomenta,
               const int nhel,
               const int nsf,
               cxtype* fo,               // output: wavefunction[(nw6==6)]
#ifndef __CUDACC__
               const int ievt,
#endif
               const int ipar )  // input: particle# out of npar
  {
    mgDebug( 0, __FUNCTION__ );
    // ASSUMPTIONS: (FMASS == 0) and (PX == PY == 0 and E == +PZ > 0)
#ifndef __CUDACC__
    // +++ START LOOP ON IEVT +++
    //for (int ievt = 0; ievt < nevt; ++ievt)
#endif
    {
#ifdef __CUDACC__
      const int ievt = blockDim.x * blockIdx.x + threadIdx.x;  // index of event (thread) in grid
#endif
      const fptype& pvec3 = pIparIp4Ievt(allmomenta, ipar, 3, ievt);
      fo[0] = cxtype (pvec3 * nsf, pvec3 * nsf);
      fo[1] = cxtype (0., 0.);
      int nh = nhel * nsf;
      cxtype CSQP0P3 = cxtype (sqrt(2. * pvec3) * nsf, 0.00);
      fo[3] = fo[1];
      fo[4] = fo[1];
      if (nh == 1)
      {
        fo[2] = CSQP0P3;
        fo[5] = fo[1];
      }
      else
      {
        fo[2] = fo[1];
        fo[5] = CSQP0P3;
      }
    }
    // +++ END LOOP ON IEVT +++
    mgDebug( 1, __FUNCTION__ );
    return;
  }
  */

  //--------------------------------------------------------------------------

  /*
  __device__
  void omzxxx( const fptype* allmomenta,
               const int nhel,
               const int nsf,
               cxtype* fo,               // output: wavefunction[(nw6==6)]
#ifndef __CUDACC__
               const int ievt,
#endif
               const int ipar )  // input: particle# out of npar
  {
    mgDebug( 0, __FUNCTION__ );
    // ASSUMPTIONS: (FMASS == 0) and (PX == PY == 0 and E == -PZ > 0)
#ifdef __CUDACC__
    const int ievt = blockDim.x * blockIdx.x + threadIdx.x;  // index of event (thread) in grid
#endif
    const fptype& pvec3 = pIparIp4Ievt(allmomenta, ipar, 3, ievt);
    fo[0] = cxtype (-pvec3 * nsf, pvec3 * nsf);
    fo[1] = cxtype (0., 0.);
    int nh = nhel * nsf;
    cxtype chi = cxtype (-nhel, 0.00) * sqrt(-2.0 * pvec3);
    if(nh == 1)
    {
      fo[2] = fo[1];
      fo[3] = chi;
      fo[4] = fo[1];
      fo[5] = fo[1];
    }
    else
    {
      fo[2] = fo[1];
      fo[3] = fo[1];
      fo[4] = chi;
      fo[5] = chi;
    }
    mgDebug( 1, __FUNCTION__ );
    return;
  }
  */

  //--------------------------------------------------------------------------

  __device__
  void oxzxxx( const fptype_sv* allmomenta, // input[(npar=4)*(np4=4)*nevt]
               //const fptype fmass,        // ASSUME fmass==0
               const short nhel,
               const short nsf,
               cxtype_sv* fo,               // output: wavefunction[(nw6==6)]
#ifndef __CUDACC__
               const int ipagV,
#endif
               const int ipar )             // input: particle# out of npar
  {
    mgDebug( 0, __FUNCTION__ );
    // ASSUMPTIONS: (FMASS == 0) and ( either (PT > 0) or (PX == PY == 0 and E == +PZ > 0) )
#ifndef __CUDACC__
    // +++ START LOOP ON IEVT +++
    //for (int ievt = 0; ievt < nevt; ++ievt)
#endif
    {
#ifdef __CUDACC__
      const int ievt = blockDim.x * blockIdx.x + threadIdx.x; // index of event (thread) in grid
      //printf( "oxzxxx: ievt=%d threadId=%d\n", ievt, threadIdx.x );
      const fptype& pvec0 = pIparIp4Ievt( allmomenta, ipar, 0, ievt );
      const fptype& pvec1 = pIparIp4Ievt( allmomenta, ipar, 1, ievt );
      const fptype& pvec2 = pIparIp4Ievt( allmomenta, ipar, 2, ievt );
      const fptype& pvec3 = pIparIp4Ievt( allmomenta, ipar, 3, ievt );
#else
      //printf( "oxzxxx: ipagV=%d\n", ipagV );
      const fptype_sv pvec0 = pIparIp4Ipag( allmomenta, ipar, 0, ipagV );
      const fptype_sv pvec1 = pIparIp4Ipag( allmomenta, ipar, 1, ipagV );
      const fptype_sv pvec2 = pIparIp4Ipag( allmomenta, ipar, 2, ipagV );
      const fptype_sv pvec3 = pIparIp4Ipag( allmomenta, ipar, 3, ipagV );
#endif
      cxtype_sv& fo_0 = fo[0];
      cxtype_sv& fo_1 = fo[1];
      cxtype_sv& fo_2 = fo[2];
      cxtype_sv& fo_3 = fo[3];
      cxtype_sv& fo_4 = fo[4];
      cxtype_sv& fo_5 = fo[5];
      fo_0 = cxmake( pvec0 * nsf, pvec3 * nsf ); // this used to cause the General Protection Fault
      fo_1 = cxmake( pvec1 * nsf, pvec2 * nsf );
      const short nh = nhel * nsf;
      // ASSUMPTIONS: (FMASS == 0) and ( either (PT > 0) or (PX == PY == 0 and E == +PZ > 0) )
      {
#ifdef __CUDACC__
        const fptype sqp0p3 = sqrt( pvec0 + pvec3 ) * nsf;
        const cxtype chi0 = cxmake( sqp0p3, 0 );
        const cxtype chi1 = cxmake( nh * pvec1 / sqp0p3, -pvec2 / sqp0p3 );
#else
        const fptype_sv sqp0p3 = sqrt( pvec0 + pvec3 ) * nsf;
        const cxtype_sv chi0 = cxmaker0( sqp0p3 );
        const cxtype_sv chi1 = cxmake( nh * pvec1 / sqp0p3, -pvec2 / sqp0p3 );
#endif
        if( nh == 1 )
        {
          fo_2 = chi0;
          fo_3 = chi1;
          fo_4 = cxmake00();
          fo_5 = cxmake00();
        }
        else
        {
          fo_2 = cxmake00();
          fo_3 = cxmake00();
          fo_4 = chi1;
          fo_5 = chi0;
        }
      }
    }
    // +++ END LOOP ON IEVT +++
    mgDebug( 1, __FUNCTION__ );
    return;
  }

  //--------------------------------------------------------------------------

  __device__
  void FFV1_0( const cxtype_sv F1[],   // input: wavefunction1[6]
               const cxtype_sv F2[],   // input: wavefunction2[6]
               const cxtype_sv V3[],   // input: wavefunction3[6]
               const cxtype COUP,
               cxtype_sv* vertex )     // output: amplitude
  {
    mgDebug( 0, __FUNCTION__ );
    const cxtype_sv& F1_2 = F1[2];
    const cxtype_sv& F1_3 = F1[3];
    const cxtype_sv& F1_4 = F1[4];
    const cxtype_sv& F1_5 = F1[5];
    const cxtype_sv& F2_2 = F2[2];
    const cxtype_sv& F2_3 = F2[3];
    const cxtype_sv& F2_4 = F2[4];
    const cxtype_sv& F2_5 = F2[5];
    const cxtype_sv& V3_2 = V3[2];
    const cxtype_sv& V3_3 = V3[3];
    const cxtype_sv& V3_4 = V3[4];
    const cxtype_sv& V3_5 = V3[5];
    const cxtype cI = cxmake( 0, 1 );
    const cxtype_sv TMP4 =
      ( F1_2 * ( F2_4 * ( V3_2 + V3_5 ) +
                 F2_5 * ( V3_3 + cI * ( V3_4 ) ) ) +
        ( F1_3 * ( F2_4 * ( V3_3 - cI * ( V3_4) )
                   + F2_5 * ( V3_2 - V3_5 ) ) +
          ( F1_4 * ( F2_2 * ( V3_2 - V3_5 )
                     - F2_3 * ( V3_3 + cI * ( V3_4 ) ) ) +
            F1_5 * ( F2_2 * ( -V3_3 + cI * ( V3_4 ) )
                     + F2_3 * ( V3_2 + V3_5 ) )
            )
          )
        );
    ( *vertex ) = COUP * ( -cI ) * TMP4;
    mgDebug( 1, __FUNCTION__ );
    return;
  }

  //--------------------------------------------------------------------------

  __device__
  void FFV1P0_3( const cxtype_sv F1[],     // input: wavefunction1[6]
                 const cxtype_sv F2[],     // input: wavefunction2[6]
                 const cxtype COUP,
                 const fptype M3,
                 const fptype W3,
                 cxtype_sv V3[] )          // output: wavefunction3[6]
  {
    mgDebug( 0, __FUNCTION__ );
    const cxtype_sv& F1_0 = F1[0];
    const cxtype_sv& F1_1 = F1[1];
    const cxtype_sv& F1_2 = F1[2];
    const cxtype_sv& F1_3 = F1[3];
    const cxtype_sv& F1_4 = F1[4];
    const cxtype_sv& F1_5 = F1[5];
    const cxtype_sv& F2_0 = F2[0];
    const cxtype_sv& F2_1 = F2[1];
    const cxtype_sv& F2_2 = F2[2];
    const cxtype_sv& F2_3 = F2[3];
    const cxtype_sv& F2_4 = F2[4];
    const cxtype_sv& F2_5 = F2[5];
    cxtype_sv& V3_0 = V3[0];
    cxtype_sv& V3_1 = V3[1];
    cxtype_sv& V3_2 = V3[2];
    cxtype_sv& V3_3 = V3[3];
    cxtype_sv& V3_4 = V3[4];
    cxtype_sv& V3_5 = V3[5];
    const cxtype cI = cxmake( 0, 1 );
    V3_0 = + F1_0 + F2_0;
    V3_1 = + F1_1 + F2_1;
    const fptype_sv PPP0 = -cxreal( V3_0 );
    const fptype_sv PPP1 = -cxreal( V3_1 );
    const fptype_sv PPP2 = -cximag( V3_1 );
    const fptype_sv PPP3 = -cximag( V3_0 );
    const cxtype_sv denom =
      COUP / ( ( PPP0 * PPP0 ) - ( PPP1 * PPP1 ) - ( PPP2 * PPP2 ) - ( PPP3 * PPP3 ) - M3 * ( M3 - cI * W3 ) );
    V3_2 = denom * ( -cI ) * ( F1_2 * F2_4 + F1_3 * F2_5 + F1_4 * F2_2 + F1_5 * F2_3 );
    V3_3 = denom * ( -cI ) * ( -F1_2 * F2_5 - F1_3 * F2_4 + F1_4 * F2_3 + F1_5 * F2_2 );
    V3_4 = denom * ( -cI ) * ( -cI * ( F1_2 * F2_5 + F1_5 * F2_2 ) + cI * ( F1_3 * F2_4 + F1_4 * F2_3 ) );
    V3_5 = denom * ( -cI ) * ( -F1_2 * F2_4 - F1_5 * F2_3 + F1_3 * F2_5 + F1_4 * F2_2 );
    mgDebug( 1, __FUNCTION__ );
    return;
  }

  //--------------------------------------------------------------------------

  /*
  __device__
  void FFV2_0( const cxtype F1[],   // input: wavefunction1[6]
               const cxtype F2[],   // input: wavefunction2[6]
               const cxtype V3[],   // input: wavefunction3[6]
               const cxtype COUP,
               cxtype* vertex )     // output: amplitude
  {
    mgDebug( 0, __FUNCTION__ );
    cxtype cI = cxtype(0., 1.);
    cxtype TMP1;
    TMP1 = (F1[2] * (F2[4] * (V3[2] + V3[5]) + F2[5] * (V3[3] + cI * (V3[4]))) +
            F1[3] * (F2[4] * (V3[3] - cI * (V3[4])) + F2[5] * (V3[2] - V3[5])));
    (*vertex) = COUP * - cI * TMP1;
    mgDebug( 1, __FUNCTION__ );
    return;
  }
  */

  //--------------------------------------------------------------------------

  /*
  __device__
  void FFV2_3( const cxtype F1[],   // input: wavefunction1[6]
               const cxtype F2[],   // input: wavefunction2[6]
               const cxtype COUP,
               const fptype M3,
               const fptype W3,
               cxtype V3[] )        // output: wavefunction3[6]
  {
    mgDebug( 0, __FUNCTION__ );
    cxtype cI = cxtype(0., 1.);
    fptype OM3;
    fptype P3[4];
    cxtype TMP2;
    cxtype denom;
    OM3 = 0.;
    if (M3 != 0.)
      OM3 = 1./(M3 * M3);
    V3[0] = +F1[0] + F2[0];
    V3[1] = +F1[1] + F2[1];
    P3[0] = -V3[0].real();
    P3[1] = -V3[1].real();
    P3[2] = -V3[1].imag();
    P3[3] = -V3[0].imag();
    TMP2 = (F1[2] * (F2[4] * (P3[0] + P3[3]) + F2[5] * (P3[1] + cI * (P3[2]))) +
            F1[3] * (F2[4] * (P3[1] - cI * (P3[2])) + F2[5] * (P3[0] - P3[3])));
    denom = COUP/((P3[0] * P3[0]) - (P3[1] * P3[1]) - (P3[2] * P3[2]) - (P3[3] * P3[3]) - M3 * (M3 - cI * W3));
    V3[2] = denom * (-cI) * (F1[2] * F2[4] + F1[3] * F2[5] - P3[0] * OM3 * TMP2);
    V3[3] = denom * (-cI) * (-F1[2] * F2[5] - F1[3] * F2[4] - P3[1] * OM3 * TMP2);
    V3[4] = denom * (-cI) * (-cI * (F1[2] * F2[5]) + cI * (F1[3] * F2[4]) - P3[2] * OM3 * TMP2);
    V3[5] = denom * (-cI) * (-F1[2] * F2[4] - P3[3] * OM3 * TMP2 + F1[3] * F2[5]);
    mgDebug( 1, __FUNCTION__ );
    return;
  }
  */

  //--------------------------------------------------------------------------

  /*
  __device__
  void FFV4_0( const cxtype F1[],
               const cxtype F2[],
               const cxtype V3[],
               const cxtype COUP,
               cxtype* vertex )
  {
    mgDebug( 0, __FUNCTION__ );
    cxtype cI = cxtype(0., 1.);
    cxtype TMP3;
    cxtype TMP4;
    TMP3 = (F1[2] * (F2[4] * (V3[2] + V3[5]) + F2[5] * (V3[3] + cI * (V3[4]))) +
            F1[3] * (F2[4] * (V3[3] - cI * (V3[4])) + F2[5] * (V3[2] - V3[5])));
    TMP4 = (F1[4] * (F2[2] * (V3[2] - V3[5]) - F2[3] * (V3[3] + cI * (V3[4]))) +
            F1[5] * (F2[2] * (-V3[3] + cI * (V3[4])) + F2[3] * (V3[2] + V3[5])));
    (*vertex) = COUP * (-1.) * (+cI * (TMP3) + 2. * cI * (TMP4));
    mgDebug( 1, __FUNCTION__ );
    return;
  }
  */

  //--------------------------------------------------------------------------

  /*
  __device__
  void FFV4_3( const cxtype F1[],
               const cxtype F2[],
               const cxtype COUP,
               const fptype M3,
               const fptype W3,
               cxtype V3[] )
  {
    mgDebug( 0, __FUNCTION__ );
    cxtype cI = cxtype(0., 1.);
    fptype OM3;
    fptype P3[4];
    cxtype TMP2;
    cxtype TMP5;
    cxtype denom;
    OM3 = 0.;
    if (M3 != 0.)
      OM3 = 1./(M3 * M3);
    V3[0] = +F1[0] + F2[0];
    V3[1] = +F1[1] + F2[1];
    P3[0] = -V3[0].real();
    P3[1] = -V3[1].real();
    P3[2] = -V3[1].imag();
    P3[3] = -V3[0].imag();
    TMP5 = (F1[4] * (F2[2] * (P3[0] - P3[3]) - F2[3] * (P3[1] + cI * (P3[2]))) +
            F1[5] * (F2[2] * (-P3[1] + cI * (P3[2])) + F2[3] * (P3[0] + P3[3])));
    TMP2 = (F1[2] * (F2[4] * (P3[0] + P3[3]) + F2[5] * (P3[1] + cI * (P3[2]))) +
            F1[3] * (F2[4] * (P3[1] - cI * (P3[2])) + F2[5] * (P3[0] - P3[3])));
    denom = COUP/((P3[0] * P3[0]) - (P3[1] * P3[1]) - (P3[2] * P3[2]) - (P3[3] * P3[3]) - M3 * (M3 - cI * W3));
    V3[2] = denom * (-2. * cI) * (OM3 * - 1./2. * P3[0] * (TMP2 + 2. * (TMP5)) +
                                  (+1./2. * (F1[2] * F2[4] + F1[3] * F2[5]) + F1[4] * F2[2] + F1[5] * F2[3]));
    V3[3] = denom * (-2. * cI) * (OM3 * - 1./2. * P3[1] * (TMP2 + 2. * (TMP5)) +
                                  (-1./2. * (F1[2] * F2[5] + F1[3] * F2[4]) + F1[4] * F2[3] + F1[5] * F2[2]));
    V3[4] = denom * 2. * cI * (OM3 * 1./2. * P3[2] * (TMP2 + 2. * (TMP5)) +
                               (+1./2. * cI * (F1[2] * F2[5]) - 1./2. * cI * (F1[3] * F2[4]) - cI *
                                (F1[4] * F2[3]) + cI * (F1[5] * F2[2])));
    V3[5] = denom * 2. * cI * (OM3 * 1./2. * P3[3] * (TMP2 + 2. * (TMP5)) +
                               (+1./2. * (F1[2] * F2[4]) - 1./2. * (F1[3] * F2[5]) - F1[4] * F2[2] + F1[5] * F2[3]));
    mgDebug( 1, __FUNCTION__ );
    return;
  }
  */

  //--------------------------------------------------------------------------

  __device__
  void FFV2_4_0( const cxtype_sv F1[],   // input: wavefunction1[6]
                 const cxtype_sv F2[],   // input: wavefunction2[6]
                 const cxtype_sv V3[],   // input: wavefunction3[6]
                 const cxtype COUP1,
                 const cxtype COUP2,
                 cxtype_sv* vertex )     // output: amplitude
  {
    mgDebug( 0, __FUNCTION__ );
    const cxtype_sv& F1_2 = F1[2];
    const cxtype_sv& F1_3 = F1[3];
    const cxtype_sv& F1_4 = F1[4];
    const cxtype_sv& F1_5 = F1[5];
    const cxtype_sv& F2_2 = F2[2];
    const cxtype_sv& F2_3 = F2[3];
    const cxtype_sv& F2_4 = F2[4];
    const cxtype_sv& F2_5 = F2[5];
    const cxtype_sv& V3_2 = V3[2];
    const cxtype_sv& V3_3 = V3[3];
    const cxtype_sv& V3_4 = V3[4];
    const cxtype_sv& V3_5 = V3[5];
    const fptype fp1 = 1;
    const fptype fp2 = 2;
    const cxtype cI = cxmake( 0, 1 );
    const cxtype_sv TMP2 =
      ( F1_4 * ( F2_2 * ( V3_2 - V3_5 ) - F2_3 * ( V3_3 + cI * ( V3_4 ) ) ) +
        F1_5 * ( F2_2 * ( -V3_3 + cI * ( V3_4 ) ) + F2_3 * ( V3_2 + V3_5 ) ) );
    const cxtype_sv TMP0 =
      ( F1_2 * ( F2_4 * ( V3_2 + V3_5 ) + F2_5 * ( V3_3 + cI * ( V3_4 ) ) ) +
        F1_3 * ( F2_4 * ( V3_3 - cI * ( V3_4 ) ) + F2_5 * ( V3_2 - V3_5 ) ) );
    (*vertex) = -fp1 * ( COUP2 * ( +cI * ( TMP0 ) + fp2 * cI * ( TMP2 ) ) + cI * ( TMP0 * COUP1 ) );
    mgDebug( 1, __FUNCTION__ );
    return;
  }

  //--------------------------------------------------------------------------

  __device__
  void FFV2_4_3( const cxtype_sv F1[],   // input: wavefunction1[6]
                 const cxtype_sv F2[],   // input: wavefunction2[6]
                 const cxtype COUP1,
                 const cxtype COUP2,
                 const fptype M3,
                 const fptype W3,
                 cxtype_sv V3[] )        // output: wavefunction3[6]
  {
    mgDebug( 0, __FUNCTION__ );
    const cxtype_sv& F1_0 = F1[0];
    const cxtype_sv& F1_1 = F1[1];
    const cxtype_sv& F1_2 = F1[2];
    const cxtype_sv& F1_3 = F1[3];
    const cxtype_sv& F1_4 = F1[4];
    const cxtype_sv& F1_5 = F1[5];
    const cxtype_sv& F2_0 = F2[0];
    const cxtype_sv& F2_1 = F2[1];
    const cxtype_sv& F2_2 = F2[2];
    const cxtype_sv& F2_3 = F2[3];
    const cxtype_sv& F2_4 = F2[4];
    const cxtype_sv& F2_5 = F2[5];
    cxtype_sv& V3_0 = V3[0];
    cxtype_sv& V3_1 = V3[1];
    cxtype_sv& V3_2 = V3[2];
    cxtype_sv& V3_3 = V3[3];
    cxtype_sv& V3_4 = V3[4];
    cxtype_sv& V3_5 = V3[5];
    const fptype fp1 = 1;
    const fptype fp2 = 2;
    const cxtype cI = cxmake( 0, 1 );
    fptype OM3 = 0;
    if ( M3 != 0 ) OM3 = fp1 / ( M3 * M3 );
    V3_0 = + F1_0 + F2_0;
    V3_1 = + F1_1 + F2_1;
    const fptype_sv PPP0 = -cxreal( V3_0 );
    const fptype_sv PPP1 = -cxreal( V3_1 );
    const fptype_sv PPP2 = -cximag( V3_1 );
    const fptype_sv PPP3 = -cximag( V3_0 );
    const cxtype_sv TMP1 =
      ( F1_2 * ( F2_4 * ( PPP0 + PPP3 ) + F2_5 * ( PPP1 + cI * ( PPP2 ) ) ) +
        F1_3 * ( F2_4 * ( PPP1 - cI * ( PPP2 ) ) + F2_5 * ( PPP0 - PPP3 ) ) );
    const cxtype_sv TMP3 =
      ( F1_4 * ( F2_2 * ( PPP0 - PPP3 ) - F2_3 * ( PPP1 + cI * ( PPP2 ) ) ) +
        F1_5 * ( F2_2 * ( -PPP1 + cI * ( PPP2 ) ) + F2_3 * ( PPP0 + PPP3 ) ) );
    const cxtype_sv denom =
      fp1 / ( ( PPP0 * PPP0 ) - ( PPP1 * PPP1 ) - ( PPP2 * PPP2 ) -
              ( PPP3 * PPP3 ) - M3 * (M3 - cI * W3 ) );
    V3_2 = denom * ( -fp2 * cI ) *
      ( COUP2 * ( OM3 * ( -fp1/fp2 ) * PPP0 * ( TMP1 + fp2 * ( TMP3 ) )
                  + ( +fp1/fp2 * ( F1_2 * F2_4 + F1_3 * F2_5 ) + F1_4 * F2_2 + F1_5 * F2_3 ) )
        + fp1/fp2 * ( COUP1 * ( F1_2 * F2_4 + F1_3 * F2_5 - PPP0 * OM3 * TMP1 ) ) );
    V3_3 = denom * ( -fp2 * cI ) *
      ( COUP2 * ( OM3 * ( -fp1/fp2 ) * PPP1 * ( TMP1 + fp2 * ( TMP3 ) )
                  + ( -fp1/fp2 * ( F1_2 * F2_5 + F1_3 * F2_4 ) + F1_4 * F2_3 + F1_5 * F2_2 ) )
        - fp1/fp2 * ( COUP1 * ( F1_2 * F2_5 + F1_3 * F2_4 + PPP1 * OM3 * TMP1 ) ) );
    V3_4 = denom * cI *
      ( COUP2 * ( OM3 * PPP2 * ( TMP1 + fp2 * ( TMP3 ) )
                  + ( +cI * ( F1_2 * F2_5 ) - cI * ( F1_3 * F2_4 )
                      - fp2 * cI * ( F1_4 * F2_3 )
                      + fp2 * cI * ( F1_5 * F2_2 ) ) )
        + COUP1 * ( +cI * ( F1_2 * F2_5 ) - cI * ( F1_3 * F2_4 ) + PPP2 * OM3 * TMP1 ) );
    V3_5 = denom * fp2 * cI *
      ( COUP2 * ( OM3 * fp1/fp2 * PPP3 * ( TMP1 + fp2 * ( TMP3 ) ) +
                  ( +fp1/fp2 * ( F1_2 * F2_4 ) - fp1/fp2 * ( F1_3 * F2_5 ) - F1_4 * F2_2 + F1_5 * F2_3 ) )
        + fp1/fp2 * ( COUP1 * ( F1_2 * F2_4 + PPP3 * OM3 * TMP1 - F1_3 * F2_5 ) ) );
    mgDebug( 1, __FUNCTION__ );
    return;
  }

}  // end namespace

//==========================================================================
// This file has been automatically generated for C++ Standalone by
// MadGraph5_aMC@NLO v. 2.7.3.py3, 2020-06-28
// By the MadGraph5_aMC@NLO Development Team
// Visit launchpad.net/madgraph5 and amcatnlo.web.cern.ch
//==========================================================================

//#include "../../src/HelAmps_sm.cc"

#include <algorithm>
#include <iostream>

#include "mgOnGpuConfig.h"
#include "mgOnGpuTypes.h"

#include "CPPProcess.h"

//==========================================================================
// Class member functions for calculating the matrix elements for
// Process: e+ e- > mu+ mu- WEIGHTED<=4 @1

#ifdef __CUDACC__
namespace gProc
#else
namespace Proc
#endif
{
  using mgOnGpu::np4; // 4: the dimension of 4-momenta (E,px,py,pz)
  using mgOnGpu::npar; // number of particles in total (initial + final)
  using mgOnGpu::ncomb; // number of helicity combinations

  const int nwf = 5; // #wavefunctions: npar (4 external) + 1 (internal, reused for gamma and Z)
  const int nw6 = 6; // dimension of each wavefunction (see KEK 91-11)

#ifdef __CUDACC__
  __device__ __constant__ int cHel[ncomb][npar];
  //__device__ __constant__ fptype cIPC[6];
  //__device__ __constant__ fptype cIPD[2];
  // FIXME: assume process.nprocesses == 1 for the moment
  //__device__ __constant__ int cNGoodHel[1];
  __device__ __constant__ int cNGoodHel;
  __device__ __constant__ int cGoodHel[ncomb];
#else
  static short cHel[ncomb][npar];
  static fptype cIPC[6];
  static fptype cIPD[2];
  // FIXME: assume process.nprocesses == 1 for the moment
  //static int cNGoodHel[1];
  static int cNGoodHel;
  static int cGoodHel[ncomb];
#endif

  //--------------------------------------------------------------------------

  // Evaluate |M|^2 for each subprocess
  // NB: calculate_wavefunctions ADDS |M|^2 for a given ihel to the running sum
  // of |M|^2 over helicities for the given event

  __device__
  void calculate_wavefunctions( int ihel,
                                const fptype_sv* allmomenta, // input: momenta as AOSOA[npagM][npar][4][neppM] with nevt=npagM*neppM
                                fptype* allMEs               // output: allMEs[nevt], final |M|^2 averaged over all helicities
#ifndef __CUDACC__
                                , const int nevt             // input: #events (for cuda: nevt == ndim == gpublocks*gputhreads)
#endif
                                )
  {
    using namespace MG5_sm;
    mgDebug( 0, __FUNCTION__ );
#ifndef __CUDACC__
    //printf( "calculate_wavefunctions: nevt %d\n", nevt );
#endif

    cxtype amp[2];
    cxtype w[nwf][nw6]; // w[5][6]

#ifdef __CUDACC__
    //const int cHel[ncomb][npar] =
    //  { {-1, -1, -1, -1}, {-1, -1, -1, +1}, {-1, -1, +1, -1}, {-1, -1, +1, +1},
    //    {-1, +1, -1, -1}, {-1, +1, -1, +1}, {-1, +1, +1, -1}, {-1, +1, +1, +1},
    //    {+1, -1, -1, -1}, {+1, -1, -1, +1}, {+1, -1, +1, -1}, {+1, -1, +1, +1},
    //    {+1, +1, -1, -1}, {+1, +1, -1, +1}, {+1, +1, +1, -1}, {+1, +1, +1, +1} };
    const fptype cIPC[6] = { 0, -0.30795376724436879, 0, -0.28804415396362731, 0, 0.082309883272248419 };
    const fptype cIPD[2] = { 91.188000000000002, 2.4414039999999999 };
#endif

<<<<<<< HEAD
    // The number of colors
    const int ncolor = 1;

    // The color matrix
    const fptype denom[ncolor] = {1};
    const fptype cf[ncolor][ncolor] = {{1}};

#ifdef __CUDACC__
    // Local variables for the given event (ievt)
    cxtype w[nwf][nw6]; // w[5][6]
    cxtype amp[2];
    cxtype jamp[ncolor];
#else
    // Local variables for the given event page (ipagV)
    cxtype_sv w_v[nwf][nw6]; // w_v[5][6]
    cxtype_sv amp_v[2];
    cxtype_sv jamp_v[ncolor];
#endif

#ifndef __CUDACC__
    const int npagV = nevt / neppV;
    // ** START LOOP ON IPAGV **
    // - default(none): no variables are shared by default
    // - shared: as the name says
    // - private: give each thread its own copy, without initialising
    // - firstprivate: give each thread its own copy, and initialise with value from outside
#pragma omp parallel for default(none) shared(allmomenta,allMEs,cf,cHel,cIPC,cIPD,denom,ihel,npagV) private (amp_v,jamp_v,w_v)
    for ( int ipagV = 0; ipagV < npagV; ++ipagV )
#endif
    {
#ifdef __CUDACC__
      oxzxxx( allmomenta, cHel[ihel][0], -1, w[0], 0 );
      imzxxx( allmomenta, cHel[ihel][1], +1, w[1], 1 );
      ixzxxx( allmomenta, cHel[ihel][2], -1, w[2], 2 );
      oxzxxx( allmomenta, cHel[ihel][3], +1, w[3], 3 );
#else
      oxzxxx( allmomenta, cHel[ihel][0], -1, w_v[0], ipagV, 0 );
      imzxxx( allmomenta, cHel[ihel][1], +1, w_v[1], ipagV, 1 );
      ixzxxx( allmomenta, cHel[ihel][2], -1, w_v[2], ipagV, 2 );
      oxzxxx( allmomenta, cHel[ihel][3], +1, w_v[3], ipagV, 3 );
#endif

#ifndef __CUDACC__
      // Diagram 1
      FFV1P0_3( w_v[1], w_v[0], cxmake( cIPC[0], cIPC[1] ), 0., 0., w_v[4] );
      FFV1_0( w_v[2], w_v[3], w_v[4], cxmake( cIPC[0], cIPC[1] ), &amp_v[0] );
      // Diagram 2
      FFV2_4_3( w_v[1], w_v[0], cxmake( cIPC[2], cIPC[3] ), cxmake( cIPC[4], cIPC[5] ), cIPD[0], cIPD[1], w_v[4] );
      FFV2_4_0( w_v[2], w_v[3], w_v[4], cxmake( cIPC[2], cIPC[3] ), cxmake( cIPC[4], cIPC[5] ), &amp_v[1] );
      // Calculate color flows
      // (compute M as the sum of the invariant amplitudes for all Feynman diagrams)
      jamp_v[0] = -amp_v[0] - amp_v[1];
      // ** START LOOP ON IEPPV **
      for ( int ieppV = 0; ieppV < neppV; ++ieppV )
#endif
      {
#ifdef __CUDACC__
        // Diagram 1
        FFV1P0_3( w[1], w[0], cxmake( cIPC[0], cIPC[1] ), 0., 0., w[4] ); // compute w[4]
        FFV1_0( w[2], w[3], w[4], cxmake( cIPC[0], cIPC[1] ), &amp[0] ); // compute amp[0]

        // Diagram 2
        FFV2_4_3( w[1], w[0], cxmake( cIPC[2], cIPC[3] ), cxmake( cIPC[4], cIPC[5] ), cIPD[0], cIPD[1], w[4] );
        FFV2_4_0( w[2], w[3], w[4], cxmake( cIPC[2], cIPC[3] ), cxmake( cIPC[4], cIPC[5] ), &amp[1] );
#endif
=======
#ifdef __CUDACC__
    oxzxxx( allmomenta, cHel[ihel][0], -1, w[0], 0 );
#else
    oxzxxx( allmomenta, cHel[ihel][0], -1, w[0], ievt, 0 );
#endif

#ifdef __CUDACC__
    imzxxx( allmomenta, cHel[ihel][1], +1, w[1], 1 );
#else
    imzxxx( allmomenta, cHel[ihel][1], +1, w[1], ievt, 1 );
#endif

#ifdef __CUDACC__
    ixzxxx( allmomenta, cHel[ihel][2], -1, w[2], 2 );
#else
    ixzxxx( allmomenta, cHel[ihel][2], -1, w[2], ievt, 2 );
#endif

#ifdef __CUDACC__
    oxzxxx( allmomenta, cHel[ihel][3], +1, w[3], 3 );
#else
    oxzxxx( allmomenta, cHel[ihel][3], +1, w[3], ievt, 3 );
#endif

    FFV1P0_3( w[1], w[0], cxmake( cIPC[0], cIPC[1] ), 0., 0., w[4] );
    // Amplitude(s) for diagram number 1
    FFV1_0( w[2], w[3], w[4], cxmake( cIPC[0], cIPC[1] ), &amp[0] );

    FFV2_4_3( w[1], w[0], cxmake( cIPC[2], cIPC[3] ), cxmake( cIPC[4], cIPC[5] ), cIPD[0], cIPD[1], w[4] );
    // Amplitude(s) for diagram number 2
    FFV2_4_0( w[2], w[3], w[4], cxmake( cIPC[2], cIPC[3] ), cxmake( cIPC[4], cIPC[5] ), &amp[1] );
>>>>>>> b2b66ee9

#ifndef __CUDACC__
        const int ievt = ipagV*neppV + ieppV;
        // Local variables for the given event (ievt)
#ifdef MGONGPU_CPPSIMD
        cxtype jamp[ncolor];
        jamp[0] = jamp_v[0][ieppV];
#else
        cxtype* jamp = jamp_v;
#endif
#endif

#ifdef __CUDACC__
        // Calculate color flows
        // (compute M as the sum of the invariant amplitudes for all Feynman diagrams)
        jamp[0] = -amp[0] - amp[1];

        const int idim = blockDim.x * blockIdx.x + threadIdx.x; // event# == threadid (previously was: tid)
        const int ievt = idim;
        //printf( "calculate_wavefunctions: ievt %d\n", ievt );
#endif

        // Sum and square the color flows to get the matrix element
        // (compute |M|^2 by squaring |M|, taking into account colours)
        for( int icol = 0; icol < ncolor; icol++ )
        {
          cxtype ztemp = cxmake( 0, 0 );
          for( int jcol = 0; jcol < ncolor; jcol++ )
            ztemp += cf[icol][jcol] * jamp[jcol];
          // NB: calculate_wavefunctions ADDS |M|^2 for a given ihel to the running sum of |M|^2 over helicities for the given event
          // FIXME: assume process.nprocesses == 1 for the moment (eventually: need a loop over processes here?)
          allMEs[ievt] += cxreal( ztemp * conj( jamp[icol] ) ) / denom[icol];
        }

        // Store the leading color flows for choice of color
        // for(i=0;i < ncolor; i++)
        // jamp2[0][i] += cxreal( jamp[i]*conj( jamp[i] ) );

        //printf( "calculate_wavefunction: %6d %2d %f\n", ievt, ihel, allMEs[ievt] );
      }
    }

    mgDebug( 1, __FUNCTION__ );
    return;
  }

  //--------------------------------------------------------------------------

  CPPProcess::CPPProcess( int /*numiterations*/,
                          int gpublocks,
                          int gputhreads,
                          bool verbose )
    : //m_numiterations( numiterations ),
    gpu_nblocks( gpublocks ),
    gpu_nthreads( gputhreads ),
    dim( gpu_nblocks * gpu_nthreads ),
    m_verbose( verbose )
  {
#ifdef __CUDACC__
    // Helicities for the process - nodim
    const int tHel[ncomb][nexternal] =
      { {-1, -1, -1, -1}, {-1, -1, -1, +1}, {-1, -1, +1, -1}, {-1, -1, +1, +1},
        {-1, +1, -1, -1}, {-1, +1, -1, +1}, {-1, +1, +1, -1}, {-1, +1, +1, +1},
        {+1, -1, -1, -1}, {+1, -1, -1, +1}, {+1, -1, +1, -1}, {+1, -1, +1, +1},
        {+1, +1, -1, -1}, {+1, +1, -1, +1}, {+1, +1, +1, -1}, {+1, +1, +1, +1} };
    checkCuda( cudaMemcpyToSymbol( cHel, tHel, ncomb * nexternal * sizeof(int) ) );
#else
    // Helicities for the process - nodim
    const short tHel[ncomb][nexternal] =
      { {-1, -1, -1, -1}, {-1, -1, -1, +1}, {-1, -1, +1, -1}, {-1, -1, +1, +1},
        {-1, +1, -1, -1}, {-1, +1, -1, +1}, {-1, +1, +1, -1}, {-1, +1, +1, +1},
        {+1, -1, -1, -1}, {+1, -1, -1, +1}, {+1, -1, +1, -1}, {+1, -1, +1, +1},
        {+1, +1, -1, -1}, {+1, +1, -1, +1}, {+1, +1, +1, -1}, {+1, +1, +1, +1} };
    memcpy( cHel, tHel, ncomb * nexternal * sizeof(short) );
#endif
    // SANITY CHECK: GPU memory usage may be based on casts of fptype[2] to cxtype
    assert( sizeof(cxtype) == 2 * sizeof(fptype) );
#ifndef __CUDACC__
    // SANITY CHECK: momenta AOSOA uses vectors with the same size as fptype_v
    assert( neppV == mgOnGpu::neppM );
#endif
  }

  //--------------------------------------------------------------------------

  CPPProcess::~CPPProcess() {}

  //--------------------------------------------------------------------------

  const std::vector<fptype> &CPPProcess::getMasses() const {return mME;}

  //--------------------------------------------------------------------------
  // Initialize process.

  void CPPProcess::initProc(std::string param_card_name)
  {
    // Instantiate the model class and set parameters that stay fixed during run
    pars = Parameters_sm::getInstance();
    SLHAReader slha(param_card_name, m_verbose);
    pars->setIndependentParameters(slha);
    pars->setIndependentCouplings();
    if (m_verbose)
    {
      pars->printIndependentParameters();
      pars->printIndependentCouplings();
    }
    pars->setDependentParameters();
    pars->setDependentCouplings();
    // Set external particle masses for this matrix element
    mME.push_back(pars->ZERO);
    mME.push_back(pars->ZERO);
    mME.push_back(pars->ZERO);
    mME.push_back(pars->ZERO);

#ifdef __CUDACC__
    //const cxtype tIPC[3] = { cxmake( pars->GC_3 ), cxmake( pars->GC_50 ), cxmake( pars->GC_59 ) };
    //const fptype tIPD[2] = { (fptype)pars->mdl_MZ, (fptype)pars->mdl_WZ };
    //checkCuda( cudaMemcpyToSymbol( cIPC, tIPC, 3 * sizeof(cxtype ) ) );
    //checkCuda( cudaMemcpyToSymbol( cIPD, tIPD, 2 * sizeof(fptype) ) );
#else
    const cxtype tIPC[3] = { cxmake( pars->GC_3 ), cxmake( pars->GC_50 ), cxmake( pars->GC_59 ) };
    const fptype tIPD[2] = { (fptype)pars->mdl_MZ, (fptype)pars->mdl_WZ };
    memcpy( cIPC, tIPC, 3 * sizeof(cxtype) );
    memcpy( cIPD, tIPD, 2 * sizeof(fptype) );
#endif

    //std::cout << std::setprecision(17) << "tIPC[0] = " << tIPC[0] << std::endl;
    //std::cout << std::setprecision(17) << "tIPC[1] = " << tIPC[1] << std::endl;
    //std::cout << std::setprecision(17) << "tIPC[2] = " << tIPC[2] << std::endl;
    //std::cout << std::setprecision(17) << "tIPD[0] = " << tIPD[0] << std::endl;
    //std::cout << std::setprecision(17) << "tIPD[1] = " << tIPD[1] << std::endl;
  }

  //--------------------------------------------------------------------------

  // Retrieve the compiler that was used to build this module
  const std::string CPPProcess::getCompiler()
  {
    std::stringstream out;
#ifdef __CUDACC__
#if defined __CUDACC_VER_MAJOR__ && defined __CUDACC_VER_MINOR__ && defined __CUDACC_VER_BUILD__
    out << "nvcc " << __CUDACC_VER_MAJOR__ << "." << __CUDACC_VER_MINOR__ << "." << __CUDACC_VER_BUILD__;
#else
    out << "nvcc UNKNOWN";
#endif
#elif defined __clang__
#if defined __clang_major__ && defined __clang_minor__ && defined __clang_patchlevel__
    out << "clang " << __clang_major__ << "." << __clang_minor__ << "." << __clang_patchlevel__;
#else
    out << "gcc UNKNOWKN";
#endif

#else
#if defined __GNUC__ && defined __GNUC_MINOR__ && defined __GNUC_PATCHLEVEL__
    out << "gcc (GCC) " << __GNUC__ << "." << __GNUC_MINOR__ << "." << __GNUC_PATCHLEVEL__;
#else
    out << "gcc UNKNOWKN";
#endif
#endif
    return out.str();
  }

  //--------------------------------------------------------------------------

#ifdef __CUDACC__
  __global__
  void sigmaKin_getGoodHel( const fptype_sv* allmomenta, // input: momenta as AOSOA[npagM][npar][4][neppM] with nevt=npagM*neppM
                            fptype* allMEs,              // output: allMEs[nevt], final |M|^2 averaged over all helicities
                            bool* isGoodHel )            // output: isGoodHel[ncomb] - device array
  {
    const int idim = blockDim.x * blockIdx.x + threadIdx.x; // event# == threadid (previously was: tid)
    const int ievt = idim;
    // FIXME: assume process.nprocesses == 1 for the moment (eventually: need a loop over processes here?)
    fptype allMEsLast = 0;
    for ( int ihel = 0; ihel < ncomb; ihel++ )
    {
      // NB: calculate_wavefunctions ADDS |M|^2 for a given ihel to running sum of |M|^2 over helicities for the given event(s)
      calculate_wavefunctions( ihel, allmomenta, allMEs );
      if ( allMEs[ievt] != allMEsLast )
      {
        //if ( !isGoodHel[ihel] ) std::cout << "sigmaKin_getGoodHel ihel=" << ihel << " TRUE" << std::endl;
        isGoodHel[ihel] = true;
      }
      allMEsLast = allMEs[ievt]; // running sum up to helicity ihel for event ievt
    }
  }
#else
  void sigmaKin_getGoodHel( const fptype_sv* allmomenta, // input: momenta as AOSOA[npagM][npar][4][neppM] with nevt=npagM*neppM
                            fptype* allMEs,              // output: allMEs[nevt], final |M|^2 averaged over all helicities
                            bool* isGoodHel              // output: isGoodHel[ncomb] - device array
                            , const int nevt )           // input: #events (for cuda: nevt == ndim == gpublocks*gputhreads)
  {
    const int maxtry0 = ( neppV > 10 ? neppV : 10 ); // 10, but at least neppV (otherwise the npagV loop does not even start)
    fptype allMEsLast[maxtry0] = { 0 };
    const int maxtry = std::min( maxtry0, nevt ); // 10, but at most nevt (avoid invalid memory access if nevt<maxtry0)
    for ( int ievt = 0; ievt < maxtry; ++ievt )
    {
      // FIXME: assume process.nprocesses == 1 for the moment (eventually: need a loop over processes here?)
      allMEs[ievt] = 0; // all zeros
    }
    for ( int ihel = 0; ihel < ncomb; ihel++ )
    {
      //std::cout << "sigmaKin_getGoodHel ihel=" << ihel << ( isGoodHel[ihel] ? " true" : " false" ) << std::endl;
      calculate_wavefunctions( ihel, allmomenta, allMEs, maxtry );
      for ( int ievt = 0; ievt < maxtry; ++ievt )
      {
        // FIXME: assume process.nprocesses == 1 for the moment (eventually: need a loop over processes here?)
        if ( allMEs[ievt] != allMEsLast[ievt] )
        {
          //if ( !isGoodHel[ihel] ) std::cout << "sigmaKin_getGoodHel ihel=" << ihel << " TRUE" << std::endl;
          isGoodHel[ihel] = true;
        }
        allMEsLast[ievt] = allMEs[ievt]; // running sum up to helicity ihel
      }
    }
  }
#endif

  //--------------------------------------------------------------------------

  void sigmaKin_setGoodHel( const bool* isGoodHel ) // input: isGoodHel[ncomb] - host array
  {
    // FIXME: assume process.nprocesses == 1 for the moment
    //int nGoodHel[1] = { 0 };
    int nGoodHel = 0;
    int goodHel[ncomb] = { 0 };
    for ( int ihel = 0; ihel < ncomb; ihel++ )
    {
      //std::cout << "sigmaKin_setGoodHel ihel=" << ihel << ( isGoodHel[ihel] ? " true" : " false" ) << std::endl;
      if ( isGoodHel[ihel] )
      {
        goodHel[nGoodHel] = ihel;
        nGoodHel++;
      }
    }
#ifdef __CUDACC__
    checkCuda( cudaMemcpyToSymbol( cNGoodHel, &nGoodHel, sizeof(int) ) );
    checkCuda( cudaMemcpyToSymbol( cGoodHel, goodHel, ncomb*sizeof(int) ) );
#else
    cNGoodHel = nGoodHel;
    for ( int ihel = 0; ihel < ncomb; ihel++ ) cGoodHel[ihel] = goodHel[ihel];
#endif
  }

  //--------------------------------------------------------------------------
  // Evaluate |M|^2, part independent of incoming flavour
  // FIXME: assume process.nprocesses == 1 (eventually: allMEs[nevt] -> allMEs[nevt*nprocesses]?)

  __global__
  void sigmaKin( const fptype_sv* allmomenta, // input: momenta as AOSOA[npagM][npar][4][neppM] with nevt=npagM*neppM
                 fptype* allMEs               // output: allMEs[nevt], final |M|^2 averaged over all helicities
#ifndef __CUDACC__
                 , const int nevt             // input: #events (for cuda: nevt == ndim == gpublocks*gputhreads)
#endif
                 )
  {
    mgDebugInitialise();
    // Set the parameters which change event by event
    // Need to discuss this with Stefan
    // pars->setDependentParameters();
    // pars->setDependentCouplings();
    // Reset color flows
    // start sigmakin_lines

    // Denominators: spins, colors and identical particles
    //const int nprocesses = 1;
    //const int denominators[nprocesses] = { 4 };
    const int denominators = 4;

#ifdef __CUDACC__
    // Remember: in CUDA this is a kernel for one event, in c++ this processes n events
    const int idim = blockDim.x * blockIdx.x + threadIdx.x; // event# == threadid (previously was: tid)
    const int ievt = idim;
    //printf( "sigmakin: ievt %d\n", ievt );
#endif

    // PART 0 - INITIALISATION (before calculate_wavefunctions)

#ifndef __CUDACC__
    for ( int ievt = 0; ievt < nevt; ++ievt )
#endif
    {
      // Reset the "matrix elements" - running sums of |M|^2 over helicities for the given event
      // FIXME: assume process.nprocesses == 1 for the moment (eventually: need a loop over processes here?)
      allMEs[ievt] = 0; // all zeros
    }

    // PART 1 - HELICITY LOOP: CALCULATE WAVEFUNCTIONS
    // (in both CUDA and C++, using precomputed good helicities)
    for ( int ighel = 0; ighel < cNGoodHel; ighel++ )
    {
      const int ihel = cGoodHel[ighel];
#ifdef __CUDACC__
      calculate_wavefunctions( ihel, allmomenta, allMEs );
#else
      calculate_wavefunctions( ihel, allmomenta, allMEs, nevt );
#endif
    }

    // PART 2 - FINALISATION (after calculate_wavefunctions)
#ifndef __CUDACC__
    for ( int ievt = 0; ievt < nevt; ++ievt )
#endif
    {
      // Get the final |M|^2 as an average over helicities/colors of running sum of |M|^2 over helicities for the given event
      // [NB 'sum over final spins, average over initial spins', eg see
      // https://www.uzh.ch/cmsssl/physik/dam/jcr:2e24b7b1-f4d7-4160-817e-47b13dbf1d7c/Handout_4_2016-UZH.pdf]
      // FIXME: assume process.nprocesses == 1 for the moment (eventually: need a loop over processes here?)
      allMEs[ievt] /= denominators;
    }
    mgDebugFinalise();
  }

  //--------------------------------------------------------------------------

}<|MERGE_RESOLUTION|>--- conflicted
+++ resolved
@@ -1156,9 +1156,6 @@
     //printf( "calculate_wavefunctions: nevt %d\n", nevt );
 #endif
 
-    cxtype amp[2];
-    cxtype w[nwf][nw6]; // w[5][6]
-
 #ifdef __CUDACC__
     //const int cHel[ncomb][npar] =
     //  { {-1, -1, -1, -1}, {-1, -1, -1, +1}, {-1, -1, +1, -1}, {-1, -1, +1, +1},
@@ -1169,7 +1166,6 @@
     const fptype cIPD[2] = { 91.188000000000002, 2.4414039999999999 };
 #endif
 
-<<<<<<< HEAD
     // The number of colors
     const int ncolor = 1;
 
@@ -1202,72 +1198,54 @@
     {
 #ifdef __CUDACC__
       oxzxxx( allmomenta, cHel[ihel][0], -1, w[0], 0 );
+#else
+      oxzxxx( allmomenta, cHel[ihel][0], -1, w_v[0], ipagV, 0 );
+#endif
+
+#ifdef __CUDACC__
       imzxxx( allmomenta, cHel[ihel][1], +1, w[1], 1 );
+#else
+      imzxxx( allmomenta, cHel[ihel][1], +1, w_v[1], ipagV, 1 );
+#endif
+
+#ifdef __CUDACC__
       ixzxxx( allmomenta, cHel[ihel][2], -1, w[2], 2 );
+#else
+      ixzxxx( allmomenta, cHel[ihel][2], -1, w_v[2], ipagV, 2 );
+#endif
+
+#ifdef __CUDACC__
       oxzxxx( allmomenta, cHel[ihel][3], +1, w[3], 3 );
 #else
-      oxzxxx( allmomenta, cHel[ihel][0], -1, w_v[0], ipagV, 0 );
-      imzxxx( allmomenta, cHel[ihel][1], +1, w_v[1], ipagV, 1 );
-      ixzxxx( allmomenta, cHel[ihel][2], -1, w_v[2], ipagV, 2 );
       oxzxxx( allmomenta, cHel[ihel][3], +1, w_v[3], ipagV, 3 );
 #endif
 
 #ifndef __CUDACC__
-      // Diagram 1
       FFV1P0_3( w_v[1], w_v[0], cxmake( cIPC[0], cIPC[1] ), 0., 0., w_v[4] );
+      // Amplitude(s) for diagram number 1
       FFV1_0( w_v[2], w_v[3], w_v[4], cxmake( cIPC[0], cIPC[1] ), &amp_v[0] );
-      // Diagram 2
+
       FFV2_4_3( w_v[1], w_v[0], cxmake( cIPC[2], cIPC[3] ), cxmake( cIPC[4], cIPC[5] ), cIPD[0], cIPD[1], w_v[4] );
+      // Amplitude(s) for diagram number 2
       FFV2_4_0( w_v[2], w_v[3], w_v[4], cxmake( cIPC[2], cIPC[3] ), cxmake( cIPC[4], cIPC[5] ), &amp_v[1] );
+
       // Calculate color flows
       // (compute M as the sum of the invariant amplitudes for all Feynman diagrams)
       jamp_v[0] = -amp_v[0] - amp_v[1];
+
       // ** START LOOP ON IEPPV **
       for ( int ieppV = 0; ieppV < neppV; ++ieppV )
 #endif
       {
 #ifdef __CUDACC__
-        // Diagram 1
-        FFV1P0_3( w[1], w[0], cxmake( cIPC[0], cIPC[1] ), 0., 0., w[4] ); // compute w[4]
-        FFV1_0( w[2], w[3], w[4], cxmake( cIPC[0], cIPC[1] ), &amp[0] ); // compute amp[0]
-
-        // Diagram 2
+        FFV1P0_3( w[1], w[0], cxmake( cIPC[0], cIPC[1] ), 0., 0., w[4] );
+        // Amplitude(s) for diagram number 1
+        FFV1_0( w[2], w[3], w[4], cxmake( cIPC[0], cIPC[1] ), &amp[0] );
+
         FFV2_4_3( w[1], w[0], cxmake( cIPC[2], cIPC[3] ), cxmake( cIPC[4], cIPC[5] ), cIPD[0], cIPD[1], w[4] );
+        // Amplitude(s) for diagram number 2
         FFV2_4_0( w[2], w[3], w[4], cxmake( cIPC[2], cIPC[3] ), cxmake( cIPC[4], cIPC[5] ), &amp[1] );
 #endif
-=======
-#ifdef __CUDACC__
-    oxzxxx( allmomenta, cHel[ihel][0], -1, w[0], 0 );
-#else
-    oxzxxx( allmomenta, cHel[ihel][0], -1, w[0], ievt, 0 );
-#endif
-
-#ifdef __CUDACC__
-    imzxxx( allmomenta, cHel[ihel][1], +1, w[1], 1 );
-#else
-    imzxxx( allmomenta, cHel[ihel][1], +1, w[1], ievt, 1 );
-#endif
-
-#ifdef __CUDACC__
-    ixzxxx( allmomenta, cHel[ihel][2], -1, w[2], 2 );
-#else
-    ixzxxx( allmomenta, cHel[ihel][2], -1, w[2], ievt, 2 );
-#endif
-
-#ifdef __CUDACC__
-    oxzxxx( allmomenta, cHel[ihel][3], +1, w[3], 3 );
-#else
-    oxzxxx( allmomenta, cHel[ihel][3], +1, w[3], ievt, 3 );
-#endif
-
-    FFV1P0_3( w[1], w[0], cxmake( cIPC[0], cIPC[1] ), 0., 0., w[4] );
-    // Amplitude(s) for diagram number 1
-    FFV1_0( w[2], w[3], w[4], cxmake( cIPC[0], cIPC[1] ), &amp[0] );
-
-    FFV2_4_3( w[1], w[0], cxmake( cIPC[2], cIPC[3] ), cxmake( cIPC[4], cIPC[5] ), cIPD[0], cIPD[1], w[4] );
-    // Amplitude(s) for diagram number 2
-    FFV2_4_0( w[2], w[3], w[4], cxmake( cIPC[2], cIPC[3] ), cxmake( cIPC[4], cIPC[5] ), &amp[1] );
->>>>>>> b2b66ee9
 
 #ifndef __CUDACC__
         const int ievt = ipagV*neppV + ieppV;
