//==========================================================================
// This file has been automatically generated for C++ Standalone by
// MadGraph5_aMC@NLO v. 2.7.3.py3, 2020-06-28
// By the MadGraph5_aMC@NLO Development Team
// Visit launchpad.net/madgraph5 and amcatnlo.web.cern.ch
//==========================================================================

#include "mgOnGpuConfig.h"
#include "mgOnGpuTypes.h"
#include "mgOnGpuVectors.h"

#include <cassert>
#include <cmath>
#include <cstring>
#include <cstdlib>
#include <iomanip>
#include <iostream>

mgDebugDeclare();

namespace MG5_sm
{

  using mgOnGpu::nw6;

  //--------------------------------------------------------------------------

#ifdef __CUDACC__
  __device__
  inline const fptype& pIparIp4Ievt( const fptype* momenta1d, // input: momenta as AOSOA[npagM][npar][4][neppM]
                                     const int ipar,
                                     const int ip4,
                                     const int ievt )
  {
    // mapping for the various schemes (AOSOA, AOS, SOA...)
    using mgOnGpu::np4;
    using mgOnGpu::npar;
    const int neppM = mgOnGpu::neppM; // AOSOA layout: constant at compile-time
    const int ipagM = ievt/neppM; // #eventpage in this iteration
    const int ieppM = ievt%neppM; // #event in the current eventpage in this iteration
    //printf( "%f\n", momenta1d[ipagM*npar*np4*neppM + ipar*np4*neppM + ip4*neppM + ieppM] );
    return momenta1d[ipagM*npar*np4*neppM + ipar*np4*neppM + ip4*neppM + ieppM]; // AOSOA[ipagM][ipar][ip4][ieppM]
  }
#else
  // Return by value: it seems a tiny bit faster than returning a reference (both for scalar and vector), not clear why
  // NB: this assumes that neppV == neppM!
  inline fptype_sv pIparIp4Ipag( const fptype_sv* momenta1d, // input: momenta as AOSOA[npagM][npar][4][neppM]
                                 const int ipar,
                                 const int ip4,
                                 const int ipagM )
  {
    // mapping for the various schemes (AOSOA, AOS, SOA...)
    using mgOnGpu::np4;
    using mgOnGpu::npar;
    //printf( "%f\n", momenta1d[ipagM*npar*np4 + ipar*np4 + ip4] );
    return momenta1d[ipagM*npar*np4 + ipar*np4 + ip4]; // AOSOA[ipagM][ipar][ip4][ieppM]
  }
#endif

  //--------------------------------------------------------------------------

  /*
  __device__
  void ixxxxx( const fptype* allmomenta,
               const fptype& fmass,
               const int& nhel,
               const int& nsf,
               cxtype fi[6],
#ifndef __CUDACC__
               const int ievt,
#endif
               const int ipar )  // input: particle# out of npar
  {
    mgDebug( 0, __FUNCTION__ );
#ifdef __CUDACC__
    const int ievt = blockDim.x * blockIdx.x + threadIdx.x;  // index of event (thread) in grid
#endif
#ifndef __CUDACC__
    using std::max;
    using std::min;
#endif
    // const fptype& pvec0 = pIparIp4Ievt( allmomenta, ipar, 0, ievt );
    const fptype& pvec1 = pIparIp4Ievt(allmomenta, ipar, 1, ievt);
    const fptype& pvec2 = pIparIp4Ievt(allmomenta, ipar, 2, ievt);
    const fptype& pvec3 = pIparIp4Ievt(allmomenta, ipar, 3, ievt);
    cxtype chi[2];
    fptype sf[2], sfomega[2], omega[2], pp, pp3, sqp0p3, sqm[2];
    int ip, im, nh;
    fptype p[4] = {0, pvec1, pvec2, pvec3};
    p[0] = sqrt(p[1] * p[1] + p[2] * p[2] + p[3] * p[3] + fmass * fmass);
    fi[0] = cxtype(-p[0] * nsf, -p[3] * nsf);
    fi[1] = cxtype(-p[1] * nsf, -p[2] * nsf);
    nh = nhel * nsf;
    if (fmass != 0.0)
    {
      pp = min(p[0], sqrt(p[1] * p[1] + p[2] * p[2] + p[3] * p[3]));
      if (pp == 0.0)
      {
        sqm[0] = sqrt(std::abs(fmass));
        sqm[1] = (fmass < 0) ? - abs(sqm[0]) : abs(sqm[0]);
        ip = (1 + nh)/2;
        im = (1 - nh)/2;
        fi[2] = ip * sqm[ip];
        fi[3] = im * nsf * sqm[ip];
        fi[4] = ip * nsf * sqm[im];
        fi[5] = im * sqm[im];
      }
      else
      {
        sf[0] = (1 + nsf + (1 - nsf) * nh) * 0.5;
        sf[1] = (1 + nsf - (1 - nsf) * nh) * 0.5;
        omega[0] = sqrt(p[0] + pp);
        omega[1] = fmass/omega[0];
        ip = (1 + nh)/2;
        im = (1 - nh)/2;
        sfomega[0] = sf[0] * omega[ip];
        sfomega[1] = sf[1] * omega[im];
        pp3 = max(pp + p[3], 0.0);
        chi[0] = cxtype(sqrt(pp3 * 0.5/pp), 0);
        if (pp3 == 0.0)
        {
          chi[1] = cxtype(-nh, 0);
        }
        else
        {
          chi[1] =
            cxtype(nh * p[1], p[2])/sqrt(2.0 * pp * pp3);
        }
        fi[2] = sfomega[0] * chi[im];
        fi[3] = sfomega[0] * chi[ip];
        fi[4] = sfomega[1] * chi[im];
        fi[5] = sfomega[1] * chi[ip];
      }
    }
    else
    {
      if (p[1] == 0.0 and p[2] == 0.0 and p[3] < 0.0)
      {
        sqp0p3 = 0.0;
      }
      else
      {
        sqp0p3 = sqrt(max(p[0] + p[3], 0.0)) * nsf;
      }
      chi[0] = cxtype(sqp0p3, 0.0);
      if (sqp0p3 == 0.0)
      {
        chi[1] = cxtype(-nhel * sqrt(2.0 * p[0]), 0.0);
      }
      else
      {
        chi[1] = cxtype(nh * p[1], p[2])/sqp0p3;
      }
      if (nh == 1)
      {
        fi[2] = cxtype(0.0, 0.0);
        fi[3] = cxtype(0.0, 0.0);
        fi[4] = chi[0];
        fi[5] = chi[1];
      }
      else
      {
        fi[2] = chi[1];
        fi[3] = chi[0];
        fi[4] = cxtype(0.0, 0.0);
        fi[5] = cxtype(0.0, 0.0);
      }
    }
    mgDebug( 1, __FUNCTION__ );
    return;
  }
  */

  //--------------------------------------------------------------------------

  /*
  __device__
  void ipzxxx( const fptype * allmomenta,
               const int& nhel,
               const int& nsf,
               cxtype fi[6],
#ifndef __CUDACC__
               const int ievt,
#endif
               const int ipar ) // input: particle# out of npar
  {
    mgDebug( 0, __FUNCTION__ );
    // ASSUMPTIONS: (FMASS == 0) and (PX == PY == 0 and E == +PZ > 0)
#ifdef __CUDACC__
    const int ievt = blockDim.x * blockIdx.x + threadIdx.x;  // index of event (thread) in grid
#endif
    // const fptype& pvec0 = pIparIp4Ievt( allmomenta, ipar, 0, ievt );
    const fptype& pvec3 = pIparIp4Ievt(allmomenta, ipar, 3, ievt);
    fi[0] = cxtype (-pvec3 * nsf, -pvec3 * nsf);
    fi[1] = cxtype (0., 0.);
    int nh = nhel * nsf;
    cxtype sqp0p3 = cxtype(sqrt(2. * pvec3) * nsf, 0.);
    fi[2] = fi[1];
    if(nh == 1)
    {
      fi[3] = fi[1];
      fi[4] = sqp0p3;
    }
    else
    {
      fi[3] = sqp0p3;
      fi[4] = fi[1];
    }
    fi[5] = fi[1];
    mgDebug( 1, __FUNCTION__ );
    return;
  }
  */

  //--------------------------------------------------------------------------

  __device__
<<<<<<< HEAD
  void imzxxx( const fptype_sv* allmomenta, // input[(npar=4)*(np4=4)*nevt]
               //const fptype fmass,
               const short nhel,
               const short nsf,
               cxtype_sv fis[nw6],          // output: wavefunction[6]
=======
  void imzxxx( const fptype* allmomenta, // input[(npar=4)*(np4=4)*nevt]
               //const fptype fmass,     // ASSUME fmass==0
               const int nhel,
               const int nsf,
               cxtype fis[nw6],
>>>>>>> a921db47
#ifndef __CUDACC__
               const int ipagV,
#endif
               const int ipar )             // input: particle# out of npar
  {
    mgDebug( 0, __FUNCTION__ );
    // ASSUMPTIONS: (FMASS == 0) and (PX == PY == 0 and E == -PZ > 0)
#ifndef __CUDACC__
    // +++ START LOOP ON IEVT +++
    //for (int ievt = 0; ievt < nevt; ++ievt)
#endif
    {
#ifdef __CUDACC__
      const int ievt = blockDim.x * blockIdx.x + threadIdx.x; // index of event (thread) in grid
      //printf( "imzxxx: ievt=%d threadId=%d\n", ievt, threadIdx.x );
      const fptype& pvec0 = pIparIp4Ievt( allmomenta, ipar, 0, ievt );
      const fptype& pvec1 = pIparIp4Ievt( allmomenta, ipar, 1, ievt );
      const fptype& pvec2 = pIparIp4Ievt( allmomenta, ipar, 2, ievt );
      const fptype& pvec3 = pIparIp4Ievt( allmomenta, ipar, 3, ievt );
#else
      //printf( "imzxxx: ipagV=%d\n", ipagV );
      const fptype_sv pvec0 = pIparIp4Ipag( allmomenta, ipar, 0, ipagV );
      const fptype_sv pvec1 = pIparIp4Ipag( allmomenta, ipar, 1, ipagV );
      const fptype_sv pvec2 = pIparIp4Ipag( allmomenta, ipar, 2, ipagV );
      const fptype_sv pvec3 = pIparIp4Ipag( allmomenta, ipar, 3, ipagV );
#endif
      cxtype_sv& fi_0 = fis[0];
      cxtype_sv& fi_1 = fis[1];
      cxtype_sv& fi_2 = fis[2];
      cxtype_sv& fi_3 = fis[3];
      cxtype_sv& fi_4 = fis[4];
      cxtype_sv& fi_5 = fis[5];
      fi_0 = cxmake( -pvec0 * nsf, -pvec3 * nsf );
      fi_1 = cxmake( -pvec1 * nsf, -pvec2 * nsf );
      const short nh = nhel * nsf;
      // ASSUMPTIONS: (FMASS == 0) and (PX == PY == 0 and E == -PZ > 0)
      {
#ifdef __CUDACC__
        const cxtype chi0 = cxmake00();
        const cxtype chi1 = cxmake( -nhel * sqrt(2 * pvec0), 0 );
#else
        const cxtype_sv chi0 = cxmake00();
        const cxtype_sv chi1 = cxmaker0( (short)(-nhel) * sqrt(2 * pvec0) );
#endif
        if (nh == 1)
        {
          fi_2 = cxmake00();
          fi_3 = cxmake00();
          fi_4 = chi0;
          fi_5 = chi1;
        }
        else
        {
          fi_2 = chi1;
          fi_3 = chi0;
          fi_4 = cxmake00();
          fi_5 = cxmake00();
        }
      }
    }
    // +++ END LOOP ON IEVT +++
    mgDebug( 1, __FUNCTION__ );
    return;
  }

  //--------------------------------------------------------------------------

  __device__
<<<<<<< HEAD
  void ixzxxx( const fptype_sv* allmomenta, // input[(npar=4)*(np4=4)*nevt]
               //const fptype fmass,
               const short nhel,
               const short nsf,
               cxtype_sv fis[nw6],          // output: wavefunction[6]
=======
  void ixzxxx( const fptype* allmomenta, // input[(npar=4)*(np4=4)*nevt]
               //const fptype fmass,     // ASSUME fmass==0
               const int nhel,
               const int nsf,
               cxtype fis[nw6],          // output: wavefunction[6]
>>>>>>> a921db47
#ifndef __CUDACC__
               const int ipagV,
#endif
               const int ipar )             // input: particle# out of npar
  {
    mgDebug( 0, __FUNCTION__ );
    // ASSUMPTIONS: (FMASS == 0) and (PT > 0)
#ifndef __CUDACC__
    // +++ START LOOP ON IEVT +++
    //for (int ievt = 0; ievt < nevt; ++ievt)
#endif
    {
#ifdef __CUDACC__
      const int ievt = blockDim.x * blockIdx.x + threadIdx.x; // index of event (thread) in grid
      //printf( "ixzxxx: ievt=%d threadId=%d\n", ievt, threadIdx.x );
      const fptype& pvec0 = pIparIp4Ievt( allmomenta, ipar, 0, ievt );
      const fptype& pvec1 = pIparIp4Ievt( allmomenta, ipar, 1, ievt );
      const fptype& pvec2 = pIparIp4Ievt( allmomenta, ipar, 2, ievt );
      const fptype& pvec3 = pIparIp4Ievt( allmomenta, ipar, 3, ievt );
#else
      //printf( "ixzxxx: ipagV=%d\n", ipagV );
      const fptype_sv pvec0 = pIparIp4Ipag( allmomenta, ipar, 0, ipagV );
      const fptype_sv pvec1 = pIparIp4Ipag( allmomenta, ipar, 1, ipagV );
      const fptype_sv pvec2 = pIparIp4Ipag( allmomenta, ipar, 2, ipagV );
      const fptype_sv pvec3 = pIparIp4Ipag( allmomenta, ipar, 3, ipagV );
#endif
      cxtype_sv& fi_0 = fis[0];
      cxtype_sv& fi_1 = fis[1];
      cxtype_sv& fi_2 = fis[2];
      cxtype_sv& fi_3 = fis[3];
      cxtype_sv& fi_4 = fis[4];
      cxtype_sv& fi_5 = fis[5];
      fi_0 = cxmake( -pvec0 * nsf, -pvec3 * nsf );
      fi_1 = cxmake( -pvec1 * nsf, -pvec2 * nsf );
      const short nh = nhel * nsf;
      // ASSUMPTIONS: (FMASS == 0) and (PT > 0)
      {
#ifdef __CUDACC__
        const fptype sqp0p3 = sqrt( pvec0 + pvec3 ) * nsf;
        const cxtype chi0 = cxmake( sqp0p3, 0 );
        const cxtype chi1 = cxmake( nh * pvec1 / sqp0p3, pvec2 / sqp0p3 );
#else
        const fptype_sv sqp0p3 = sqrt( pvec0 + pvec3 ) * nsf;
        const cxtype_sv chi0 = cxmaker0( sqp0p3 );
        const cxtype_sv chi1 = cxmake( nh * pvec1 / sqp0p3, pvec2 / sqp0p3 );
#endif
        if ( nh == 1 )
        {
          fi_2 = cxmake00();
          fi_3 = cxmake00();
          fi_4 = chi0;
          fi_5 = chi1;
        }
        else
        {
          fi_2 = chi1;
          fi_3 = chi0;
          fi_4 = cxmake00();
          fi_5 = cxmake00();
        }
      }
    }
    // +++ END LOOP ON IEVT +++
    mgDebug( 1, __FUNCTION__ );
    return;
  }

  //--------------------------------------------------------------------------

  /*
  __device__
  void vxxxxx( const fptype* allmomenta,
               const fptype& vmass,
               const int& nhel,
               const int& nsv,
               cxtype vc[6],
#ifndef __CUDACC__
               const int ievt,
#endif
               const int ipar )  // input: particle# out of npar
  {
    mgDebug( 0, __FUNCTION__ );
    fptype hel, hel0, pt, pt2, pp, pzpt, emp, sqh;
    int nsvahl;
#ifdef __CUDACC__
    const int ievt = blockDim.x * blockIdx.x + threadIdx.x;  // index of event (thread) in grid
#else
    using std::min;
#endif
    const fptype& p0 = pIparIp4Ievt(allmomenta, ipar, 0, ievt);
    const fptype& p1 = pIparIp4Ievt(allmomenta, ipar, 1, ievt);
    const fptype& p2 = pIparIp4Ievt(allmomenta, ipar, 2, ievt);
    const fptype& p3 = pIparIp4Ievt(allmomenta, ipar, 3, ievt);
    // fptype p[4] = {0, pvec[0], pvec[1], pvec[2]};
    // p[0] = sqrt(p[1] * p[1] + p[2] * p[2] + p[3] * p[3]+vmass*vmass);
    sqh = sqrt(0.5);
    hel = fptype(nhel);
    nsvahl = nsv * std::abs(hel);
    pt2 = (p1 * p1) + (p2 * p2);
    pp = min(p0, sqrt(pt2 + (p3 * p3)));
    pt = min(pp, sqrt(pt2));
    vc[0] = cxtype(p0 * nsv, p3 * nsv);
    vc[1] = cxtype(p1 * nsv, p2 * nsv);
    if (vmass != 0.0)
    {
      hel0 = 1.0 - std::abs(hel);
      if (pp == 0.0)
      {
        vc[2] = cxtype(0.0, 0.0);
        vc[3] = cxtype(-hel * sqh, 0.0);
        vc[4] = cxtype(0.0, nsvahl * sqh);
        vc[5] = cxtype(hel0, 0.0);
      }
      else
      {
        emp = p0/(vmass * pp);
        vc[2] = cxtype(hel0 * pp/vmass, 0.0);
        vc[5] =
          cxtype(hel0 * p3 * emp + hel * pt/pp * sqh, 0.0);
        if (pt != 0.0)
        {
          pzpt = p3/(pp * pt) * sqh * hel;
          vc[3] = cxtype(hel0 * p1 * emp - p1 * pzpt,
                         - nsvahl * p2/pt * sqh);
          vc[4] = cxtype(hel0 * p2 * emp - p2 * pzpt,
                         nsvahl * p1/pt * sqh);
        }
        else
        {
          vc[3] = cxtype(-hel * sqh, 0.0);
          vc[4] = cxtype(0.0, nsvahl * (p3 < 0) ? - abs(sqh)
                         : abs(sqh));
        }
      }
    }
    else
    {
      // pp = p0;
      pt = sqrt((p1 * p1) + (p2 * p2));
      vc[2] = cxtype(0.0, 0.0);
      vc[5] = cxtype(hel * pt/p0 * sqh, 0.0);
      if (pt != 0.0)
      {
        pzpt = p3/(p0 * pt) * sqh * hel;
        vc[3] = cxtype(-p1 * pzpt, -nsv * p2/pt * sqh);
        vc[4] = cxtype(-p2 * pzpt, nsv * p1/pt * sqh);
      }
      else
      {
        vc[3] = cxtype(-hel * sqh, 0.0);
        vc[4] =
          cxtype(0.0, nsv * (p3 < 0) ? - abs(sqh) : abs(sqh));
      }
    }
    mgDebug( 1, __FUNCTION__ );
    return;
  }
  */

  //--------------------------------------------------------------------------

  /*
  __device__
  void sxxxxx( const fptype* allmomenta,
               const fptype& smass,
               const int& nhel,
               const int& nss,
               cxtype sc[3],
#ifndef __CUDACC__
               const int ievt,
#endif
               const int ipar )
  {
    mgDebug( 0, __FUNCTION__ );
#ifdef __CUDACC__
    const int ievt = blockDim.x * blockIdx.x + threadIdx.x;  // index of event (thread) in grid
#endif
    const fptype& p0 = pIparIp4Ievt(allmomenta, ipar, 0, ievt);
    const fptype& p1 = pIparIp4Ievt(allmomenta, ipar, 1, ievt);
    const fptype& p2 = pIparIp4Ievt(allmomenta, ipar, 2, ievt);
    const fptype& p3 = pIparIp4Ievt(allmomenta, ipar, 3, ievt);
    // fptype p[4] = {0, pvec[0], pvec[1], pvec[2]};
    // p[0] = sqrt(p[1] * p[1] + p[2] * p[2] + p[3] * p[3]+smass*smass);
    sc[2] = cxtype(1.00, 0.00);
    sc[0] = cxtype(p0 * nss, p3 * nss);
    sc[1] = cxtype(p1 * nss, p2 * nss);
    mgDebug( 1, __FUNCTION__ );
    return;
  }
  */

  //--------------------------------------------------------------------------

  /*
  __device__
  void oxxxxx( const fptype* allmomenta,
               const fptype& fmass,
               const int& nhel,
               const int& nsf,
               cxtype fo[6],
#ifndef __CUDACC__
               const int ievt,
#endif
               const int ipar )  // input: particle# out of npar
  {
    mgDebug( 0, __FUNCTION__ );
#ifdef __CUDACC__
    const int ievt = blockDim.x * blockIdx.x + threadIdx.x;  // index of event (thread) in grid
#endif
#ifndef __CUDACC__
    using std::min;
    using std::max;
#endif
    cxtype chi[2];
    fptype sf[2], sfomeg[2], omega[2], pp, pp3, sqp0p3, sqm[2];
    int nh, ip, im;
    const fptype& p0 = pIparIp4Ievt(allmomenta, ipar, 0, ievt);
    const fptype& p1 = pIparIp4Ievt(allmomenta, ipar, 1, ievt);
    const fptype& p2 = pIparIp4Ievt(allmomenta, ipar, 2, ievt);
    const fptype& p3 = pIparIp4Ievt(allmomenta, ipar, 3, ievt);
    // fptype p[4] = {0, pvec[0], pvec[1], pvec[2]};
    // p[0] = sqrt(p[1] * p[1] + p[2] * p[2] + p[3] * p[3]+fmass*fmass);
    fo[0] = cxtype(p0 * nsf, p3 * nsf);
    fo[1] = cxtype(p1 * nsf, p2 * nsf);
    nh = nhel * nsf;
    if (fmass != 0.000)
    {
      pp = min(p0, sqrt((p1 * p1) + (p2 * p2) + (p3 * p3)));
      if (pp == 0.000)
      {
        sqm[0] = sqrt(std::abs(fmass));
        sqm[1] = (fmass < 0) ? - abs(sqm[0]) : abs(sqm[0]);
        ip = -((1 - nh)/2) * nhel;
        im = (1 + nh)/2 * nhel;
        fo[2] = im * sqm[std::abs(ip)];
        fo[3] = ip * nsf * sqm[std::abs(ip)];
        fo[4] = im * nsf * sqm[std::abs(im)];
        fo[5] = ip * sqm[std::abs(im)];
      }
      else
      {
        sf[0] = fptype(1 + nsf + (1 - nsf) * nh) * 0.5;
        sf[1] = fptype(1 + nsf - (1 - nsf) * nh) * 0.5;
        omega[0] = sqrt(p0 + pp);
        omega[1] = fmass/omega[0];
        ip = (1 + nh)/2;
        im = (1 - nh)/2;
        sfomeg[0] = sf[0] * omega[ip];
        sfomeg[1] = sf[1] * omega[im];
        pp3 = max(pp + p3, 0.00);
        chi[0] = cxtype(sqrt(pp3 * 0.5/pp), 0.00);
        if (pp3 == 0.00)
        {
          chi[1] = cxtype(-nh, 0.00);
        }
        else
        {
          chi[1] =
            cxtype(nh * p1, -p2)/sqrt(2.0 * pp * pp3);
        }
        fo[2] = sfomeg[1] * chi[im];
        fo[3] = sfomeg[1] * chi[ip];
        fo[4] = sfomeg[0] * chi[im];
        fo[5] = sfomeg[0] * chi[ip];
      }
    }
    else
    {
      if ((p1 == 0.00) and (p2 == 0.00) and (p3 < 0.00))
      {
        sqp0p3 = 0.00;
      }
      else
      {
        sqp0p3 = sqrt(max(p0 + p3, 0.00)) * nsf;
      }
      chi[0] = cxtype(sqp0p3, 0.00);
      if (sqp0p3 == 0.000)
      {
        chi[1] = cxtype(-nhel, 0.00) * sqrt(2.0 * p0);
      }
      else
      {
        chi[1] = cxtype(nh * p1, -p2)/sqp0p3;
      }
      if (nh == 1)
      {
        fo[2] = chi[0];
        fo[3] = chi[1];
        fo[4] = cxtype(0.00, 0.00);
        fo[5] = cxtype(0.00, 0.00);
      }
      else
      {
        fo[2] = cxtype(0.00, 0.00);
        fo[3] = cxtype(0.00, 0.00);
        fo[4] = chi[1];
        fo[5] = chi[0];
      }
    }
    mgDebug( 1, __FUNCTION__ );
    return;
  }
  */

  //--------------------------------------------------------------------------

  /*
  __device__
  void opzxxx( const fptype* allmomenta,
               const int& nhel,
               const int& nsf,
               cxtype fo[6],
#ifndef __CUDACC__
               const int ievt,
#endif
               const int ipar )  // input: particle# out of npar
  {
    mgDebug( 0, __FUNCTION__ );
    // ASSUMPTIONS: (FMASS == 0) and (PX == PY == 0 and E == +PZ > 0)
#ifndef __CUDACC__
    // +++ START LOOP ON IEVT +++
    //for (int ievt = 0; ievt < nevt; ++ievt)
#endif
    {
#ifdef __CUDACC__
      const int ievt = blockDim.x * blockIdx.x + threadIdx.x;  // index of event (thread) in grid
#endif
      const fptype& pvec3 = pIparIp4Ievt(allmomenta, ipar, 3, ievt);
      fo[0] = cxtype (pvec3 * nsf, pvec3 * nsf);
      fo[1] = cxtype (0., 0.);
      int nh = nhel * nsf;
      cxtype CSQP0P3 = cxtype (sqrt(2. * pvec3) * nsf, 0.00);
      fo[3] = fo[1];
      fo[4] = fo[1];
      if (nh == 1)
      {
        fo[2] = CSQP0P3;
        fo[5] = fo[1];
      }
      else
      {
        fo[2] = fo[1];
        fo[5] = CSQP0P3;
      }
    }
    // +++ END LOOP ON IEVT +++
    mgDebug( 1, __FUNCTION__ );
    return;
  }
  */

  //--------------------------------------------------------------------------

  /*
  __device__
  void omzxxx( const fptype* allmomenta,
               const int& nhel,
               const int& nsf,
               cxtype fo[6],
#ifndef __CUDACC__
               const int ievt,
#endif
               const int ipar )  // input: particle# out of npar
  {
    mgDebug( 0, __FUNCTION__ );
    // ASSUMPTIONS: (FMASS == 0) and (PX == PY == 0 and E == -PZ > 0)
#ifdef __CUDACC__
    const int ievt = blockDim.x * blockIdx.x + threadIdx.x;  // index of event (thread) in grid
#endif
    const fptype& pvec3 = pIparIp4Ievt(allmomenta, ipar, 3, ievt);
    fo[0] = cxtype (-pvec3 * nsf, pvec3 * nsf);
    fo[1] = cxtype (0., 0.);
    int nh = nhel * nsf;
    cxtype chi = cxtype (-nhel, 0.00) * sqrt(-2.0 * pvec3);
    if(nh == 1)
    {
      fo[2] = fo[1];
      fo[3] = chi;
      fo[4] = fo[1];
      fo[5] = fo[1];
    }
    else
    {
      fo[2] = fo[1];
      fo[3] = fo[1];
      fo[4] = chi;
      fo[5] = chi;
    }
    mgDebug( 1, __FUNCTION__ );
    return;
  }
  */

  //--------------------------------------------------------------------------

  __device__
<<<<<<< HEAD
  void oxzxxx( const fptype_sv* allmomenta, // input[(npar=4)*(np4=4)*nevt]
               //const fptype fmass,
               const short nhel,
               const short nsf,
               cxtype_sv fos[nw6],          // output: wavefunction[6]
=======
  void oxzxxx( const fptype* allmomenta, // input[(npar=4)*(np4=4)*nevt]
               //const fptype fmass,     // ASSUME fmass==0
               const int nhel,
               const int nsf,
               cxtype fos[nw6],          // output: wavefunction[6]
>>>>>>> a921db47
#ifndef __CUDACC__
               const int ipagV,
#endif
               const int ipar )             // input: particle# out of npar
  {
    mgDebug( 0, __FUNCTION__ );
    // ASSUMPTIONS: (FMASS == 0) and ( either (PT > 0) or (PX == PY == 0 and E == +PZ > 0) )
#ifndef __CUDACC__
    // +++ START LOOP ON IEVT +++
    //for (int ievt = 0; ievt < nevt; ++ievt)
#endif
    {
#ifdef __CUDACC__
      const int ievt = blockDim.x * blockIdx.x + threadIdx.x; // index of event (thread) in grid
      //printf( "oxzxxx: ievt=%d threadId=%d\n", ievt, threadIdx.x );
      const fptype& pvec0 = pIparIp4Ievt( allmomenta, ipar, 0, ievt );
      const fptype& pvec1 = pIparIp4Ievt( allmomenta, ipar, 1, ievt );
      const fptype& pvec2 = pIparIp4Ievt( allmomenta, ipar, 2, ievt );
      const fptype& pvec3 = pIparIp4Ievt( allmomenta, ipar, 3, ievt );
#else
      //printf( "oxzxxx: ipagV=%d\n", ipagV );
      const fptype_sv pvec0 = pIparIp4Ipag( allmomenta, ipar, 0, ipagV );
      const fptype_sv pvec1 = pIparIp4Ipag( allmomenta, ipar, 1, ipagV );
      const fptype_sv pvec2 = pIparIp4Ipag( allmomenta, ipar, 2, ipagV );
      const fptype_sv pvec3 = pIparIp4Ipag( allmomenta, ipar, 3, ipagV );
#endif
      cxtype_sv& fo_0 = fos[0];
      cxtype_sv& fo_1 = fos[1];
      cxtype_sv& fo_2 = fos[2];
      cxtype_sv& fo_3 = fos[3];
      cxtype_sv& fo_4 = fos[4];
      cxtype_sv& fo_5 = fos[5];
      fo_0 = cxmake( pvec0 * nsf, pvec3 * nsf ); // this used to cause the General Protection Fault
      fo_1 = cxmake( pvec1 * nsf, pvec2 * nsf );
      const short nh = nhel * nsf;
      // ASSUMPTIONS: (FMASS == 0) and ( either (PT > 0) or (PX == PY == 0 and E == +PZ > 0) )
      {
#ifdef __CUDACC__
        const fptype sqp0p3 = sqrt( pvec0 + pvec3 ) * nsf;
        const cxtype chi0 = cxmake( sqp0p3, 0 );
        const cxtype chi1 = cxmake( nh * pvec1 / sqp0p3, -pvec2 / sqp0p3 );
#else
        const fptype_sv sqp0p3 = sqrt( pvec0 + pvec3 ) * nsf;
        const cxtype_sv chi0 = cxmaker0( sqp0p3 );
        const cxtype_sv chi1 = cxmake( nh * pvec1 / sqp0p3, -pvec2 / sqp0p3 );
#endif
        if( nh == 1 )
        {
          fo_2 = chi0;
          fo_3 = chi1;
          fo_4 = cxmake00();
          fo_5 = cxmake00();
        }
        else
        {
          fo_2 = cxmake00();
          fo_3 = cxmake00();
          fo_4 = chi1;
          fo_5 = chi0;
        }
      }
    }
    // +++ END LOOP ON IEVT +++
    mgDebug( 1, __FUNCTION__ );
    return;
  }

  //--------------------------------------------------------------------------

  __device__
  void FFV1_0( const cxtype_sv F1S[],   // input wavefunction1[6]
               const cxtype_sv F2S[],   // input wavefunction2[6]
               const cxtype_sv V3S[],   // input wavefunction3[6]
               const cxtype COUP,
               cxtype_sv vertex[] )     // output
  {
    mgDebug( 0, __FUNCTION__ );
    const cxtype_sv& F1_2 = F1S[2];
    const cxtype_sv& F1_3 = F1S[3];
    const cxtype_sv& F1_4 = F1S[4];
    const cxtype_sv& F1_5 = F1S[5];
    const cxtype_sv& F2_2 = F2S[2];
    const cxtype_sv& F2_3 = F2S[3];
    const cxtype_sv& F2_4 = F2S[4];
    const cxtype_sv& F2_5 = F2S[5];
    const cxtype_sv& V3_2 = V3S[2];
    const cxtype_sv& V3_3 = V3S[3];
    const cxtype_sv& V3_4 = V3S[4];
    const cxtype_sv& V3_5 = V3S[5];
    const cxtype cI = cxmake( 0, 1 );
    const cxtype_sv TMP4 =
      ( F1_2 * ( F2_4 * ( V3_2 + V3_5 ) +
                 F2_5 * ( V3_3 + cI * ( V3_4 ) ) ) +
        ( F1_3 * ( F2_4 * ( V3_3 - cI * ( V3_4) )
                   + F2_5 * ( V3_2 - V3_5 ) ) +
          ( F1_4 * ( F2_2 * ( V3_2 - V3_5 )
                     - F2_3 * ( V3_3 + cI * ( V3_4 ) ) ) +
            F1_5 * ( F2_2 * ( -V3_3 + cI * ( V3_4 ) )
                     + F2_3 * ( V3_2 + V3_5 ) )
            )
          )
        );
    ( *vertex ) = COUP * ( -cI ) * TMP4;
    mgDebug( 1, __FUNCTION__ );
    return;
  }

  //--------------------------------------------------------------------------

  __device__
  void FFV1P0_3( const cxtype_sv F1S[],     // input wavefunction1[6]
                 const cxtype_sv F2S[],     // input wavefunction2[6]
                 const cxtype COUP,
                 const fptype M3,
                 const fptype W3,
                 cxtype_sv V3S[] )          // output wavefunction3[6]
  {
    mgDebug( 0, __FUNCTION__ );
    const cxtype_sv& F1_0 = F1S[0];
    const cxtype_sv& F1_1 = F1S[1];
    const cxtype_sv& F1_2 = F1S[2];
    const cxtype_sv& F1_3 = F1S[3];
    const cxtype_sv& F1_4 = F1S[4];
    const cxtype_sv& F1_5 = F1S[5];
    const cxtype_sv& F2_0 = F2S[0];
    const cxtype_sv& F2_1 = F2S[1];
    const cxtype_sv& F2_2 = F2S[2];
    const cxtype_sv& F2_3 = F2S[3];
    const cxtype_sv& F2_4 = F2S[4];
    const cxtype_sv& F2_5 = F2S[5];
    cxtype_sv& V3_0 = V3S[0];
    cxtype_sv& V3_1 = V3S[1];
    cxtype_sv& V3_2 = V3S[2];
    cxtype_sv& V3_3 = V3S[3];
    cxtype_sv& V3_4 = V3S[4];
    cxtype_sv& V3_5 = V3S[5];
    const cxtype cI = cxmake( 0, 1 );
    V3_0 = + F1_0 + F2_0;
    V3_1 = + F1_1 + F2_1;
    const fptype_sv PPP0 = -cxreal( V3_0 );
    const fptype_sv PPP1 = -cxreal( V3_1 );
    const fptype_sv PPP2 = -cximag( V3_1 );
    const fptype_sv PPP3 = -cximag( V3_0 );
    const cxtype_sv denom =
      COUP / ( ( PPP0 * PPP0 ) - ( PPP1 * PPP1 ) - ( PPP2 * PPP2 ) - ( PPP3 * PPP3 ) - M3 * ( M3 - cI * W3 ) );
    V3_2 = denom * ( -cI ) * ( F1_2 * F2_4 + F1_3 * F2_5 + F1_4 * F2_2 + F1_5 * F2_3 );
    V3_3 = denom * ( -cI ) * ( -F1_2 * F2_5 - F1_3 * F2_4 + F1_4 * F2_3 + F1_5 * F2_2 );
    V3_4 = denom * ( -cI ) * ( -cI * ( F1_2 * F2_5 + F1_5 * F2_2 ) + cI * ( F1_3 * F2_4 + F1_4 * F2_3 ) );
    V3_5 = denom * ( -cI ) * ( -F1_2 * F2_4 - F1_5 * F2_3 + F1_3 * F2_5 + F1_4 * F2_2 );
    mgDebug( 1, __FUNCTION__ );
    return;
  }

  //--------------------------------------------------------------------------

  __device__
  void FFV2_4_0( const cxtype_sv F1S[],   // input wavefunction1[6]
                 const cxtype_sv F2S[],   // input wavefunction2[6]
                 const cxtype_sv V3S[],   // input wavefunction3[6]
                 const cxtype COUP1,
                 const cxtype COUP2,
                 cxtype_sv vertex[] )     // output
  {
    mgDebug( 0, __FUNCTION__ );
    const cxtype_sv& F1_2 = F1S[2];
    const cxtype_sv& F1_3 = F1S[3];
    const cxtype_sv& F1_4 = F1S[4];
    const cxtype_sv& F1_5 = F1S[5];
    const cxtype_sv& F2_2 = F2S[2];
    const cxtype_sv& F2_3 = F2S[3];
    const cxtype_sv& F2_4 = F2S[4];
    const cxtype_sv& F2_5 = F2S[5];
    const cxtype_sv& V3_2 = V3S[2];
    const cxtype_sv& V3_3 = V3S[3];
    const cxtype_sv& V3_4 = V3S[4];
    const cxtype_sv& V3_5 = V3S[5];
    const fptype fp1 = 1;
    const fptype fp2 = 2;
    const cxtype cI = cxmake( 0, 1 );
    const cxtype_sv TMP2 =
      ( F1_4 * ( F2_2 * ( V3_2 - V3_5 ) - F2_3 * ( V3_3 + cI * ( V3_4 ) ) ) +
        F1_5 * ( F2_2 * ( -V3_3 + cI * ( V3_4 ) ) + F2_3 * ( V3_2 + V3_5 ) ) );
    const cxtype_sv TMP0 =
      ( F1_2 * ( F2_4 * ( V3_2 + V3_5 ) + F2_5 * ( V3_3 + cI * ( V3_4 ) ) ) +
        F1_3 * ( F2_4 * ( V3_3 - cI * ( V3_4 ) ) + F2_5 * ( V3_2 - V3_5 ) ) );
    (*vertex) = -fp1 * ( COUP2 * ( +cI * ( TMP0 ) + fp2 * cI * ( TMP2 ) ) + cI * ( TMP0 * COUP1 ) );
    mgDebug( 1, __FUNCTION__ );
    return;
  }

  //--------------------------------------------------------------------------

  __device__
  void FFV2_4_3( const cxtype_sv F1S[],   // input wavefunction1[6]
                 const cxtype_sv F2S[],   // input wavefunction2[6]
                 const cxtype COUP1,
                 const cxtype COUP2,
                 const fptype M3,
                 const fptype W3,
                 cxtype_sv V3S[] )        // output wavefunction3[6]
  {
    mgDebug( 0, __FUNCTION__ );
    const cxtype_sv& F1_0 = F1S[0];
    const cxtype_sv& F1_1 = F1S[1];
    const cxtype_sv& F1_2 = F1S[2];
    const cxtype_sv& F1_3 = F1S[3];
    const cxtype_sv& F1_4 = F1S[4];
    const cxtype_sv& F1_5 = F1S[5];
    const cxtype_sv& F2_0 = F2S[0];
    const cxtype_sv& F2_1 = F2S[1];
    const cxtype_sv& F2_2 = F2S[2];
    const cxtype_sv& F2_3 = F2S[3];
    const cxtype_sv& F2_4 = F2S[4];
    const cxtype_sv& F2_5 = F2S[5];
    cxtype_sv& V3_0 = V3S[0];
    cxtype_sv& V3_1 = V3S[1];
    cxtype_sv& V3_2 = V3S[2];
    cxtype_sv& V3_3 = V3S[3];
    cxtype_sv& V3_4 = V3S[4];
    cxtype_sv& V3_5 = V3S[5];
    const fptype fp1 = 1;
    const fptype fp2 = 2;
    const cxtype cI = cxmake( 0, 1 );
    fptype OM3 = 0;
    if ( M3 != 0 ) OM3 = fp1 / ( M3 * M3 );
    V3_0 = + F1_0 + F2_0;
    V3_1 = + F1_1 + F2_1;
    const fptype_sv PPP0 = -cxreal( V3_0 );
    const fptype_sv PPP1 = -cxreal( V3_1 );
    const fptype_sv PPP2 = -cximag( V3_1 );
    const fptype_sv PPP3 = -cximag( V3_0 );
    const cxtype_sv TMP1 =
      ( F1_2 * ( F2_4 * ( PPP0 + PPP3 ) + F2_5 * ( PPP1 + cI * ( PPP2 ) ) ) +
        F1_3 * ( F2_4 * ( PPP1 - cI * ( PPP2 ) ) + F2_5 * ( PPP0 - PPP3 ) ) );
    const cxtype_sv TMP3 =
      ( F1_4 * ( F2_2 * ( PPP0 - PPP3 ) - F2_3 * ( PPP1 + cI * ( PPP2 ) ) ) +
        F1_5 * ( F2_2 * ( -PPP1 + cI * ( PPP2 ) ) + F2_3 * ( PPP0 + PPP3 ) ) );
    const cxtype_sv denom =
      fp1 / ( ( PPP0 * PPP0 ) - ( PPP1 * PPP1 ) - ( PPP2 * PPP2 ) -
              ( PPP3 * PPP3 ) - M3 * (M3 - cI * W3 ) );
    V3_2 = denom * ( -fp2 * cI ) *
      ( COUP2 * ( OM3 * ( -fp1/fp2 ) * PPP0 * ( TMP1 + fp2 * ( TMP3 ) )
                  + ( +fp1/fp2 * ( F1_2 * F2_4 + F1_3 * F2_5 ) + F1_4 * F2_2 + F1_5 * F2_3 ) )
        + fp1/fp2 * ( COUP1 * ( F1_2 * F2_4 + F1_3 * F2_5 - PPP0 * OM3 * TMP1 ) ) );
    V3_3 = denom * ( -fp2 * cI ) *
      ( COUP2 * ( OM3 * ( -fp1/fp2 ) * PPP1 * ( TMP1 + fp2 * ( TMP3 ) )
                  + ( -fp1/fp2 * ( F1_2 * F2_5 + F1_3 * F2_4 ) + F1_4 * F2_3 + F1_5 * F2_2 ) )
        - fp1/fp2 * ( COUP1 * ( F1_2 * F2_5 + F1_3 * F2_4 + PPP1 * OM3 * TMP1 ) ) );
    V3_4 = denom * cI *
      ( COUP2 * ( OM3 * PPP2 * ( TMP1 + fp2 * ( TMP3 ) )
                  + ( +cI * ( F1_2 * F2_5 ) - cI * ( F1_3 * F2_4 )
                      - fp2 * cI * ( F1_4 * F2_3 )
                      + fp2 * cI * ( F1_5 * F2_2 ) ) )
        + COUP1 * ( +cI * ( F1_2 * F2_5 ) - cI * ( F1_3 * F2_4 ) + PPP2 * OM3 * TMP1 ) );
    V3_5 = denom * fp2 * cI *
      ( COUP2 * ( OM3 * fp1/fp2 * PPP3 * ( TMP1 + fp2 * ( TMP3 ) ) +
                  ( +fp1/fp2 * ( F1_2 * F2_4 ) - fp1/fp2 * ( F1_3 * F2_5 ) - F1_4 * F2_2 + F1_5 * F2_3 ) )
        + fp1/fp2 * ( COUP1 * ( F1_2 * F2_4 + PPP3 * OM3 * TMP1 - F1_3 * F2_5 ) ) );
    mgDebug( 1, __FUNCTION__ );
    return;
  }


}  // end namespace


//==========================================================================
// This file has been automatically generated for C++ Standalone by
// MadGraph5_aMC@NLO v. 2.7.3.py3, 2020-06-28
// By the MadGraph5_aMC@NLO Development Team
// Visit launchpad.net/madgraph5 and amcatnlo.web.cern.ch
//==========================================================================

#include <algorithm>
#include <iostream>

#include "mgOnGpuConfig.h"

#include "CPPProcess.h"

//==========================================================================
// Class member functions for calculating the matrix elements for
// Process: e+ e- > mu+ mu- WEIGHTED<=4 @1

#ifdef __CUDACC__
namespace gProc
#else
namespace Proc
#endif
{
  using mgOnGpu::np4; // 4: the dimension of 4-momenta (E,px,py,pz)
  using mgOnGpu::npar; // 4: #particles in total (external), e+ e- -> mu+ mu-
  using mgOnGpu::ncomb; // 16: #helicity combinations, 2(spin up/down for fermions)**4(npar)

#ifdef __CUDACC__
  __device__ __constant__ int cHel[ncomb][npar];
  //__device__ __constant__ fptype cIPC[6];
  //__device__ __constant__ fptype cIPD[2];
  // FIXME: assume process.nprocesses == 1 for the moment
  //__device__ __constant__ int cNGoodHel[1];
  __device__ __constant__ int cNGoodHel;
  __device__ __constant__ int cGoodHel[ncomb];
#else
  static short cHel[ncomb][npar];
  static fptype cIPC[6];
  static fptype cIPD[2];
  // FIXME: assume process.nprocesses == 1 for the moment
  //static int cNGoodHel[1];
  static int cNGoodHel;
  static int cGoodHel[ncomb];
#endif

  //--------------------------------------------------------------------------

  using mgOnGpu::nwf;
  using mgOnGpu::nw6;

  //--------------------------------------------------------------------------

  // Evaluate |M|^2 for each subprocess
  // NB: calculate_wavefunctions ADDS |M|^2 for a given ihel to the running sum of |M|^2 over helicities for the given event
  __device__
  void calculate_wavefunctions( int ihel,
                                const fptype_sv* allmomenta, // input: momenta as AOSOA[npagM][npar][4][neppM] with nevt=npagM*neppM
                                fptype* allMEs               // output: allMEs[nevt], final |M|^2 averaged over all helicities
#ifndef __CUDACC__
                                , const int nevt             // input: #events (for cuda: nevt == ndim == gpublocks*gputhreads)
#endif
                                )
  {
    mgDebug( 0, __FUNCTION__ );
#ifndef __CUDACC__
    //printf( "calculate_wavefunctions: nevt %d\n", nevt );
#endif

#ifdef __CUDACC__
    //const int cHel[ncomb][npar] =
    //  { {-1, -1, -1, -1}, {-1, -1, -1, +1}, {-1, -1, +1, -1}, {-1, -1, +1, +1},
    //    {-1, +1, -1, -1}, {-1, +1, -1, +1}, {-1, +1, +1, -1}, {-1, +1, +1, +1},
    //    {+1, -1, -1, -1}, {+1, -1, -1, +1}, {+1, -1, +1, -1}, {+1, -1, +1, +1},
    //    {+1, +1, -1, -1}, {+1, +1, -1, +1}, {+1, +1, +1, -1}, {+1, +1, +1, +1} };
    const fptype cIPC[6] = { 0, -0.30795376724436879, 0, -0.28804415396362731, 0, 0.082309883272248419 };
    const fptype cIPD[2] = { 91.188000000000002, 2.4414039999999999 };
#endif

    // The number of colors
    const int ncolor = 1;

    // The color matrix
    const fptype denom[ncolor] = {1};
    const fptype cf[ncolor][ncolor] = {{1}};

#ifdef __CUDACC__
    // Local variables for the given event (ievt)
    cxtype w[nwf][nw6]; // w[5][6]
    cxtype amp[2];
    cxtype jamp[ncolor];
#else
    // Local variables for the given event page (ipagV)
    cxtype_sv w_v[nwf][nw6]; // w_v[5][6]
    cxtype_sv amp_v[2];
    cxtype_sv jamp_v[ncolor];
#endif

#ifndef __CUDACC__
    const int npagV = nevt / neppV;
    // ** START LOOP ON IPAGV **
    // - default(none): no variables are shared by default
    // - shared: as the name says
    // - private: give each thread its own copy, without initialising
    // - firstprivate: give each thread its own copy, and initialise with value from outside
#pragma omp parallel for default(none) shared(allmomenta,allMEs,cf,cHel,cIPC,cIPD,denom,ihel,npagV) private (amp_v,jamp_v,w_v)
    for ( int ipagV = 0; ipagV < npagV; ++ipagV )
#endif
    {
#ifdef __CUDACC__
      MG5_sm::oxzxxx( allmomenta, cHel[ihel][0], -1, w[0], 0 );
      MG5_sm::imzxxx( allmomenta, cHel[ihel][1], +1, w[1], 1 );
      MG5_sm::ixzxxx( allmomenta, cHel[ihel][2], -1, w[2], 2 );
      MG5_sm::oxzxxx( allmomenta, cHel[ihel][3], +1, w[3], 3 );
#else
      MG5_sm::oxzxxx( allmomenta, cHel[ihel][0], -1, w_v[0], ipagV, 0 );
      MG5_sm::imzxxx( allmomenta, cHel[ihel][1], +1, w_v[1], ipagV, 1 );
      MG5_sm::ixzxxx( allmomenta, cHel[ihel][2], -1, w_v[2], ipagV, 2 );
      MG5_sm::oxzxxx( allmomenta, cHel[ihel][3], +1, w_v[3], ipagV, 3 );
#endif

#ifndef __CUDACC__
      // Diagram 1
      MG5_sm::FFV1P0_3( w_v[1], w_v[0], cxmake( cIPC[0], cIPC[1] ), 0., 0., w_v[4] );
      MG5_sm::FFV1_0( w_v[2], w_v[3], w_v[4], cxmake( cIPC[0], cIPC[1] ), &amp_v[0] );
      // Diagram 2
      MG5_sm::FFV2_4_3( w_v[1], w_v[0], cxmake( cIPC[2], cIPC[3] ), cxmake( cIPC[4], cIPC[5] ), cIPD[0], cIPD[1], w_v[4] );
      MG5_sm::FFV2_4_0( w_v[2], w_v[3], w_v[4], cxmake( cIPC[2], cIPC[3] ), cxmake( cIPC[4], cIPC[5] ), &amp_v[1] );
      // Calculate color flows
      // (compute M as the sum of the invariant amplitudes for all Feynman diagrams)
      jamp_v[0] = -amp_v[0] - amp_v[1];
      // ** START LOOP ON IEPPV **
      for ( int ieppV = 0; ieppV < neppV; ++ieppV )
#endif
      {
#ifdef __CUDACC__
        // Diagram 1
        MG5_sm::FFV1P0_3( w[1], w[0], cxmake( cIPC[0], cIPC[1] ), 0., 0., w[4] ); // compute w[4]
        MG5_sm::FFV1_0( w[2], w[3], w[4], cxmake( cIPC[0], cIPC[1] ), &amp[0] ); // compute amp[0]

        // Diagram 2
        MG5_sm::FFV2_4_3( w[1], w[0], cxmake( cIPC[2], cIPC[3] ), cxmake( cIPC[4], cIPC[5] ), cIPD[0], cIPD[1], w[4] );
        MG5_sm::FFV2_4_0( w[2], w[3], w[4], cxmake( cIPC[2], cIPC[3] ), cxmake( cIPC[4], cIPC[5] ), &amp[1] );
#endif

#ifndef __CUDACC__
        const int ievt = ipagV*neppV + ieppV;
        // Local variables for the given event (ievt)
#ifdef MGONGPU_CPPSIMD
        cxtype jamp[ncolor];
        jamp[0] = jamp_v[0][ieppV];
#else
        cxtype* jamp = jamp_v;
#endif
#endif

#ifdef __CUDACC__
        // Calculate color flows
        // (compute M as the sum of the invariant amplitudes for all Feynman diagrams)
        jamp[0] = -amp[0] - amp[1];

        const int idim = blockDim.x * blockIdx.x + threadIdx.x; // event# == threadid (previously was: tid)
        const int ievt = idim;
        //printf( "calculate_wavefunctions: ievt %d\n", ievt );
#endif

        // Sum and square the color flows to get the matrix element
        // (compute |M|^2 by squaring |M|, taking into account colours)
        for( int icol = 0; icol < ncolor; icol++ )
        {
          cxtype ztemp = cxmake( 0, 0 );
          for( int jcol = 0; jcol < ncolor; jcol++ )
            ztemp += cf[icol][jcol] * jamp[jcol];
          // NB: calculate_wavefunctions ADDS |M|^2 for a given ihel to the running sum of |M|^2 over helicities for the given event
          // FIXME: assume process.nprocesses == 1 for the moment (eventually: need a loop over processes here?)
          allMEs[ievt] += cxreal( ztemp * conj( jamp[icol] ) ) / denom[icol];
        }

        // Store the leading color flows for choice of color
        // for(i=0;i < ncolor; i++)
        // jamp2[0][i] += cxreal( jamp[i]*conj( jamp[i] ) );

        //printf( "calculate_wavefunction: %6d %2d %f\n", ievt, ihel, allMEs[ievt] );
      }
    }

    mgDebug( 1, __FUNCTION__ );
    return;
  }

  //--------------------------------------------------------------------------

  CPPProcess::CPPProcess( int /*numiterations*/,
                          int gpublocks,
                          int gputhreads,
                          bool verbose )
    : //m_numiterations( numiterations ),
    gpu_nblocks( gpublocks ),
    gpu_nthreads( gputhreads ),
    dim( gpu_nblocks * gpu_nthreads ),
    m_verbose( verbose )
  {
#ifdef __CUDACC__
    // Helicities for the process - nodim
    const int tHel[ncomb][nexternal] =
      { {-1, -1, -1, -1}, {-1, -1, -1, +1}, {-1, -1, +1, -1}, {-1, -1, +1, +1},
        {-1, +1, -1, -1}, {-1, +1, -1, +1}, {-1, +1, +1, -1}, {-1, +1, +1, +1},
        {+1, -1, -1, -1}, {+1, -1, -1, +1}, {+1, -1, +1, -1}, {+1, -1, +1, +1},
        {+1, +1, -1, -1}, {+1, +1, -1, +1}, {+1, +1, +1, -1}, {+1, +1, +1, +1} };
    checkCuda( cudaMemcpyToSymbol( cHel, tHel, ncomb * nexternal * sizeof(int) ) );
#else
    // Helicities for the process - nodim
    const short tHel[ncomb][nexternal] =
      { {-1, -1, -1, -1}, {-1, -1, -1, +1}, {-1, -1, +1, -1}, {-1, -1, +1, +1},
        {-1, +1, -1, -1}, {-1, +1, -1, +1}, {-1, +1, +1, -1}, {-1, +1, +1, +1},
        {+1, -1, -1, -1}, {+1, -1, -1, +1}, {+1, -1, +1, -1}, {+1, -1, +1, +1},
        {+1, +1, -1, -1}, {+1, +1, -1, +1}, {+1, +1, +1, -1}, {+1, +1, +1, +1} };
    memcpy( cHel, tHel, ncomb * nexternal * sizeof(short) );
#endif
    // SANITY CHECK: GPU memory usage may be based on casts of fptype[2] to cxtype
    assert( sizeof(cxtype) == 2*sizeof(fptype) );
#ifndef __CUDACC__
    // SANITY CHECK: momenta AOSOA uses vectors with the same size as fptype_v
    assert( neppV == mgOnGpu::neppM );
#endif
  }

  //--------------------------------------------------------------------------

  CPPProcess::~CPPProcess() {}

  //--------------------------------------------------------------------------

  const std::vector<fptype> &CPPProcess::getMasses() const {return mME;}

  //--------------------------------------------------------------------------
  // Initialize process.

  void CPPProcess::initProc(std::string param_card_name)
  {
    // Instantiate the model class and set parameters that stay fixed during run
    pars = Parameters_sm::getInstance();
    SLHAReader slha(param_card_name, m_verbose);
    pars->setIndependentParameters(slha);
    pars->setIndependentCouplings();
    if (m_verbose) {
      pars->printIndependentParameters();
      pars->printIndependentCouplings();
    }
    pars->setDependentParameters();
    pars->setDependentCouplings();
    // Set external particle masses for this matrix element
    mME.push_back(pars->ZERO);
    mME.push_back(pars->ZERO);
    mME.push_back(pars->ZERO);
    mME.push_back(pars->ZERO);

#ifdef __CUDACC__
    //const cxtype tIPC[3] = { cxmake( pars->GC_3 ), cxmake( pars->GC_50 ), cxmake( pars->GC_59 ) };
    //const fptype tIPD[2] = { (fptype)pars->mdl_MZ, (fptype)pars->mdl_WZ };
    //checkCuda( cudaMemcpyToSymbol( cIPC, tIPC, 3 * sizeof(cxtype ) ) );
    //checkCuda( cudaMemcpyToSymbol( cIPD, tIPD, 2 * sizeof(fptype) ) );
#else
    const cxtype tIPC[3] = { cxmake( pars->GC_3 ), cxmake( pars->GC_50 ), cxmake( pars->GC_59 ) };
    const fptype tIPD[2] = { (fptype)pars->mdl_MZ, (fptype)pars->mdl_WZ };
    memcpy( cIPC, tIPC, 3 * sizeof(cxtype) );
    memcpy( cIPD, tIPD, 2 * sizeof(fptype) );
#endif

    //std::cout << std::setprecision(17) << "tIPC[0] = " << tIPC[0] << std::endl;
    //std::cout << std::setprecision(17) << "tIPC[1] = " << tIPC[1] << std::endl;
    //std::cout << std::setprecision(17) << "tIPC[2] = " << tIPC[2] << std::endl;
    //std::cout << std::setprecision(17) << "tIPD[0] = " << tIPD[0] << std::endl;
    //std::cout << std::setprecision(17) << "tIPD[1] = " << tIPD[1] << std::endl;
  }

  //--------------------------------------------------------------------------

  // Retrieve the compiler that was used to build this module
  const std::string CPPProcess::getCompiler()
  {
    std::stringstream out;
#ifdef __CUDACC__
#if defined __CUDACC_VER_MAJOR__ && defined __CUDACC_VER_MINOR__ && defined __CUDACC_VER_BUILD__
    out << "nvcc " << __CUDACC_VER_MAJOR__ << "." << __CUDACC_VER_MINOR__ << "." << __CUDACC_VER_BUILD__;
#else
    out << "nvcc UNKNOWN";
#endif
#elif defined __clang__
#if defined __clang_major__ && defined __clang_minor__ && defined __clang_patchlevel__
    out << "clang " << __clang_major__ << "." << __clang_minor__ << "." << __clang_patchlevel__;
#else
    out << "gcc UNKNOWKN";
#endif

#else
#if defined __GNUC__ && defined __GNUC_MINOR__ && defined __GNUC_PATCHLEVEL__
    out << "gcc (GCC) " << __GNUC__ << "." << __GNUC_MINOR__ << "." << __GNUC_PATCHLEVEL__;
#else
    out << "gcc UNKNOWKN";
#endif
#endif
    return out.str();
  }

  //--------------------------------------------------------------------------

#ifdef __CUDACC__
  __global__
  void sigmaKin_getGoodHel( const fptype_sv* allmomenta, // input: momenta as AOSOA[npagM][npar][4][neppM] with nevt=npagM*neppM
                            fptype* allMEs,              // output: allMEs[nevt], final |M|^2 averaged over all helicities
                            bool* isGoodHel )            // output: isGoodHel[ncomb] - device array
  {
    const int idim = blockDim.x * blockIdx.x + threadIdx.x; // event# == threadid (previously was: tid)
    const int ievt = idim;
    // FIXME: assume process.nprocesses == 1 for the moment (eventually: need a loop over processes here?)
    fptype allMEsLast = 0;
    for ( int ihel = 0; ihel < ncomb; ihel++ )
    {
      // NB: calculate_wavefunctions ADDS |M|^2 for a given ihel to running sum of |M|^2 over helicities for the given event(s)
      calculate_wavefunctions( ihel, allmomenta, allMEs );
      if ( allMEs[ievt] != allMEsLast && !isGoodHel[ihel] ) isGoodHel[ihel] = true;
      allMEsLast = allMEs[ievt]; // running sum up to helicity ihel for event ievt
    }
  }
#else
  void sigmaKin_getGoodHel( const fptype_sv* allmomenta, // input: momenta as AOSOA[npagM][npar][4][neppM] with nevt=npagM*neppM
                            fptype* allMEs,              // output: allMEs[nevt], final |M|^2 averaged over all helicities
                            bool* isGoodHel              // output: isGoodHel[ncomb] - device array
                            , const int nevt )           // input: #events (for cuda: nevt == ndim == gpublocks*gputhreads)
  {
    const int maxtry0 = ( neppV > 10 ? neppV : 10 ); // 10, but at least neppV (otherwise the npagV loop does not even start)
    fptype allMEsLast[maxtry0] = { 0 };
    const int maxtry = std::min( maxtry0, nevt ); // 10, but at most nevt (avoid invalid memory access if nevt<maxtry0)
    for ( int ievt = 0; ievt < maxtry; ++ievt )
    {
      // FIXME: assume process.nprocesses == 1 for the moment (eventually: need a loop over processes here?)
      allMEs[ievt] = 0; // all zeros
    }
    for ( int ihel = 0; ihel < ncomb; ihel++ )
    {
      //std::cout << "sigmaKin_getGoodHel ihel=" << ihel << ( isGoodHel[ihel] ? " true" : " false" ) << std::endl;
      calculate_wavefunctions( ihel, allmomenta, allMEs, maxtry );
      for ( int ievt = 0; ievt < maxtry; ++ievt )
      {
        // FIXME: assume process.nprocesses == 1 for the moment (eventually: need a loop over processes here?)
        if ( allMEs[ievt] != allMEsLast[ievt] && !isGoodHel[ihel] )
        {
          isGoodHel[ihel] = true;
          //std::cout << "sigmaKin_getGoodHel ihel=" << ihel << " TRUE" << std::endl;
        }
        allMEsLast[ievt] = allMEs[ievt]; // running sum up to helicity ihel
      }
    }
  }
#endif

  //--------------------------------------------------------------------------

  void sigmaKin_setGoodHel( const bool* isGoodHel ) // input: isGoodHel[ncomb] - host array
  {
    // FIXME: assume process.nprocesses == 1 for the moment
    //int nGoodHel[1] = { 0 };
    int nGoodHel = 0;
    int goodHel[ncomb] = { 0 };
    for ( int ihel = 0; ihel < ncomb; ihel++ )
    {
      //std::cout << "sigmaKin_setGoodHel ihel=" << ihel << ( isGoodHel[ihel] ? " true" : " false" ) << std::endl;
      if ( isGoodHel[ihel] )
      {
        goodHel[nGoodHel] = ihel;
        nGoodHel++;
      }
    }
#ifdef __CUDACC__
    checkCuda( cudaMemcpyToSymbol( cNGoodHel, &nGoodHel, sizeof(int) ) );
    checkCuda( cudaMemcpyToSymbol( cGoodHel, goodHel, ncomb*sizeof(int) ) );
#else
    cNGoodHel = nGoodHel;
    for ( int ihel = 0; ihel < ncomb; ihel++ ) cGoodHel[ihel] = goodHel[ihel];
#endif
  }

  //--------------------------------------------------------------------------
  // Evaluate |M|^2, part independent of incoming flavour
  // FIXME: assume process.nprocesses == 1 (eventually: allMEs[nevt] -> allMEs[nevt*nprocesses]?)

  __global__
  void sigmaKin( const fptype_sv* allmomenta, // input: momenta as AOSOA[npagM][npar][4][neppM] with nevt=npagM*neppM
                 fptype* allMEs               // output: allMEs[nevt], final |M|^2 averaged over all helicities
#ifndef __CUDACC__
                 , const int nevt             // input: #events (for cuda: nevt == ndim == gpublocks*gputhreads)
#endif
                 )
  {
    mgDebugInitialise();
    // Set the parameters which change event by event
    // Need to discuss this with Stefan
    // pars->setDependentParameters();
    // pars->setDependentCouplings();
    // Reset color flows

    // Denominators: spins, colors and identical particles
    //const int nprocesses = 1;
    //const int denominators[nprocesses] = { 4 };
    const int denominators = 4;

#ifdef __CUDACC__
    // Remember: in CUDA this is a kernel for one event, in c++ this processes n events
    const int idim = blockDim.x * blockIdx.x + threadIdx.x; // event# == threadid (previously was: tid)
    const int ievt = idim;
    //printf( "sigmakin: ievt %d\n", ievt );
#endif

    // PART 0 - INITIALISATION (before calculate_wavefunctions)

#ifndef __CUDACC__
    for ( int ievt = 0; ievt < nevt; ++ievt )
#endif
    {
      // Reset the "matrix elements" - running sums of |M|^2 over helicities for the given event
      // FIXME: assume process.nprocesses == 1 for the moment (eventually: need a loop over processes here?)
      allMEs[ievt] = 0; // all zeros
    }

    // PART 1 - HELICITY LOOP: CALCULATE WAVEFUNCTIONS
    // (in both CUDA and C++, using precomputed good helicities)
    for ( int ighel = 0; ighel < cNGoodHel; ighel++ )
    {
      const int ihel = cGoodHel[ighel];
#ifdef __CUDACC__
      calculate_wavefunctions( ihel, allmomenta, allMEs );
#else
      calculate_wavefunctions( ihel, allmomenta, allMEs, nevt );
#endif
    }

    // PART 2 - FINALISATION (after calculate_wavefunctions)
#ifndef __CUDACC__
    for ( int ievt = 0; ievt < nevt; ++ievt )
#endif
    {
      // Get the final |M|^2 as an average over helicities/colors of running sum of |M|^2 over helicities for the given event
      // [NB 'sum over final spins, average over initial spins', eg see
      // https://www.uzh.ch/cmsssl/physik/dam/jcr:2e24b7b1-f4d7-4160-817e-47b13dbf1d7c/Handout_4_2016-UZH.pdf]
      // FIXME: assume process.nprocesses == 1 for the moment (eventually: need a loop over processes here?)
      allMEs[ievt] /= denominators;
    }
    mgDebugFinalise();
  }

  //--------------------------------------------------------------------------

}<|MERGE_RESOLUTION|>--- conflicted
+++ resolved
@@ -215,19 +215,11 @@
   //--------------------------------------------------------------------------
 
   __device__
-<<<<<<< HEAD
   void imzxxx( const fptype_sv* allmomenta, // input[(npar=4)*(np4=4)*nevt]
-               //const fptype fmass,
+               //const fptype fmass,        // ASSUME fmass==0
                const short nhel,
                const short nsf,
                cxtype_sv fis[nw6],          // output: wavefunction[6]
-=======
-  void imzxxx( const fptype* allmomenta, // input[(npar=4)*(np4=4)*nevt]
-               //const fptype fmass,     // ASSUME fmass==0
-               const int nhel,
-               const int nsf,
-               cxtype fis[nw6],
->>>>>>> a921db47
 #ifndef __CUDACC__
                const int ipagV,
 #endif
@@ -296,19 +288,11 @@
   //--------------------------------------------------------------------------
 
   __device__
-<<<<<<< HEAD
   void ixzxxx( const fptype_sv* allmomenta, // input[(npar=4)*(np4=4)*nevt]
-               //const fptype fmass,
+               //const fptype fmass,        // ASSUME fmass==0
                const short nhel,
                const short nsf,
                cxtype_sv fis[nw6],          // output: wavefunction[6]
-=======
-  void ixzxxx( const fptype* allmomenta, // input[(npar=4)*(np4=4)*nevt]
-               //const fptype fmass,     // ASSUME fmass==0
-               const int nhel,
-               const int nsf,
-               cxtype fis[nw6],          // output: wavefunction[6]
->>>>>>> a921db47
 #ifndef __CUDACC__
                const int ipagV,
 #endif
@@ -706,19 +690,11 @@
   //--------------------------------------------------------------------------
 
   __device__
-<<<<<<< HEAD
   void oxzxxx( const fptype_sv* allmomenta, // input[(npar=4)*(np4=4)*nevt]
-               //const fptype fmass,
+               //const fptype fmass,        // ASSUME fmass==0
                const short nhel,
                const short nsf,
                cxtype_sv fos[nw6],          // output: wavefunction[6]
-=======
-  void oxzxxx( const fptype* allmomenta, // input[(npar=4)*(np4=4)*nevt]
-               //const fptype fmass,     // ASSUME fmass==0
-               const int nhel,
-               const int nsf,
-               cxtype fos[nw6],          // output: wavefunction[6]
->>>>>>> a921db47
 #ifndef __CUDACC__
                const int ipagV,
 #endif
