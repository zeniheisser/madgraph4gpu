//==========================================================================
// This file has been automatically generated for C++ Standalone by
// MadGraph5_aMC@NLO v. 2.8.2, 2020-10-30
// By the MadGraph5_aMC@NLO Development Team
// Visit launchpad.net/madgraph5 and amcatnlo.web.cern.ch
//==========================================================================

#include "mgOnGpuConfig.h"
#include "mgOnGpuTypes.h"
#include "mgOnGpuVectors.h"

#include <cassert>
#include <cmath>
#include <cstring>
#include <cstdlib>
#include <iomanip>
#include <iostream>

mgDebugDeclare();

namespace MG5_sm
{
#ifdef __CUDACC__
  __device__
  inline const fptype& pIparIp4Ievt( const fptype* momenta1d, // input: momenta as AOSOA[npagM][npar][4][neppM]
                                     const int ipar,
                                     const int ip4,
                                     const int ievt )
  {
    // mapping for the various schemes (AOSOA, AOS, SOA...)
    using mgOnGpu::np4;
    using mgOnGpu::npar;
    const int neppM = mgOnGpu::neppM; // AOSOA layout: constant at compile-time
    const int ipagM = ievt/neppM; // #eventpage in this iteration
    const int ieppM = ievt%neppM; // #event in the current eventpage in this iteration
    //printf( "%f\n", momenta1d[ipagM*npar*np4*neppM + ipar*np4*neppM + ip4*neppM + ieppM] );
    return momenta1d[ipagM*npar*np4*neppM + ipar*np4*neppM + ip4*neppM + ieppM]; // AOSOA[ipagM][ipar][ip4][ieppM]
  }
#else
  // Return by value: it seems a tiny bit faster than returning a reference (both for scalar and vector), not clear why
  // NB: this assumes that neppV == neppM!
  inline fptype_sv pIparIp4Ipag( const fptype_sv* momenta1d, // input: momenta as AOSOA[npagM][npar][4][neppM]
                                 const int ipar,
                                 const int ip4,
                                 const int ipagM )
  {
    // mapping for the various schemes (AOSOA, AOS, SOA...)
    using mgOnGpu::np4;
    using mgOnGpu::npar;
    //printf( "%f\n", momenta1d[ipagM*npar*np4 + ipar*np4 + ip4] );
    return momenta1d[ipagM*npar*np4 + ipar*np4 + ip4]; // AOSOA[ipagM][ipar][ip4][ieppM]
  }
#endif

  //--------------------------------------------------------------------------

  __device__
  void ixxxxx( const fptype_sv* allmomenta, // input[(npar=4)*(np4=4)*nevt]
               const fptype fmass,
               const int nhel,              // input: -1 or +1 (helicity of fermion)
               const int nsf,               // input: +1 (particle) or -1 (antiparticle)
               cxtype_sv* fi,               // output: wavefunction[(nw6==6)]
#ifndef __CUDACC__
               const int ipagV,
#endif
               const int ipar )             // input: particle# out of npar
  {
    mgDebug( 0, __FUNCTION__ );
    // +++ START EVENT LOOP (where necessary) +++
    {
#ifdef __CUDACC__
<<<<<<< HEAD
      const int ievt = blockDim.x * blockIdx.x + threadIdx.x; // index of event (thread) in grid
      //printf( "ixxxxx: ievt=%d threadId=%d\n", ievt, threadIdx.x );
      const fptype& pvec1 = pIparIp4Ievt( allmomenta, ipar, 1, ievt );
      const fptype& pvec2 = pIparIp4Ievt( allmomenta, ipar, 2, ievt );
      const fptype& pvec3 = pIparIp4Ievt( allmomenta, ipar, 3, ievt );
      //const fptype pvec1 = pIparIp4Ievt( allmomenta, ipar, 1, ievt ); // not a ref (fewer registers!?)
      //const fptype pvec2 = pIparIp4Ievt( allmomenta, ipar, 2, ievt ); // not a ref (fewer registers!?)
      //const fptype pvec3 = pIparIp4Ievt( allmomenta, ipar, 3, ievt ); // not a ref (fewer registers!?)
=======
      const int ievt = blockDim.x * blockIdx.x + threadIdx.x;  // index of event (thread) in grid
#endif
      // AV: copying by value (not by ref) seems faster in cuda, in spite of more registers used
      // AV: copying by value (not by ref) seems irrelevant, or slightly slower, in c++
      const fptype pvec1 = pIparIp4Ievt( allmomenta, ipar, 1, ievt );
      const fptype pvec2 = pIparIp4Ievt( allmomenta, ipar, 2, ievt );
      const fptype pvec3 = pIparIp4Ievt( allmomenta, ipar, 3, ievt );
>>>>>>> 2432f119
      //const fptype pvec0 = sqrt( pvec1 * pvec1 + pvec2 * pvec2 + pvec3 * pvec3 ); // AV: BUG?! (NOT AS IN THE FORTRAN)
      const fptype& pvec0 = pIparIp4Ievt( allmomenta, ipar, 0, ievt ); // AV: BUG FIX (DO AS IN THE FORTRAN)
#else
      //printf( "ixxxxx: ipagV=%d\n", ipagV );
      const fptype_sv pvec0 = pIparIp4Ipag( allmomenta, ipar, 0, ipagV );
      const fptype_sv pvec1 = pIparIp4Ipag( allmomenta, ipar, 1, ipagV );
      const fptype_sv pvec2 = pIparIp4Ipag( allmomenta, ipar, 2, ipagV );
      const fptype_sv pvec3 = pIparIp4Ipag( allmomenta, ipar, 3, ipagV );
#endif
      fi[0] = cxmake( -pvec0 * nsf, -pvec3 * nsf );
      fi[1] = cxmake( -pvec1 * nsf, -pvec2 * nsf );
      const int nh = nhel * nsf;
      if ( fmass != 0. )
      {
        const fptype_sv pp = fpmin( pvec0, sqrt( pvec1 * pvec1 + pvec2 * pvec2 + pvec3 * pvec3 ) );
#ifndef MGONGPU_CPPSIMD
        if ( pp == 0. )
        {
          // NB: Do not use "abs" for floats! It returns an integer with no build warning! Use std::abs!
          fptype sqm[2] = { sqrt( std::abs( fmass ) ), 0. }; // possibility of negative fermion masses
          //sqm[1] = ( fmass < 0. ? -abs( sqm[0] ) : abs( sqm[0] ) ); // AV: why abs here?
          sqm[1] = ( fmass < 0. ? -sqm[0] : sqm[0] ); // AV: removed an abs here
          const int ip = ( 1 + nh ) / 2;
          const int im = ( 1 - nh ) / 2;
          fi[2] = ip * sqm[ip];
          fi[3] = im * nsf * sqm[ip];
          fi[4] = ip * nsf * sqm[im];
          fi[5] = im * sqm[im];
        }
        else
        {
          const fptype sf[2] = { ( 1 + nsf + ( 1 - nsf ) * nh ) * 0.5, ( 1 + nsf - ( 1 - nsf ) * nh ) * 0.5 };
          fptype omega[2] = { sqrt( pvec0 + pp ), 0. };
          omega[1] = fmass / omega[0];
          const int ip = ( 1 + nh ) / 2; // NB: Fortran is (3+nh)/2 because first indexes are 1,2 and not 0,1
          const int im = ( 1 - nh ) / 2; // NB: Fortran is (3-nh)/2 because first indexes are 1,2 and not 0,1
          const fptype sfomega[2] = { sf[0] * omega[ip], sf[1] * omega[im] };
          const fptype pp3 = fpmax( pp + pvec3, 0. );
          const cxtype chi[2] = { cxmake( sqrt ( pp3 * 0.5 / pp ), 0. ),
                                  ( pp3 == 0. ?
                                    cxmake( -nh, 0. ) :
                                    cxmake( nh * pvec1, pvec2 ) / sqrt( 2. * pp * pp3 ) ) };
          fi[2] = sfomega[0] * chi[im];
          fi[3] = sfomega[0] * chi[ip];
          fi[4] = sfomega[1] * chi[im];
          fi[5] = sfomega[1] * chi[ip];
        }
#else
        const int ip = ( 1 + nh ) / 2;
        const int im = ( 1 - nh ) / 2;
        // Branch A: pp == 0.
        // NB: Do not use "abs" for floats! It returns an integer with no build warning! Use std::abs!
        fptype sqm[2] = { sqrt( std::abs( fmass ) ), 0 }; // possibility of negative fermion masses (NB: SCALAR!)
        sqm[1] = ( fmass < 0 ? -sqm[0] : sqm[0] ); // AV: removed an abs here (as above)...
        const cxtype fiA_2 = ip * sqm[ip]; // scalar cxtype: real part initialised from fptype, imag part = 0
        const cxtype fiA_3 = im * nsf * sqm[ip]; // scalar cxtype: real part initialised from fptype, imag part = 0
        const cxtype fiA_4 = ip * nsf * sqm[im]; // scalar cxtype: real part initialised from fptype, imag part = 0
        const cxtype fiA_5 = im * sqm[im]; // scalar cxtype: real part initialised from fptype, imag part = 0
        // Branch B: pp != 0.
        const fptype sf[2] = { ( 1 + nsf + ( 1 - nsf ) * nh ) * 0.5, ( 1 + nsf - ( 1 - nsf ) * nh ) * 0.5 };
        fptype_v omega[2] = { sqrt( pvec0 + pp ), 0 };
        omega[1] = fmass / omega[0];
        const fptype_v sfomega[2] = { sf[0] * omega[ip], sf[1] * omega[im] };
        const fptype_v pp3 = fpmax( pp + pvec3, 0 );
        const cxtype_v chi[2] = { cxmake( sqrt ( pp3 * 0.5 / pp ), 0 ),
                                  cxternary( ( pp3 == 0. ),
                                             cxmake( -nh, 0 ),
                                             cxmake( nh * pvec1, pvec2 ) / sqrt( 2. * pp * pp3 ) ) };
        const cxtype_v fiB_2 = sfomega[0] * chi[im];
        const cxtype_v fiB_3 = sfomega[0] * chi[ip];
        const cxtype_v fiB_4 = sfomega[1] * chi[im];
        const cxtype_v fiB_5 = sfomega[1] * chi[ip];
        // Choose between the results from branch A and branch B
        const bool_v mask = ( pp == 0. );
        fi[2] = cxternary( mask, fiA_2, fiB_2 );
        fi[3] = cxternary( mask, fiA_3, fiB_3 );
        fi[4] = cxternary( mask, fiA_4, fiB_4 );
        fi[5] = cxternary( mask, fiA_5, fiB_5 );
#endif
      }
      else
      {
        const fptype_sv sqp0p3 = ( pvec1 == 0. and pvec2 == 0. and pvec3 < 0.
                                   ? 0. : sqrt( fpmax( pvec0 + pvec3, 0. ) ) * nsf );
        const cxtype_sv chi[2] = { cxmake( sqp0p3, 0. ), cxternary( ( sqp0p3 == 0. ),
                                                                    cxmake( -nhel * sqrt( 2. * pvec0 ), 0. ),
                                                                    cxmake( nh * pvec1, pvec2 ) / sqp0p3 ) };
        if ( nh == 1 )
        {
          fi[2] = cxzero_sv();
          fi[3] = cxzero_sv();
          fi[4] = chi[0];
          fi[5] = chi[1];
        }
        else
        {
          fi[2] = chi[1];
          fi[3] = chi[0];
          fi[4] = cxzero_sv();
          fi[5] = cxzero_sv();
        }
      }
    }
    // +++ END EVENT LOOP (where necessary) +++
    mgDebug( 1, __FUNCTION__ );
    return;
  }

  //--------------------------------------------------------------------------

  __device__
  void ipzxxx( const fptype_sv* allmomenta, // input[(npar=4)*(np4=4)*nevt]
               //const fptype fmass,        // ASSUME fmass==0
               const int nhel,              // input: -1 or +1 (helicity of fermion)
               const int nsf,               // input: +1 (particle) or -1 (antiparticle)
               cxtype_sv* fi,               // output: wavefunction[(nw6==6)]
#ifndef __CUDACC__
               const int ipagV,
#endif
               const int ipar )             // input: particle# out of npar
  {
    // ASSUMPTIONS: (FMASS == 0) and (PX == PY == 0 and E == +PZ > 0)
    mgDebug( 0, __FUNCTION__ );
    // +++ START EVENT LOOP (where necessary) +++
    {
#ifdef __CUDACC__
<<<<<<< HEAD
      const int ievt = blockDim.x * blockIdx.x + threadIdx.x; // index of event (thread) in grid
      //printf( "ipzxxx: ievt=%d threadId=%d\n", ievt, threadIdx.x );
      const fptype& pvec3 = pIparIp4Ievt( allmomenta, ipar, 3, ievt );
#else
      //printf( "ipzxxx: ipagV=%d\n", ipagV );
      const fptype_sv pvec3 = pIparIp4Ipag( allmomenta, ipar, 3, ipagV );
#endif
=======
      const int ievt = blockDim.x * blockIdx.x + threadIdx.x;  // index of event (thread) in grid
#endif
      // AV: copy by value (not by ref) as this seems faster in cuda for other functions
      const fptype pvec3 = pIparIp4Ievt( allmomenta, ipar, 3, ievt );
>>>>>>> 2432f119
      fi[0] = cxmake( -pvec3 * nsf, -pvec3 * nsf );
      fi[1] = cxzero_sv();
      const int nh = nhel * nsf;
      const cxtype_sv sqp0p3 = cxmake( sqrt( 2. * pvec3 ) * nsf, 0. );
      fi[2] = fi[1];
      if( nh == 1 )
      {
        fi[3] = fi[1];
        fi[4] = sqp0p3;
      }
      else
      {
        fi[3] = sqp0p3;
        fi[4] = fi[1];
      }
      fi[5] = fi[1];
    }
    // +++ END EVENT LOOP (where necessary) +++
    mgDebug( 1, __FUNCTION__ );
    return;
  }

  //--------------------------------------------------------------------------

  __device__
  void imzxxx( const fptype_sv* allmomenta, // input[(npar=4)*(np4=4)*nevt]
               //const fptype fmass,        // ASSUME fmass==0
               const int nhel,              // input: -1 or +1 (helicity of fermion)
               const int nsf,               // input: +1 (particle) or -1 (antiparticle)
               cxtype_sv* fi,               // output: wavefunction[(nw6==6)]
#ifndef __CUDACC__
               const int ipagV,
#endif
               const int ipar )             // input: particle# out of npar
  {
    // ASSUMPTIONS: (FMASS == 0) and (PX == PY == 0 and E == -PZ > 0)
    mgDebug( 0, __FUNCTION__ );
    // +++ START EVENT LOOP (where necessary) +++
    {
#ifdef __CUDACC__
      const int ievt = blockDim.x * blockIdx.x + threadIdx.x; // index of event (thread) in grid
      //printf( "imzxxx: ievt=%d threadId=%d\n", ievt, threadIdx.x );
<<<<<<< HEAD
      const fptype& pvec3 = pIparIp4Ievt( allmomenta, ipar, 3, ievt );
#else
      //printf( "imzxxx: ipagV=%d\n", ipagV );
      const fptype_sv pvec3 = pIparIp4Ipag( allmomenta, ipar, 3, ipagV );
#endif
=======
#endif
      // AV: copying by value (not by ref) seems to give the same performance in both cuda and c++
      const fptype pvec3 = pIparIp4Ievt( allmomenta, ipar, 3, ievt );
>>>>>>> 2432f119
      fi[0] = cxmake( pvec3 * nsf, -pvec3 * nsf );
      fi[1] = cxzero_sv();
      const int nh = nhel * nsf;
      const cxtype_sv chi = cxmake( -nhel * sqrt( -2. * pvec3 ), 0. );
      fi[3] = fi[1];
      fi[4] = fi[1];
      if ( nh == 1 )
      {
        fi[2] = fi[1];
        fi[5] = chi;
      }
      else
      {
        fi[2] = chi;
        fi[5] = fi[1];
      }
    }
    // +++ END EVENT LOOP (where necessary) +++
    mgDebug( 1, __FUNCTION__ );
    return;
  }

  //--------------------------------------------------------------------------

  __device__
  void ixzxxx( const fptype_sv* allmomenta, // input[(npar=4)*(np4=4)*nevt]
               //const fptype fmass,        // ASSUME fmass==0
               const int nhel,              // input: -1 or +1 (helicity of fermion)
               const int nsf,               // input: +1 (particle) or -1 (antiparticle)
               cxtype_sv* fi,               // output: wavefunction[(nw6==6)]
#ifndef __CUDACC__
               const int ipagV,
#endif
               const int ipar )             // input: particle# out of npar
  {
    // ASSUMPTIONS: (FMASS == 0) and (PT > 0)
    mgDebug( 0, __FUNCTION__ );
    // +++ START EVENT LOOP (where necessary) +++
    {
#ifdef __CUDACC__
      const int ievt = blockDim.x * blockIdx.x + threadIdx.x; // index of event (thread) in grid
      //printf( "ixzxxx: ievt=%d threadId=%d\n", ievt, threadIdx.x );
<<<<<<< HEAD
      const fptype& pvec0 = pIparIp4Ievt( allmomenta, ipar, 0, ievt );
      const fptype& pvec1 = pIparIp4Ievt( allmomenta, ipar, 1, ievt );
      const fptype& pvec2 = pIparIp4Ievt( allmomenta, ipar, 2, ievt );
      const fptype& pvec3 = pIparIp4Ievt( allmomenta, ipar, 3, ievt );
#else
      //printf( "ixzxxx: ipagV=%d\n", ipagV );
      const fptype_sv pvec0 = pIparIp4Ipag( allmomenta, ipar, 0, ipagV );
      const fptype_sv pvec1 = pIparIp4Ipag( allmomenta, ipar, 1, ipagV );
      const fptype_sv pvec2 = pIparIp4Ipag( allmomenta, ipar, 2, ipagV );
      const fptype_sv pvec3 = pIparIp4Ipag( allmomenta, ipar, 3, ipagV );
#endif
=======
#endif
      // AV: copying by value (not by ref) seems to give the same performance in both cuda and c++
      const fptype pvec0 = pIparIp4Ievt( allmomenta, ipar, 0, ievt );
      const fptype pvec1 = pIparIp4Ievt( allmomenta, ipar, 1, ievt );
      const fptype pvec2 = pIparIp4Ievt( allmomenta, ipar, 2, ievt );
      const fptype pvec3 = pIparIp4Ievt( allmomenta, ipar, 3, ievt );
>>>>>>> 2432f119
      //fi[0] = cxmake( -pvec0 * nsf, -pvec2 * nsf ); // AV: BUG! not the same as ixxxxx
      //fi[1] = cxmake( -pvec0 * nsf, -pvec1 * nsf ); // AV: BUG! not the same as ixxxxx
      fi[0] = cxmake( -pvec0 * nsf, -pvec3 * nsf ); // AV: BUG FIX
      fi[1] = cxmake( -pvec1 * nsf, -pvec2 * nsf ); // AV: BUG FIX
      const int nh = nhel * nsf;
      //const float sqp0p3 = sqrtf( pvec0 + pvec3 ) * nsf; // AV: why force a float here?
      const fptype_sv sqp0p3 = sqrt( pvec0 + pvec3 ) * nsf;
      const cxtype_sv chi0 = cxmake( sqp0p3, 0. );
      const cxtype_sv chi1 = cxmake( nh * pvec1/sqp0p3, pvec2/sqp0p3 );
      if ( nh == 1 )
      {
        fi[2] = cxzero_sv();
        fi[3] = cxzero_sv();
        fi[4] = chi0;
        fi[5] = chi1;
      }
      else
      {
        fi[2] = chi1;
        fi[3] = chi0;
        fi[4] = cxzero_sv();
        fi[5] = cxzero_sv();
      }
    }
    // +++ END EVENT LOOP (where necessary) +++
    mgDebug( 1, __FUNCTION__ );
    return;
  }

  //--------------------------------------------------------------------------

  __device__
  void vxxxxx( const fptype_sv* allmomenta, // input[(npar=4)*(np4=4)*nevt]
               const fptype vmass,
               const int nhel,              // input: -1, 0 (only if vmass!=0) or +1 (helicity of vector boson)
               const int nsv,               // input: +1 (final) or -1 (initial)
               cxtype_sv* vc,               // output: wavefunction[(nw6==6)]
#ifndef __CUDACC__
               const int ipagV,
#endif
               const int ipar )             // input: particle# out of npar
  {
    mgDebug( 0, __FUNCTION__ );
    // +++ START EVENT LOOP (where necessary) +++
    {
#ifdef __CUDACC__
<<<<<<< HEAD
      const int ievt = blockDim.x * blockIdx.x + threadIdx.x; // index of event (thread) in grid
      //printf( "vxxxxx: ievt=%d threadId=%d\n", ievt, threadIdx.x );
      const fptype& pvec0 = pIparIp4Ievt( allmomenta, ipar, 0, ievt );
      const fptype& pvec1 = pIparIp4Ievt( allmomenta, ipar, 1, ievt );
      const fptype& pvec2 = pIparIp4Ievt( allmomenta, ipar, 2, ievt );
      const fptype& pvec3 = pIparIp4Ievt( allmomenta, ipar, 3, ievt );
#else
      //printf( "vxxxxx: ipagV=%d\n", ipagV );
      const fptype_sv pvec0 = pIparIp4Ipag( allmomenta, ipar, 0, ipagV );
      const fptype_sv pvec1 = pIparIp4Ipag( allmomenta, ipar, 1, ipagV );
      const fptype_sv pvec2 = pIparIp4Ipag( allmomenta, ipar, 2, ipagV );
      const fptype_sv pvec3 = pIparIp4Ipag( allmomenta, ipar, 3, ipagV );
#endif
      const fptype sqh = sqrt( 0.5 ); // AV this is > 0!
=======
      const int ievt = blockDim.x * blockIdx.x + threadIdx.x;  // index of event (thread) in grid
#endif
      // AV: copy by value (not by ref) as this seems faster in cuda for other functions
      const fptype pvec0 = pIparIp4Ievt( allmomenta, ipar, 0, ievt );
      const fptype pvec1 = pIparIp4Ievt( allmomenta, ipar, 1, ievt );
      const fptype pvec2 = pIparIp4Ievt( allmomenta, ipar, 2, ievt );
      const fptype pvec3 = pIparIp4Ievt( allmomenta, ipar, 3, ievt );
      const fptype sqh = sqrt( 0.5 );
>>>>>>> 2432f119
      const fptype hel = nhel;
      vc[0] = cxmake( pvec0 * nsv, pvec3 * nsv );
      vc[1] = cxmake( pvec1 * nsv, pvec2 * nsv );
      if ( vmass != 0. )
      {
        const int nsvahl = nsv * std::abs( hel );
        const fptype_sv pt2 = ( pvec1 * pvec1 ) + ( pvec2 * pvec2 );
        const fptype_sv pp = fpmin( pvec0, sqrt( pt2 + ( pvec3 * pvec3 ) ) );
        const fptype_sv pt = fpmin( pp, sqrt( pt2 ) );
        const fptype hel0 = 1. - std::abs( hel );
#ifndef MGONGPU_CPPSIMD
        if ( pp == 0. )
        {
          vc[2] = cxmake( 0., 0. );
          vc[3] = cxmake( -hel * sqh, 0. );
          vc[4] = cxmake( 0., nsvahl * sqh );
          vc[5] = cxmake( hel0, 0. );
        }
        else
        {
          const fptype emp = pvec0 / ( vmass * pp );
          vc[2] = cxmake( hel0 * pp / vmass, 0. );
          vc[5] = cxmake( hel0 * pvec3 * emp + hel * pt / pp * sqh, 0. );
          if ( pt != 0. )
          {
            const fptype pzpt = pvec3 / ( pp * pt ) * sqh * hel;
            vc[3] = cxmake( hel0 * pvec1 * emp - pvec1 * pzpt, - nsvahl * pvec2 / pt * sqh );
            vc[4] = cxmake( hel0 * pvec2 * emp - pvec2 * pzpt, nsvahl * pvec1 / pt * sqh );
          }
          else
          {
            vc[3] = cxmake( -hel * sqh, 0. );
            // NB: Do not use "abs" for floats! It returns an integer with no build warning! Use std::abs!
            //vc[4] = cxmake( 0., nsvahl * ( pvec3 < 0. ? -std::abs( sqh ) : std::abs( sqh ) ) ); // AV: why abs here?
            vc[4] = cxmake( 0., nsvahl * ( pvec3 < 0. ? -sqh : sqh ) ); // AV: removed an abs here
          }
        }
#else
        // Branch A: pp == 0.
        const cxtype vcA_2 = cxmake( 0, 0 );
        const cxtype vcA_3 = cxmake( -hel * sqh, 0 );
        const cxtype vcA_4 = cxmake( 0, nsvahl * sqh );
        const cxtype vcA_5 = cxmake( hel0, 0 );
        // Branch B: pp != 0.
        const fptype_v emp = pvec0 / ( vmass * pp );
        const cxtype_v vcB_2 = cxmake( hel0 * pp / vmass, 0 );
        const cxtype_v vcB_5 = cxmake( hel0 * pvec3 * emp + hel * pt / pp * sqh, 0 );
        // Branch B1: pp != 0. and pt != 0.
        const fptype_v pzpt = pvec3 / ( pp * pt ) * sqh * hel;
        const cxtype_v vcB1_3 = cxmake( hel0 * pvec1 * emp - pvec1 * pzpt, - nsvahl * pvec2 / pt * sqh );
        const cxtype_v vcB1_4 = cxmake( hel0 * pvec2 * emp - pvec2 * pzpt, nsvahl * pvec1 / pt * sqh );
        // Branch B2: pp != 0. and pt == 0.
        const cxtype vcB2_3 = cxmake( -hel * sqh, 0. );
        const cxtype_v vcB2_4 = cxmake( 0., nsvahl * fpternary( ( pvec3 < 0 ), -sqh, sqh ) ); // AV: removed an abs here...
        // Choose between the results from branch A and branch B (and from branch B1 and branch B2)
        const bool_v mask = ( pp == 0. );
        const bool_v maskB = ( pt != 0. );
        vc[2] = cxternary( mask, vcA_2, vcB_2 );
        vc[3] = cxternary( mask, vcA_3, cxternary( maskB, vcB1_3, vcB2_3 ) );
        vc[4] = cxternary( mask, vcA_4, cxternary( maskB, vcB1_4, vcB2_4 ) );
        vc[5] = cxternary( mask, vcA_5, vcB_5 );
#endif
      }
      else
      {
        //pp = pvec0; // AV this was already commented out - what is this?
        const fptype_sv pt = sqrt( ( pvec1 * pvec1 ) + ( pvec2 * pvec2 ) );
        vc[2] = cxzero_sv();
        vc[5] = cxmake( hel * pt / pvec0 * sqh, 0. );
#ifndef MGONGPU_CPPSIMD
        if ( pt != 0. )
        {
          const fptype pzpt = pvec3 / ( pvec0 * pt ) * sqh * hel;
          vc[3] = cxmake( -pvec1 * pzpt, -nsv * pvec2 / pt * sqh );
          vc[4] = cxmake( -pvec2 * pzpt, nsv * pvec1 / pt * sqh );
        }
        else
        {
          vc[3] = cxmake( -hel * sqh, 0. );
          // NB: Do not use "abs" for floats! It returns an integer with no build warning! Use std::abs!
          //vc[4] = cxmake( 0, nsv * ( pvec3 < 0. ? -std::abs( sqh ) : std::abs( sqh ) ) ); // AV why abs here?
          vc[4] = cxmake( 0., nsv * ( pvec3 < 0. ? -sqh : sqh ) ); // AV: removed an abs here
        }
#else
        // Branch A: pt != 0.
        const fptype_v pzpt = pvec3 / ( pvec0 * pt ) * sqh * hel;
        const cxtype_v vcA_3 = cxmake( -pvec1 * pzpt, -nsv * pvec2 / pt * sqh );
        const cxtype_v vcA_4 = cxmake( -pvec2 * pzpt, nsv * pvec1 / pt * sqh );
        // Branch B: pt == 0.
        const cxtype vcB_3 = cxmake( -hel * sqh, 0 );
        const cxtype_v vcB_4 = cxmake( 0, nsv * fpternary( ( pvec3 < 0 ), -sqh, sqh ) ); // AV: removed an abs here...
        // Choose between the results from branch A and branch B
        const bool_v mask = ( pt != 0. );
        vc[3] = cxternary( mask, vcA_3, vcB_3 );
        vc[4] = cxternary( mask, vcA_4, vcB_4 );
#endif
      }
    }
    // +++ END EVENT LOOP (where necessary) +++
    mgDebug( 1, __FUNCTION__ );
    return;
  }

  //--------------------------------------------------------------------------

  __device__
  void sxxxxx( const fptype_sv* allmomenta, // input[(npar=4)*(np4=4)*nevt]
               const fptype,                // WARNING: "smass" unused
               const int,                   // WARNING: "nhel" unused (scalar: no helicity)
               const int nss,               // input: +1 (final) or -1 (initial)
               cxtype_sv sc[3],             // output: wavefunction[3] - not [6], this is for scalars
#ifndef __CUDACC__
               const int ipagV,
#endif
               const int ipar )             // input: particle# out of npar
  {
    mgDebug( 0, __FUNCTION__ );
    // +++ START EVENT LOOP (where necessary) +++
    {
#ifdef __CUDACC__
<<<<<<< HEAD
      const int ievt = blockDim.x * blockIdx.x + threadIdx.x; // index of event (thread) in grid
      //printf( "sxxxxx: ievt=%d threadId=%d\n", ievt, threadIdx.x );
      const fptype& pvec0 = pIparIp4Ievt( allmomenta, ipar, 0, ievt );
      const fptype& pvec1 = pIparIp4Ievt( allmomenta, ipar, 1, ievt );
      const fptype& pvec2 = pIparIp4Ievt( allmomenta, ipar, 2, ievt );
      const fptype& pvec3 = pIparIp4Ievt( allmomenta, ipar, 3, ievt );
#else
      //printf( "sxxxxx: ipagV=%d\n", ipagV );
      const fptype_sv pvec0 = pIparIp4Ipag( allmomenta, ipar, 0, ipagV );
      const fptype_sv pvec1 = pIparIp4Ipag( allmomenta, ipar, 1, ipagV );
      const fptype_sv pvec2 = pIparIp4Ipag( allmomenta, ipar, 2, ipagV );
      const fptype_sv pvec3 = pIparIp4Ipag( allmomenta, ipar, 3, ipagV );
#endif
      sc[2] = cxmake( 1 + fptype_sv{0}, 0 );
=======
      const int ievt = blockDim.x * blockIdx.x + threadIdx.x;  // index of event (thread) in grid
#endif
      // AV: copy by value (not by ref) as this seems faster in cuda for other functions
      const fptype pvec0 = pIparIp4Ievt( allmomenta, ipar, 0, ievt );
      const fptype pvec1 = pIparIp4Ievt( allmomenta, ipar, 1, ievt );
      const fptype pvec2 = pIparIp4Ievt( allmomenta, ipar, 2, ievt );
      const fptype pvec3 = pIparIp4Ievt( allmomenta, ipar, 3, ievt );
      sc[2] = cxmake( 1., 0. );
>>>>>>> 2432f119
      sc[0] = cxmake( pvec0 * nss, pvec3 * nss );
      sc[1] = cxmake( pvec1 * nss, pvec2 * nss );
    }
    // +++ END EVENT LOOP (where necessary) +++
    mgDebug( 1, __FUNCTION__ );
    return;
  }

  //--------------------------------------------------------------------------

  __device__
  void oxxxxx( const fptype_sv* allmomenta, // input[(npar=4)*(np4=4)*nevt]
               const fptype fmass,
               const int nhel,              // input: -1 or +1 (helicity of fermion)
               const int nsf,               // input: +1 (particle) or -1 (antiparticle)
               cxtype_sv* fo,               // output: wavefunction[(nw6==6)]
#ifndef __CUDACC__
               const int ipagV,
#endif
               const int ipar )             // input: particle# out of npar
  {
    mgDebug( 0, __FUNCTION__ );
    // +++ START EVENT LOOP (where necessary) +++
    {
#ifdef __CUDACC__
<<<<<<< HEAD
      const int ievt = blockDim.x * blockIdx.x + threadIdx.x; // index of event (thread) in grid
      //printf( "oxxxxx: ievt=%d threadId=%d\n", ievt, threadIdx.x );
      const fptype& pvec0 = pIparIp4Ievt( allmomenta, ipar, 0, ievt );
      const fptype& pvec1 = pIparIp4Ievt( allmomenta, ipar, 1, ievt );
      const fptype& pvec2 = pIparIp4Ievt( allmomenta, ipar, 2, ievt );
      const fptype& pvec3 = pIparIp4Ievt( allmomenta, ipar, 3, ievt );
#else
      //printf( "oxxxxx: ipagV=%d\n", ipagV );
      const fptype_sv pvec0 = pIparIp4Ipag( allmomenta, ipar, 0, ipagV );
      const fptype_sv pvec1 = pIparIp4Ipag( allmomenta, ipar, 1, ipagV );
      const fptype_sv pvec2 = pIparIp4Ipag( allmomenta, ipar, 2, ipagV );
      const fptype_sv pvec3 = pIparIp4Ipag( allmomenta, ipar, 3, ipagV );
#endif
=======
      const int ievt = blockDim.x * blockIdx.x + threadIdx.x;  // index of event (thread) in grid
#endif
      // AV: copying by value (not by ref) seems faster in cuda, in spite of more registers used
      // AV: copying by value (not by ref) seems irrelevant, or slightly faster, in c++
      const fptype pvec0 = pIparIp4Ievt( allmomenta, ipar, 0, ievt );
      const fptype pvec1 = pIparIp4Ievt( allmomenta, ipar, 1, ievt );
      const fptype pvec2 = pIparIp4Ievt( allmomenta, ipar, 2, ievt );
      const fptype pvec3 = pIparIp4Ievt( allmomenta, ipar, 3, ievt );
>>>>>>> 2432f119
      fo[0] = cxmake( pvec0 * nsf, pvec3 * nsf );
      fo[1] = cxmake( pvec1 * nsf, pvec2 * nsf );
      const int nh = nhel * nsf;
      if ( fmass != 0. )
      {
        const fptype_sv pp = fpmin( pvec0, sqrt( ( pvec1 * pvec1 ) + ( pvec2 * pvec2 ) + ( pvec3 * pvec3 ) ) );
#ifndef MGONGPU_CPPSIMD
        if ( pp == 0. )
        {
          // NB: Do not use "abs" for floats! It returns an integer with no build warning! Use std::abs!
          fptype sqm[2] = { sqrt( std::abs( fmass ) ), 0. }; // possibility of negative fermion masses
          //sqm[1] = ( fmass < 0. ? -abs( sqm[0] ) : abs( sqm[0] ) ); // AV: why abs here?
          sqm[1] = ( fmass < 0. ? -sqm[0] : sqm[0] ); // AV: removed an abs here
          const int ip = -( ( 1 - nh ) / 2 ) * nhel;
          const int im = ( 1 + nh ) / 2 * nhel;
          fo[2] = im * sqm[std::abs( ip )];
          fo[3] = ip * nsf * sqm[std::abs( ip )];
          fo[4] = im * nsf * sqm[std::abs( im )];
          fo[5] = ip * sqm[std::abs( im )];
        }
        else
        {
          const fptype sf[2] = { fptype( 1 + nsf + ( 1 - nsf ) * nh ) * 0.5,
                                 fptype( 1 + nsf - ( 1 - nsf ) * nh ) * 0.5 };
          fptype omega[2] = { sqrt( pvec0 + pp ), 0. };
          omega[1] = fmass / omega[0];
          const int ip = ( 1 + nh ) / 2;
          const int im = ( 1 - nh ) / 2;
          const fptype sfomeg[2] = { sf[0] * omega[ip], sf[1] * omega[im] };
          const fptype pp3 = fpmax( pp + pvec3, 0. );
          const cxtype chi[2] = { cxmake( sqrt( pp3 * 0.5 / pp ), 0. ),
                                  ( ( pp3 == 0. ) ? cxmake( -nh, 0. )
                                    : cxmake( nh * pvec1, -pvec2 ) / sqrt( 2. * pp * pp3 ) ) };
          fo[2] = sfomeg[1] * chi[im];
          fo[3] = sfomeg[1] * chi[ip];
          fo[4] = sfomeg[0] * chi[im];
          fo[5] = sfomeg[0] * chi[ip];
        }
#else
        // Branch A: pp == 0.
        // NB: Do not use "abs" for floats! It returns an integer with no build warning! Use std::abs!
        fptype sqm[2] = { sqrt( std::abs( fmass ) ), 0 }; // possibility of negative fermion masses
        sqm[1] = ( fmass < 0 ? -sqm[0] : sqm[0] ); // AV: removed an abs here (as above)...
        const int ipA = -( ( 1 - nh ) / 2 ) * nhel;
        const int imA = ( 1 + nh ) / 2 * nhel;
        const cxtype foA_2 = imA * sqm[std::abs( ipA )];
        const cxtype foA_3 = ipA * nsf * sqm[std::abs( ipA )];
        const cxtype foA_4 = imA * nsf * sqm[std::abs( imA )];
        const cxtype foA_5 = ipA * sqm[std::abs( imA )];
        // Branch B: pp != 0.
        const fptype sf[2] = { fptype( 1 + nsf + ( 1 - nsf ) * nh ) * 0.5,
                               fptype( 1 + nsf - ( 1 - nsf ) * nh ) * 0.5 };
        fptype_v omega[2] = { sqrt( pvec0 + pp ), 0 };
        omega[1] = fmass / omega[0];
        const int ipB = ( 1 + nh ) / 2;
        const int imB = ( 1 - nh ) / 2;
        const fptype_v sfomeg[2] = { sf[0] * omega[ipB], sf[1] * omega[imB] };
        const fptype_v pp3 = fpmax( pp + pvec3, 0. );
        const cxtype_v chi[2] = { cxmake( sqrt( pp3 * 0.5 / pp ), 0. ),
                                  ( cxternary( ( pp3 == 0. ),
                                               cxmake( -nh, 0. ),
                                               cxmake( nh * pvec1, -pvec2 ) / sqrt( 2. * pp * pp3 ) ) ) };
        const cxtype_v foB_2 = sfomeg[1] * chi[imB];
        const cxtype_v foB_3 = sfomeg[1] * chi[ipB];
        const cxtype_v foB_4 = sfomeg[0] * chi[imB];
        const cxtype_v foB_5 = sfomeg[0] * chi[ipB];
        // Choose between the results from branch A and branch B
        const bool_v mask = ( pp == 0. );
        fo[2] = cxternary( mask, foA_2, foB_2 );
        fo[3] = cxternary( mask, foA_3, foB_3 );
        fo[4] = cxternary( mask, foA_4, foB_4 );
        fo[5] = cxternary( mask, foA_5, foB_5 );
#endif
      }
      else
      {
        const fptype_sv sqp0p3 = fpternary( ( pvec1 == 0. ) and ( pvec2 == 0. ) and ( pvec3 < 0. ),
                                            0, sqrt( fpmax( pvec0 + pvec3, 0. ) ) * nsf );
        const cxtype_sv chi[2] = { cxmake( sqp0p3, 0. ),
                                   cxternary( ( sqp0p3 == 0. ),
                                              cxmake( -nhel, 0. ) * sqrt( 2. * pvec0 ),
                                              cxmake( nh * pvec1, -pvec2 ) / sqp0p3 ) };
        if ( nh == 1 )
        {
          fo[2] = chi[0];
          fo[3] = chi[1];
          fo[4] = cxzero_sv();
          fo[5] = cxzero_sv();
        }
        else
        {
          fo[2] = cxzero_sv();
          fo[3] = cxzero_sv();
          fo[4] = chi[1];
          fo[5] = chi[0];
        }
      }
    }
    // +++ END EVENT LOOP (where necessary) +++
    mgDebug( 1, __FUNCTION__ );
    return;
  }

  //--------------------------------------------------------------------------

  __device__
  void opzxxx( const fptype_sv* allmomenta, // input[(npar=4)*(np4=4)*nevt]
               const int nhel,              // input: -1 or +1 (helicity of fermion)
               const int nsf,               // input: +1 (particle) or -1 (antiparticle)
               cxtype_sv* fo,               // output: wavefunction[(nw6==6)]
#ifndef __CUDACC__
               const int ipagV,
#endif
               const int ipar )             // input: particle# out of npar
  {
    // ASSUMPTIONS: (FMASS == 0) and (PX == PY == 0 and E == +PZ > 0)
    mgDebug( 0, __FUNCTION__ );
    // +++ START EVENT LOOP (where necessary) +++
    {
#ifdef __CUDACC__
<<<<<<< HEAD
      const int ievt = blockDim.x * blockIdx.x + threadIdx.x; // index of event (thread) in grid
      //printf( "opzxxx: ievt=%d threadId=%d\n", ievt, threadIdx.x );
      const fptype& pvec3 = pIparIp4Ievt( allmomenta, ipar, 3, ievt );
#else
      //printf( "opzxxx: ipagV=%d\n", ipagV );
      const fptype_sv pvec3 = pIparIp4Ipag( allmomenta, ipar, 3, ipagV );
#endif
=======
      const int ievt = blockDim.x * blockIdx.x + threadIdx.x;  // index of event (thread) in grid
#endif
      // AV: copying by value (not by ref) seems to give the same performance in both cuda and c++
      const fptype pvec3 = pIparIp4Ievt( allmomenta, ipar, 3, ievt );
>>>>>>> 2432f119
      fo[0] = cxmake( pvec3 * nsf, pvec3 * nsf );
      fo[1] = cxzero_sv();
      const int nh = nhel * nsf;
      const cxtype_sv CSQP0P3 = cxmake( sqrt( 2. * pvec3 ) * nsf, 0. );
      fo[3] = fo[1];
      fo[4] = fo[1];
      if ( nh == 1 )
      {
        fo[2] = CSQP0P3;
        fo[5] = fo[1];
      }
      else
      {
        fo[2] = fo[1];
        fo[5] = CSQP0P3;
      }
    }
    // +++ END EVENT LOOP (where necessary) +++
    mgDebug( 1, __FUNCTION__ );
    return;
  }

  //--------------------------------------------------------------------------

  __device__
  void omzxxx( const fptype_sv* allmomenta, // input[(npar=4)*(np4=4)*nevt]
               const int nhel,              // input: -1 or +1 (helicity of fermion)
               const int nsf,               // input: +1 (particle) or -1 (antiparticle)
               cxtype_sv* fo,               // output: wavefunction[(nw6==6)]
#ifndef __CUDACC__
               const int ipagV,
#endif
               const int ipar )             // input: particle# out of npar
  {
    // ASSUMPTIONS: (FMASS == 0) and (PX == PY == 0 and E == -PZ > 0)
    mgDebug( 0, __FUNCTION__ );
    // +++ START EVENT LOOP (where necessary) +++
    {
#ifdef __CUDACC__
      const int ievt = blockDim.x * blockIdx.x + threadIdx.x; // index of event (thread) in grid
<<<<<<< HEAD
      //printf( "ipzxxx: ievt=%d threadId=%d\n", ievt, threadIdx.x );
      const fptype& pvec3 = pIparIp4Ievt( allmomenta, ipar, 3, ievt );
#else
      //printf( "ipzxxx: ipagV=%d\n", ipagV );
      const fptype_sv pvec3 = pIparIp4Ipag( allmomenta, ipar, 3, ipagV );
#endif
=======
#endif
      // AV: copy by value (not by ref) as this seems faster in cuda for other functions
      const fptype pvec3 = pIparIp4Ievt( allmomenta, ipar, 3, ievt );
>>>>>>> 2432f119
      fo[0] = cxmake( -pvec3 * nsf, pvec3 * nsf ); // remember pvec0 == -pvec3
      fo[1] = cxzero_sv();
      const int nh = nhel * nsf;
      const cxtype_sv chi1 = cxmake( -nhel, 0. ) * sqrt( -2. * pvec3 );
      if ( nh == 1 )
      {
        fo[2] = fo[1];
        fo[3] = chi1;
        fo[4] = fo[1];
        fo[5] = fo[1];
      }
      else
      {
        fo[2] = fo[1];
        fo[3] = fo[1];
        fo[4] = chi1;
        //fo[5] = chi1; // AV: BUG!
        fo[5] = fo[1]; // AV: BUG FIX
      }
    }
    // +++ END EVENT LOOP (where necessary) +++
    mgDebug( 1, __FUNCTION__ );
    return;
  }

  //--------------------------------------------------------------------------

  __device__
  void oxzxxx( const fptype_sv* allmomenta, // input[(npar=4)*(np4=4)*nevt]
               //const fptype fmass,        // ASSUME fmass==0
               const int nhel,              // input: -1 or +1 (helicity of fermion)
               const int nsf,               // input: +1 (particle) or -1 (antiparticle)
               cxtype_sv* fo,               // output: wavefunction[(nw6==6)]
#ifndef __CUDACC__
               const int ipagV,
#endif
               const int ipar )             // input: particle# out of npar
  {
    // ASSUMPTIONS: (FMASS == 0) and (PT > 0)
    mgDebug( 0, __FUNCTION__ );
    // +++ START EVENT LOOP (where necessary) +++
    {
#ifdef __CUDACC__
      const int ievt = blockDim.x * blockIdx.x + threadIdx.x; // index of event (thread) in grid
      //printf( "oxzxxx: ievt=%d threadId=%d\n", ievt, threadIdx.x );
      const fptype& pvec0 = pIparIp4Ievt( allmomenta, ipar, 0, ievt );
      const fptype& pvec1 = pIparIp4Ievt( allmomenta, ipar, 1, ievt );
      const fptype& pvec2 = pIparIp4Ievt( allmomenta, ipar, 2, ievt );
      const fptype& pvec3 = pIparIp4Ievt( allmomenta, ipar, 3, ievt );
#else
      //printf( "oxzxxx: ipagV=%d\n", ipagV );
      const fptype_sv pvec0 = pIparIp4Ipag( allmomenta, ipar, 0, ipagV );
      const fptype_sv pvec1 = pIparIp4Ipag( allmomenta, ipar, 1, ipagV );
      const fptype_sv pvec2 = pIparIp4Ipag( allmomenta, ipar, 2, ipagV );
      const fptype_sv pvec3 = pIparIp4Ipag( allmomenta, ipar, 3, ipagV );
#endif
<<<<<<< HEAD
=======
      // AV: copying by value (not by ref) seems to give the same performance in both cuda and c++
      const fptype pvec0 = pIparIp4Ievt( allmomenta, ipar, 0, ievt );
      const fptype pvec1 = pIparIp4Ievt( allmomenta, ipar, 1, ievt );
      const fptype pvec2 = pIparIp4Ievt( allmomenta, ipar, 2, ievt );
      const fptype pvec3 = pIparIp4Ievt( allmomenta, ipar, 3, ievt );
>>>>>>> 2432f119
      fo[0] = cxmake( pvec0 * nsf, pvec3 * nsf );
      fo[1] = cxmake( pvec1 * nsf, pvec2 * nsf );
      const int nh = nhel * nsf;
      //const float sqp0p3 = sqrtf( pvec0 + pvec3 ) * nsf; // AV: why force a float here?
      const fptype_sv sqp0p3 = sqrt( pvec0 + pvec3 ) * nsf;
      const cxtype_sv chi0 = cxmake( sqp0p3, 0. );
      const cxtype_sv chi1 = cxmake( nh * pvec1 / sqp0p3, -pvec2 / sqp0p3 );
      if ( nh == 1 )
      {
        fo[2] = chi0;
        fo[3] = chi1;
        fo[4] = cxzero_sv();
        fo[5] = cxzero_sv();
      }
      else
      {
        fo[2] = cxzero_sv();
        fo[3] = cxzero_sv();
        fo[4] = chi1;
        fo[5] = chi0;
      }
    }
    // +++ END EVENT LOOP (where necessary) +++
    mgDebug( 1, __FUNCTION__ );
    return;
  }

  //--------------------------------------------------------------------------

  __device__
  void FFV1_0( const cxtype_sv F1[],   // input: wavefunction1[6]
               const cxtype_sv F2[],   // input: wavefunction2[6]
               const cxtype_sv V3[],   // input: wavefunction3[6]
               const cxtype COUP,
               cxtype_sv* vertex )     // output: amplitude
  {
    mgDebug( 0, __FUNCTION__ );
    const cxtype cI( 0., 1. );
    const cxtype_sv TMP0 = (F1[2] * (F2[4] * (V3[2] + V3[5]) + F2[5] * (V3[3] + cI * (V3[4]))) +
                            (F1[3] * (F2[4] * (V3[3] - cI * (V3[4])) + F2[5] * (V3[2] - V3[5])) +
                             (F1[4] * (F2[2] * (V3[2] - V3[5]) - F2[3] * (V3[3] + cI * (V3[4]))) +
                              F1[5] * (F2[2] * (-V3[3] + cI * (V3[4])) + F2[3] * (V3[2] + V3[5])))));
    (*vertex) = COUP * - cI * TMP0;
    mgDebug( 1, __FUNCTION__ );
    return;
  }

  //--------------------------------------------------------------------------

  __device__
  void FFV1P0_3( const cxtype_sv F1[],     // input: wavefunction1[6]
                 const cxtype_sv F2[],     // input: wavefunction2[6]
                 const cxtype COUP,
                 const fptype M3,
                 const fptype W3,
                 cxtype_sv V3[] )          // output: wavefunction3[6]
  {
    mgDebug( 0, __FUNCTION__ );
    const cxtype cI( 0., 1. );
    V3[0] = +F1[0] + F2[0];
    V3[1] = +F1[1] + F2[1];
    const fptype_sv P3[4] = { -cxreal( V3[0] ), -cxreal( V3[1] ), -cximag( V3[1] ), -cximag( V3[0] ) };
    const cxtype_sv denom = COUP/((P3[0] * P3[0]) - (P3[1] * P3[1]) - (P3[2] * P3[2]) - (P3[3] * P3[3]) - M3 * (M3 - cI * W3));
    V3[2] = denom * (-cI) * (F1[2] * F2[4] + F1[3] * F2[5] + F1[4] * F2[2] + F1[5] * F2[3]);
    V3[3] = denom * (-cI) * (-F1[2] * F2[5] - F1[3] * F2[4] + F1[4] * F2[3] + F1[5] * F2[2]);
    V3[4] = denom * (-cI) * (-cI * (F1[2] * F2[5] + F1[5] * F2[2]) + cI * (F1[3] * F2[4] + F1[4] * F2[3]));
    V3[5] = denom * (-cI) * (-F1[2] * F2[4] - F1[5] * F2[3] + F1[3] * F2[5] + F1[4] * F2[2]);
    mgDebug( 1, __FUNCTION__ );
    return;
  }

  //--------------------------------------------------------------------------

  __device__
  void FFV2_0( const cxtype_sv F1[],   // input: wavefunction1[6]
               const cxtype_sv F2[],   // input: wavefunction2[6]
               const cxtype_sv V3[],   // input: wavefunction3[6]
               const cxtype COUP,
               cxtype_sv* vertex )     // output: amplitude
  {
    mgDebug( 0, __FUNCTION__ );
    const cxtype cI( 0., 1. );
    const cxtype_sv TMP1 = (F1[2] * (F2[4] * (V3[2] + V3[5]) + F2[5] * (V3[3] + cI * (V3[4]))) +
                            F1[3] * (F2[4] * (V3[3] - cI * (V3[4])) + F2[5] * (V3[2] - V3[5])));
    (*vertex) = COUP * - cI * TMP1;
    mgDebug( 1, __FUNCTION__ );
    return;
  }

  //--------------------------------------------------------------------------

  __device__
  void FFV2_3( const cxtype_sv F1[],   // input: wavefunction1[6]
               const cxtype_sv F2[],   // input: wavefunction2[6]
               const cxtype COUP,
               const fptype M3,
               const fptype W3,
               cxtype_sv V3[] )        // output: wavefunction3[6]
  {
    mgDebug( 0, __FUNCTION__ );
    const cxtype cI( 0., 1. );
    const fptype OM3 = ( M3 != 0. ? 1. / ( M3 * M3 ) : 0. );
    V3[0] = +F1[0] + F2[0];
    V3[1] = +F1[1] + F2[1];
    const fptype_sv P3[4] = { -cxreal( V3[0] ), -cxreal( V3[1] ), -cximag( V3[1] ), -cximag( V3[0] ) };
    const cxtype_sv TMP2 = (F1[2] * (F2[4] * (P3[0] + P3[3]) + F2[5] * (P3[1] + cI * (P3[2]))) +
                            F1[3] * (F2[4] * (P3[1] - cI * (P3[2])) + F2[5] * (P3[0] - P3[3])));
    const cxtype_sv denom = COUP/((P3[0] * P3[0]) - (P3[1] * P3[1]) - (P3[2] * P3[2]) - (P3[3] * P3[3]) - M3 * (M3 - cI * W3));
    V3[2] = denom * (-cI) * (F1[2] * F2[4] + F1[3] * F2[5] - P3[0] * OM3 * TMP2);
    V3[3] = denom * (-cI) * (-F1[2] * F2[5] - F1[3] * F2[4] - P3[1] * OM3 * TMP2);
    V3[4] = denom * (-cI) * (-cI * (F1[2] * F2[5]) + cI * (F1[3] * F2[4]) - P3[2] * OM3 * TMP2);
    V3[5] = denom * (-cI) * (-F1[2] * F2[4] - P3[3] * OM3 * TMP2 + F1[3] * F2[5]);
    mgDebug( 1, __FUNCTION__ );
    return;
  }

  //--------------------------------------------------------------------------

  __device__
  void FFV4_0( const cxtype_sv F1[],
               const cxtype_sv F2[],
               const cxtype_sv V3[],
               const cxtype COUP,
               cxtype_sv* vertex )
  {
    mgDebug( 0, __FUNCTION__ );
    const cxtype cI( 0., 1. );
    const cxtype_sv TMP3 = (F1[2] * (F2[4] * (V3[2] + V3[5]) + F2[5] * (V3[3] + cI * (V3[4]))) +
                            F1[3] * (F2[4] * (V3[3] - cI * (V3[4])) + F2[5] * (V3[2] - V3[5])));
    const cxtype_sv TMP4 = (F1[4] * (F2[2] * (V3[2] - V3[5]) - F2[3] * (V3[3] + cI * (V3[4]))) +
                            F1[5] * (F2[2] * (-V3[3] + cI * (V3[4])) + F2[3] * (V3[2] + V3[5])));
    (*vertex) = COUP * (-1.) * (+cI * (TMP3) + 2. * cI * (TMP4));
    mgDebug( 1, __FUNCTION__ );
    return;
  }

  //--------------------------------------------------------------------------

  __device__
  void FFV4_3( const cxtype_sv F1[],
               const cxtype_sv F2[],
               const cxtype_sv COUP,
               const fptype M3,
               const fptype W3,
               cxtype_sv V3[] )
  {
    mgDebug( 0, __FUNCTION__ );
    const cxtype cI( 0., 1. );
    const fptype OM3 = ( M3 != 0. ? 1. / ( M3 * M3 ) : 0. );
    V3[0] = +F1[0] + F2[0];
    V3[1] = +F1[1] + F2[1];
    const fptype_sv P3[4] = { -cxreal( V3[0] ), -cxreal( V3[1] ), -cximag( V3[1] ), -cximag( V3[0] ) };
    const cxtype_sv TMP5 = (F1[4] * (F2[2] * (P3[0] - P3[3]) - F2[3] * (P3[1] + cI * (P3[2]))) +
                            F1[5] * (F2[2] * (-P3[1] + cI * (P3[2])) + F2[3] * (P3[0] + P3[3])));
    const cxtype_sv TMP2 = (F1[2] * (F2[4] * (P3[0] + P3[3]) + F2[5] * (P3[1] + cI * (P3[2]))) +
                            F1[3] * (F2[4] * (P3[1] - cI * (P3[2])) + F2[5] * (P3[0] - P3[3])));
    const cxtype_sv denom = COUP/((P3[0] * P3[0]) - (P3[1] * P3[1]) - (P3[2] * P3[2]) - (P3[3] * P3[3]) - M3 * (M3 - cI * W3));
    V3[2] = denom * (-2. * cI) * (OM3 * - 1./2. * P3[0] * (TMP2 + 2. * (TMP5)) +
                                  (+1./2. * (F1[2] * F2[4] + F1[3] * F2[5]) + F1[4] * F2[2] + F1[5] * F2[3]));
    V3[3] = denom * (-2. * cI) * (OM3 * - 1./2. * P3[1] * (TMP2 + 2. * (TMP5)) +
                                  (-1./2. * (F1[2] * F2[5] + F1[3] * F2[4]) + F1[4] * F2[3] + F1[5] * F2[2]));
    V3[4] = denom * 2. * cI * (OM3 * 1./2. * P3[2] * (TMP2 + 2. * (TMP5)) +
                               (+1./2. * cI * (F1[2] * F2[5]) - 1./2 * cI * (F1[3] * F2[4]) - cI *
                                (F1[4] * F2[3]) + cI * (F1[5] * F2[2])));
    V3[5] = denom * 2. * cI * (OM3 * 1./2. * P3[3] * (TMP2 + 2. * (TMP5)) +
                               (+1./2. * (F1[2] * F2[4]) - 1./2. * (F1[3] * F2[5]) - F1[4] * F2[2] + F1[5] * F2[3]));
    mgDebug( 1, __FUNCTION__ );
    return;
  }

  //--------------------------------------------------------------------------

  __device__
  void FFV2_4_0( const cxtype_sv F1[],   // input: wavefunction1[6]
                 const cxtype_sv F2[],   // input: wavefunction2[6]
                 const cxtype_sv V3[],   // input: wavefunction3[6]
                 const cxtype COUP1,
                 const cxtype COUP2,
                 cxtype_sv* vertex )     // output: amplitude
  {
    mgDebug( 0, __FUNCTION__ );
    const cxtype cI( 0., 1. );
    // Note: inverting the order and computing TMP4 before TMP3 has increased C++ speed by ~1%
    const cxtype_sv TMP4 = (F1[4] * (F2[2] * (V3[2] - V3[5]) - F2[3] * (V3[3] + cI * (V3[4]))) +
                            F1[5] * (F2[2] * (-V3[3] + cI * (V3[4])) + F2[3] * (V3[2] + V3[5])));
    const cxtype_sv TMP3 = (F1[2] * (F2[4] * (V3[2] + V3[5]) + F2[5] * (V3[3] + cI * (V3[4]))) +
                            F1[3] * (F2[4] * (V3[3] - cI * (V3[4])) + F2[5] * (V3[2] - V3[5])));
    (*vertex) = ( -1. ) * (COUP2 * (+cI * (TMP3) + 2. * cI * (TMP4)) + cI * (TMP3 * COUP1));
    mgDebug( 1, __FUNCTION__ );
    return;
  }

  //--------------------------------------------------------------------------

  __device__
  void FFV2_4_3( const cxtype_sv F1[],   // input: wavefunction1[6]
                 const cxtype_sv F2[],   // input: wavefunction2[6]
                 const cxtype COUP1,
                 const cxtype COUP2,
                 const fptype M3,
                 const fptype W3,
                 cxtype_sv V3[] )        // output: wavefunction3[6]
  {
    mgDebug( 0, __FUNCTION__ );
    const cxtype cI( 0., 1. );
    const fptype OM3 = ( M3 != 0. ? 1. / ( M3 * M3 ) : 0. );
    V3[0] = +F1[0] + F2[0];
    V3[1] = +F1[1] + F2[1];
    const fptype_sv P3[4] = { -cxreal( V3[0] ), -cxreal( V3[1] ), -cximag( V3[1] ), -cximag( V3[0] ) };
    // Note: inverting the order and computing TMP2 before TMP5 has increased C++ speed by ~0.5%
    const cxtype_sv TMP2 = (F1[2] * (F2[4] * (P3[0] + P3[3]) + F2[5] * (P3[1] + cI * (P3[2]))) +
                            F1[3] * (F2[4] * (P3[1] - cI * (P3[2])) + F2[5] * (P3[0] - P3[3])));
    const cxtype_sv TMP5 = (F1[4] * (F2[2] * (P3[0] - P3[3]) - F2[3] * (P3[1] + cI * (P3[2]))) +
                            F1[5] * (F2[2] * (-P3[1] + cI * (P3[2])) + F2[3] * (P3[0] + P3[3])));
    const cxtype_sv denom = 1./((P3[0] * P3[0]) - (P3[1] * P3[1]) - (P3[2] * P3[2]) - (P3[3] * P3[3]) - M3 * (M3 - cI * W3));
    V3[2] = denom * (-2. * cI) *
      (COUP2 * (OM3 * - 1./2. * P3[0] * (TMP2 + 2. * (TMP5)) +
                (+1./2. * (F1[2] * F2[4] + F1[3] * F2[5]) + F1[4] * F2[2] + F1[5] * F2[3])) +
       1./2. * (COUP1 * (F1[2] * F2[4] + F1[3] * F2[5] - P3[0] * OM3 * TMP2)));
    V3[3] = denom * (-2. * cI) *
      (COUP2 * (OM3 * - 1./2. * P3[1] * (TMP2 + 2. * (TMP5)) +
                (-1./2. * (F1[2] * F2[5] + F1[3] * F2[4]) + F1[4] * F2[3] + F1[5] * F2[2])) -
       1./2. * (COUP1 * (F1[2] * F2[5] + F1[3] * F2[4] + P3[1] * OM3 * TMP2)));
    V3[4] = denom * cI *
      (COUP2 * (OM3 * P3[2] * (TMP2 + 2. * (TMP5)) +
                (+cI * (F1[2] * F2[5]) - cI * (F1[3] * F2[4]) - 2. * cI * (F1[4] * F2[3]) + 2. * cI * (F1[5] * F2[2]))) +
       COUP1 * (+cI * (F1[2] * F2[5]) - cI * (F1[3] * F2[4]) + P3[2] * OM3 * TMP2));
    V3[5] = denom * 2. * cI *
      (COUP2 * (OM3 * 1./2. * P3[3] * (TMP2 + 2. * (TMP5)) +
                (+1./2 * (F1[2] * F2[4]) - 1./2. * (F1[3] * F2[5]) - F1[4] * F2[2] + F1[5] * F2[3])) +
       1./2. * (COUP1 * (F1[2] * F2[4] + P3[3] * OM3 * TMP2 - F1[3] * F2[5])));
    mgDebug( 1, __FUNCTION__ );
    return;
  }

} // end namespace

//==========================================================================
// This file has been automatically generated for C++ Standalone by
// MadGraph5_aMC@NLO v. 2.8.2, 2020-10-30
// By the MadGraph5_aMC@NLO Development Team
// Visit launchpad.net/madgraph5 and amcatnlo.web.cern.ch
//==========================================================================

//#include "../../src/HelAmps_sm.cc"

#include <algorithm>
#include <iostream>

#include "mgOnGpuConfig.h"
#include "mgOnGpuTypes.h"

#include "CPPProcess.h"

//==========================================================================
// Class member functions for calculating the matrix elements for
// Process: e+ e- > mu+ mu- WEIGHTED<=4 @1

#ifdef __CUDACC__
namespace gProc
#else
namespace Proc
#endif
{
  using mgOnGpu::np4; // 4: the dimension of 4-momenta (E,px,py,pz)
  using mgOnGpu::npar; // number of particles in total (initial + final)
  using mgOnGpu::ncomb; // number of helicity combinations

  const int nwf = 5; // #wavefunctions: npar (4 external) + 1 (internal, reused for gamma and Z)
  const int nw6 = 6; // dimension of each wavefunction (see KEK 91-11)

#ifdef __CUDACC__
  __device__ __constant__ short cHel[ncomb][npar];
  __device__ __constant__ fptype cIPC[6];
  __device__ __constant__ fptype cIPD[2];
  //__device__ __constant__ int cNGoodHel[1]; // FIXME: assume process.nprocesses == 1 for the moment
  __device__ __constant__ int cNGoodHel;
  __device__ __constant__ int cGoodHel[ncomb];
#else
  static short cHel[ncomb][npar];
  static fptype cIPC[6];
  static fptype cIPD[2];
  //static int cNGoodHel[1]; // FIXME: assume process.nprocesses == 1 for the moment
  static int cNGoodHel;
  static int cGoodHel[ncomb];
#endif

  //--------------------------------------------------------------------------

  // Evaluate |M|^2 for each subprocess
  // NB: calculate_wavefunctions ADDS |M|^2 for a given ihel to the running sum
  // of |M|^2 over helicities for the given event

  __device__
  void calculate_wavefunctions( int ihel,
                                const fptype_sv* allmomenta, // input: momenta as AOSOA[npagM][npar][4][neppM] with nevt=npagM*neppM
                                fptype* allMEs               // output: allMEs[nevt], final |M|^2 averaged over all helicities
#ifndef __CUDACC__
                                , const int nevt             // input: #events (for cuda: nevt == ndim == gpublocks*gputhreads)
#endif
                                )
  {
    using namespace MG5_sm;
    mgDebug( 0, __FUNCTION__ );
#ifndef __CUDACC__
    //printf( "calculate_wavefunctions: nevt %d\n", nevt );
#endif

#ifdef __CUDACC__
    const fptype cIPC[6] = { 0, -0.30795376724436879, 0, -0.28804415396362731, 0, 0.082309883272248419 };
    const fptype cIPD[2] = { 91.188000000000002, 2.4414039999999999 };
#endif

    // The number of colors
    const int ncolor = 1;

    // The color matrix
    const fptype denom[ncolor] = {1};
    const fptype cf[ncolor][ncolor] = {{1}};

#ifdef __CUDACC__
    // Local variables for the given event (ievt)
    cxtype w[nwf][nw6]; // w[5][6]
    cxtype amp[1]; // was 2
#else
    // Local variables for the given event page (ipagV)
    cxtype_sv w_v[nwf][nw6]; // w_v[5][6]
    cxtype_sv amp_v[1]; // was 2
#endif

    // For CUDA performance, this is ~better: fewer registers, even if no throughput increase (issue #39)
    // However, physics parameters like masses and couplings must be read from user parameter files
    //const fptype cIPC[6] = { 0, -0.30795376724436879, 0, -0.28804415396362731, 0, 0.082309883272248419 };
    //const fptype cIPD[2] = { 91.188000000000002, 2.4414039999999999 };

#ifndef __CUDACC__
    const int npagV = nevt / neppV;
    // ** START LOOP ON IPAGV **
    // - default(none): no variables are shared by default
    // - shared: as the name says
    // - private: give each thread its own copy, without initialising
    // - firstprivate: give each thread its own copy, and initialise with value from outside
#pragma omp parallel for default(none) shared(allmomenta,allMEs,cf,cHel,cIPC,cIPD,denom,ihel,npagV) private (amp_v,w_v)
    for ( int ipagV = 0; ipagV < npagV; ++ipagV )
#endif
    {
#ifdef __CUDACC__
      opzxxx( allmomenta, cHel[ihel][0], -1, w[0], 0 );
      //oxxxxx( allmomenta, 0, cHel[ihel][0], -1, w[0], 0 ); // tested ok (much slower)
#else
      opzxxx( allmomenta, cHel[ihel][0], -1, w_v[0], ipagV, 0 );
      //oxxxxx( allmomenta, 0, cHel[ihel][0], -1, w[0], ievt, 0 ); // tested ok (slower)
#endif

#ifdef __CUDACC__
      imzxxx( allmomenta, cHel[ihel][1], +1, w[1], 1 );
      //ixxxxx( allmomenta, 0, cHel[ihel][1], +1, w[1], 1 ); // tested ok (slower)
#else
      imzxxx( allmomenta, cHel[ihel][1], +1, w_v[1], ipagV, 1 );
      //ixxxxx( allmomenta, 0, cHel[ihel][1], +1, w[1], ievt, 1 ); // tested ok (a bit slower)
#endif

#ifdef __CUDACC__
      ixzxxx( allmomenta, cHel[ihel][2], -1, w[2], 2 );
      //ixxxxx( allmomenta, 0, cHel[ihel][2], -1, w[2], 2 ); // tested ok (a bit slower)
#else
      ixzxxx( allmomenta, cHel[ihel][2], -1, w_v[2], ipagV, 2 );
      //ixxxxx( allmomenta, 0, cHel[ihel][2], -1, w[2], ievt, 2 ); // tested ok (a bit slower)
#endif

#ifdef __CUDACC__
      oxzxxx( allmomenta, cHel[ihel][3], +1, w[3], 3 );
      //oxxxxx( allmomenta, 0, cHel[ihel][3], +1, w[3], 3 ); // tested ok (a bit slower)
#else
      oxzxxx( allmomenta, cHel[ihel][3], +1, w_v[3], ipagV, 3 );
      //oxxxxx( allmomenta, 0, cHel[ihel][3], +1, w[3], ievt, 3 ); // tested ok (a bit slower)
#endif

#ifdef __CUDACC__
      // Local variables for the given event (ievt)
      cxtype jamp[ncolor] = {}; // sum of the invariant amplitudes for all Feynman diagrams
#else
      // Local variables for the given event page (ipagV)
      cxtype_sv jamp_v[ncolor] = {}; // sum of the invariant amplitudes for all Feynman diagrams
#endif

#ifndef __CUDACC__
      FFV1P0_3( w_v[1], w_v[0], cxmake( cIPC[0], cIPC[1] ), 0., 0., w_v[4] );
      // Amplitude(s) for diagram number 1
      FFV1_0( w_v[2], w_v[3], w_v[4], cxmake( cIPC[0], cIPC[1] ), &amp_v[0] );
      jamp_v[0] -= amp_v[0];

      FFV2_4_3( w_v[1], w_v[0], cxmake( cIPC[2], cIPC[3] ), cxmake( cIPC[4], cIPC[5] ), cIPD[0], cIPD[1], w_v[4] );
      // Amplitude(s) for diagram number 2
      FFV2_4_0( w_v[2], w_v[3], w_v[4], cxmake( cIPC[2], cIPC[3] ), cxmake( cIPC[4], cIPC[5] ), &amp_v[0] );
      jamp_v[0] -= amp_v[0];

      // ** START LOOP ON IEPPV **
      for ( int ieppV = 0; ieppV < neppV; ++ieppV )
#endif
      {
#ifdef __CUDACC__
        FFV1P0_3( w[1], w[0], cxmake( cIPC[0], cIPC[1] ), 0., 0., w[4] );
        // Amplitude(s) for diagram number 1
        FFV1_0( w[2], w[3], w[4], cxmake( cIPC[0], cIPC[1] ), &amp[0] );
        jamp[0] -= amp[0];

        FFV2_4_3( w[1], w[0], cxmake( cIPC[2], cIPC[3] ), cxmake( cIPC[4], cIPC[5] ), cIPD[0], cIPD[1], w[4] );
        // Amplitude(s) for diagram number 2
        FFV2_4_0( w[2], w[3], w[4], cxmake( cIPC[2], cIPC[3] ), cxmake( cIPC[4], cIPC[5] ), &amp[0] );
        jamp[0] -= amp[0];
#endif

#ifdef __CUDACC__
        const int idim = blockDim.x * blockIdx.x + threadIdx.x; // event# == threadid (previously was: tid)
        const int ievt = idim;
        //printf( "calculate_wavefunctions: ievt %d\n", ievt );
#else
        const int ievt = ipagV*neppV + ieppV;
        //printf( "calculate_wavefunctions: ievt %d\n", ievt );
#endif

#ifndef __CUDACC__
        // Local variables for the given event (ievt)
#ifdef MGONGPU_CPPSIMD
        cxtype jamp[ncolor];
        jamp[0] = jamp_v[0][ieppV];
#else
        cxtype* jamp = jamp_v;
#endif
#endif

        // Sum and square the color flows to get the matrix element
        // (compute |M|^2 by squaring |M|, taking into account colours)
        for( int icol = 0; icol < ncolor; icol++ )
        {
          cxtype ztemp = cxmake( 0., 0. );
          for( int jcol = 0; jcol < ncolor; jcol++ )
            ztemp += cf[icol][jcol] * jamp[jcol];
          // NB: calculate_wavefunctions ADDS |M|^2 for a given ihel to the running sum of |M|^2 over helicities for the given event
          // FIXME: assume process.nprocesses == 1 for the moment (eventually: need a loop over processes here?)
          allMEs[ievt] += cxreal( ztemp * conj( jamp[icol] ) ) / denom[icol];
        }

        // Store the leading color flows for choice of color
        // for(i=0;i < ncolor; i++)
        // jamp2[0][i] += cxreal( jamp[i]*conj( jamp[i] ) );

        //printf( "calculate_wavefunction: %6d %2d %f\n", ievt, ihel, allMEs[ievt] );
      }
    }

    mgDebug( 1, __FUNCTION__ );
    return;
  }

  //--------------------------------------------------------------------------

  CPPProcess::CPPProcess( int numiterations,
                          int ngpublocks,
                          int ngputhreads,
                          bool verbose,
                          bool debug )
    : m_numiterations( numiterations )
    , m_ngpublocks( ngpublocks )
    , m_ngputhreads( ngputhreads )
    , m_verbose( verbose )
    , m_debug( debug )
    , m_pars( 0 )
    , m_masses()
  {
    // Helicities for the process - nodim
    const short tHel[ncomb][nexternal] =
      { {-1, -1, -1, -1}, {-1, -1, -1, +1}, {-1, -1, +1, -1}, {-1, -1, +1, +1},
        {-1, +1, -1, -1}, {-1, +1, -1, +1}, {-1, +1, +1, -1}, {-1, +1, +1, +1},
        {+1, -1, -1, -1}, {+1, -1, -1, +1}, {+1, -1, +1, -1}, {+1, -1, +1, +1},
        {+1, +1, -1, -1}, {+1, +1, -1, +1}, {+1, +1, +1, -1}, {+1, +1, +1, +1} };
#ifdef __CUDACC__
    checkCuda( cudaMemcpyToSymbol( cHel, tHel, ncomb * nexternal * sizeof(short) ) );
#else
    memcpy( cHel, tHel, ncomb * nexternal * sizeof(short) );
#endif
    // SANITY CHECK: GPU memory usage may be based on casts of fptype[2] to cxtype
    assert( sizeof(cxtype) == 2 * sizeof(fptype) );
#ifndef __CUDACC__
    // SANITY CHECK: momenta AOSOA uses vectors with the same size as fptype_v
    assert( neppV == mgOnGpu::neppM );
#endif
  }

  //--------------------------------------------------------------------------

  CPPProcess::~CPPProcess() {}

  //--------------------------------------------------------------------------

  void CPPProcess::initProc( const std::string& param_card_name )
  {
    // Instantiate the model class and set parameters that stay fixed during run
    m_pars = Parameters_sm::getInstance();
    SLHAReader slha( param_card_name, m_verbose );
    m_pars->setIndependentParameters( slha );
    m_pars->setIndependentCouplings();
    if ( m_verbose )
    {
      m_pars->printIndependentParameters();
      m_pars->printIndependentCouplings();
    }
    m_pars->setDependentParameters();
    m_pars->setDependentCouplings();

    // Set external particle masses for this matrix element
    m_masses.push_back( m_pars->ZERO );
    m_masses.push_back( m_pars->ZERO );
    m_masses.push_back( m_pars->ZERO );
    m_masses.push_back( m_pars->ZERO );

    // Read physics parameters like masses and couplings from user configuration files (static: initialize once)
    // Then copy them to CUDA constant memory (issue #39) or its C++ emulation in file-scope static memory
    const cxtype tIPC[3] = { cxmake( m_pars->GC_3 ), cxmake( m_pars->GC_50 ), cxmake( m_pars->GC_59 ) };
    const fptype tIPD[2] = { (fptype)m_pars->mdl_MZ, (fptype)m_pars->mdl_WZ };
#ifdef __CUDACC__
    checkCuda( cudaMemcpyToSymbol( cIPC, tIPC, 3 * sizeof(cxtype) ) );
    checkCuda( cudaMemcpyToSymbol( cIPD, tIPD, 2 * sizeof(fptype) ) );
#else
    memcpy( cIPC, tIPC, 3 * sizeof(cxtype) );
    memcpy( cIPD, tIPD, 2 * sizeof(fptype) );
#endif

    //std::cout << std::setprecision(17) << "tIPC[0] = " << tIPC[0] << std::endl;
    //std::cout << std::setprecision(17) << "tIPC[1] = " << tIPC[1] << std::endl;
    //std::cout << std::setprecision(17) << "tIPC[2] = " << tIPC[2] << std::endl;
    //std::cout << std::setprecision(17) << "tIPD[0] = " << tIPD[0] << std::endl;
    //std::cout << std::setprecision(17) << "tIPD[1] = " << tIPD[1] << std::endl;
  }

  //--------------------------------------------------------------------------

  // Retrieve the compiler that was used to build this module
  const std::string CPPProcess::getCompiler()
  {
    std::stringstream out;
#ifdef __CUDACC__
#if defined __CUDACC_VER_MAJOR__ && defined __CUDACC_VER_MINOR__ && defined __CUDACC_VER_BUILD__
    out << "nvcc " << __CUDACC_VER_MAJOR__ << "." << __CUDACC_VER_MINOR__ << "." << __CUDACC_VER_BUILD__;
#else
    out << "nvcc UNKNOWN";
#endif
#elif defined __clang__
#if defined __clang_major__ && defined __clang_minor__ && defined __clang_patchlevel__
    out << "clang " << __clang_major__ << "." << __clang_minor__ << "." << __clang_patchlevel__;
#else
    out << "gcc UNKNOWKN";
#endif

#else
#if defined __GNUC__ && defined __GNUC_MINOR__ && defined __GNUC_PATCHLEVEL__
    out << "gcc (GCC) " << __GNUC__ << "." << __GNUC_MINOR__ << "." << __GNUC_PATCHLEVEL__;
#else
    out << "gcc UNKNOWKN";
#endif
#endif
    return out.str();
  }

  //--------------------------------------------------------------------------

#ifdef __CUDACC__
  __global__
  void sigmaKin_getGoodHel( const fptype_sv* allmomenta, // input: momenta as AOSOA[npagM][npar][4][neppM] with nevt=npagM*neppM
                            fptype* allMEs,              // output: allMEs[nevt], final |M|^2 averaged over all helicities
                            bool* isGoodHel )            // output: isGoodHel[ncomb] - device array
  {
    const int idim = blockDim.x * blockIdx.x + threadIdx.x; // event# == threadid (previously was: tid)
    const int ievt = idim;
    // FIXME: assume process.nprocesses == 1 for the moment (eventually: need a loop over processes here?)
    fptype allMEsLast = 0;
    for ( int ihel = 0; ihel < ncomb; ihel++ )
    {
      // NB: calculate_wavefunctions ADDS |M|^2 for a given ihel to running sum of |M|^2 over helicities for the given event(s)
      calculate_wavefunctions( ihel, allmomenta, allMEs );
      if ( allMEs[ievt] != allMEsLast )
      {
        //if ( !isGoodHel[ihel] ) std::cout << "sigmaKin_getGoodHel ihel=" << ihel << " TRUE" << std::endl;
        isGoodHel[ihel] = true;
      }
      allMEsLast = allMEs[ievt]; // running sum up to helicity ihel for event ievt
    }
  }
#else
  void sigmaKin_getGoodHel( const fptype_sv* allmomenta, // input: momenta as AOSOA[npagM][npar][4][neppM] with nevt=npagM*neppM
                            fptype* allMEs,              // output: allMEs[nevt], final |M|^2 averaged over all helicities
                            bool* isGoodHel              // output: isGoodHel[ncomb] - device array
                            , const int nevt )           // input: #events (for cuda: nevt == ndim == gpublocks*gputhreads)
  {
    const int maxtry0 = ( neppV > 10 ? neppV : 10 ); // 10, but at least neppV (otherwise the npagV loop does not even start)
    fptype allMEsLast[maxtry0] = { 0 };
    const int maxtry = std::min( maxtry0, nevt ); // 10, but at most nevt (avoid invalid memory access if nevt<maxtry0)
    for ( int ievt = 0; ievt < maxtry; ++ievt )
    {
      // FIXME: assume process.nprocesses == 1 for the moment (eventually: need a loop over processes here?)
      allMEs[ievt] = 0; // all zeros
    }
    for ( int ihel = 0; ihel < ncomb; ihel++ )
    {
      //std::cout << "sigmaKin_getGoodHel ihel=" << ihel << ( isGoodHel[ihel] ? " true" : " false" ) << std::endl;
      calculate_wavefunctions( ihel, allmomenta, allMEs, maxtry );
      for ( int ievt = 0; ievt < maxtry; ++ievt )
      {
        // FIXME: assume process.nprocesses == 1 for the moment (eventually: need a loop over processes here?)
        if ( allMEs[ievt] != allMEsLast[ievt] )
        {
          //if ( !isGoodHel[ihel] ) std::cout << "sigmaKin_getGoodHel ihel=" << ihel << " TRUE" << std::endl;
          isGoodHel[ihel] = true;
        }
        allMEsLast[ievt] = allMEs[ievt]; // running sum up to helicity ihel
      }
    }
  }
#endif

  //--------------------------------------------------------------------------

  void sigmaKin_setGoodHel( const bool* isGoodHel ) // input: isGoodHel[ncomb] - host array
  {
    // FIXME: assume process.nprocesses == 1 for the moment
    //int nGoodHel[1] = { 0 };
    int nGoodHel = 0;
    int goodHel[ncomb] = { 0 };
    for ( int ihel = 0; ihel < ncomb; ihel++ )
    {
      //std::cout << "sigmaKin_setGoodHel ihel=" << ihel << ( isGoodHel[ihel] ? " true" : " false" ) << std::endl;
      if ( isGoodHel[ihel] )
      {
        goodHel[nGoodHel] = ihel;
        nGoodHel++;
      }
    }
#ifdef __CUDACC__
    checkCuda( cudaMemcpyToSymbol( cNGoodHel, &nGoodHel, sizeof(int) ) );
    checkCuda( cudaMemcpyToSymbol( cGoodHel, goodHel, ncomb*sizeof(int) ) );
#else
    cNGoodHel = nGoodHel;
    for ( int ihel = 0; ihel < ncomb; ihel++ ) cGoodHel[ihel] = goodHel[ihel];
#endif
  }

  //--------------------------------------------------------------------------
  // Evaluate |M|^2, part independent of incoming flavour
  // FIXME: assume process.nprocesses == 1 (eventually: allMEs[nevt] -> allMEs[nevt*nprocesses]?)

  __global__
  void sigmaKin( const fptype_sv* allmomenta, // input: momenta as AOSOA[npagM][npar][4][neppM] with nevt=npagM*neppM
                 fptype* allMEs               // output: allMEs[nevt], final |M|^2 averaged over all helicities
#ifndef __CUDACC__
                 , const int nevt             // input: #events (for cuda: nevt == ndim == gpublocks*gputhreads)
#endif
                 )
  {
    mgDebugInitialise();
    // Set the parameters which change event by event
    // Need to discuss this with Stefan
    // pars->setDependentParameters();
    // pars->setDependentCouplings();
    // Reset color flows
    // start sigmakin_lines

    // Denominators: spins, colors and identical particles
    //const int nprocesses = 1;
    //const int denominators[nprocesses] = { 4 };
    const int denominators = 4;

#ifdef __CUDACC__
    // Remember: in CUDA this is a kernel for one event, in c++ this processes n events
    const int idim = blockDim.x * blockIdx.x + threadIdx.x; // event# == threadid (previously was: tid)
    const int ievt = idim;
    //printf( "sigmakin: ievt %d\n", ievt );
#endif

    // PART 0 - INITIALISATION (before calculate_wavefunctions)

#ifndef __CUDACC__
    for ( int ievt = 0; ievt < nevt; ++ievt )
#endif
    {
      // Reset the "matrix elements" - running sums of |M|^2 over helicities for the given event
      // FIXME: assume process.nprocesses == 1 for the moment (eventually: need a loop over processes here?)
      allMEs[ievt] = 0; // all zeros
    }

    // PART 1 - HELICITY LOOP: CALCULATE WAVEFUNCTIONS
    // (in both CUDA and C++, using precomputed good helicities)
    for ( int ighel = 0; ighel < cNGoodHel; ighel++ )
    {
      const int ihel = cGoodHel[ighel];
#ifdef __CUDACC__
      calculate_wavefunctions( ihel, allmomenta, allMEs );
#else
      calculate_wavefunctions( ihel, allmomenta, allMEs, nevt );
#endif
    }

    // PART 2 - FINALISATION (after calculate_wavefunctions)
#ifndef __CUDACC__
    for ( int ievt = 0; ievt < nevt; ++ievt )
#endif
    {
      // Get the final |M|^2 as an average over helicities/colors of running sum of |M|^2 over helicities for the given event
      // [NB 'sum over final spins, average over initial spins', eg see
      // https://www.uzh.ch/cmsssl/physik/dam/jcr:2e24b7b1-f4d7-4160-817e-47b13dbf1d7c/Handout_4_2016-UZH.pdf]
      // FIXME: assume process.nprocesses == 1 for the moment (eventually: need a loop over processes here?)
      allMEs[ievt] /= denominators;
    }
    mgDebugFinalise();
  }

  //--------------------------------------------------------------------------

} // end namespace<|MERGE_RESOLUTION|>--- conflicted
+++ resolved
@@ -69,26 +69,15 @@
     // +++ START EVENT LOOP (where necessary) +++
     {
 #ifdef __CUDACC__
-<<<<<<< HEAD
       const int ievt = blockDim.x * blockIdx.x + threadIdx.x; // index of event (thread) in grid
       //printf( "ixxxxx: ievt=%d threadId=%d\n", ievt, threadIdx.x );
-      const fptype& pvec1 = pIparIp4Ievt( allmomenta, ipar, 1, ievt );
-      const fptype& pvec2 = pIparIp4Ievt( allmomenta, ipar, 2, ievt );
-      const fptype& pvec3 = pIparIp4Ievt( allmomenta, ipar, 3, ievt );
-      //const fptype pvec1 = pIparIp4Ievt( allmomenta, ipar, 1, ievt ); // not a ref (fewer registers!?)
-      //const fptype pvec2 = pIparIp4Ievt( allmomenta, ipar, 2, ievt ); // not a ref (fewer registers!?)
-      //const fptype pvec3 = pIparIp4Ievt( allmomenta, ipar, 3, ievt ); // not a ref (fewer registers!?)
-=======
-      const int ievt = blockDim.x * blockIdx.x + threadIdx.x;  // index of event (thread) in grid
-#endif
       // AV: copying by value (not by ref) seems faster in cuda, in spite of more registers used
       // AV: copying by value (not by ref) seems irrelevant, or slightly slower, in c++
       const fptype pvec1 = pIparIp4Ievt( allmomenta, ipar, 1, ievt );
       const fptype pvec2 = pIparIp4Ievt( allmomenta, ipar, 2, ievt );
       const fptype pvec3 = pIparIp4Ievt( allmomenta, ipar, 3, ievt );
->>>>>>> 2432f119
       //const fptype pvec0 = sqrt( pvec1 * pvec1 + pvec2 * pvec2 + pvec3 * pvec3 ); // AV: BUG?! (NOT AS IN THE FORTRAN)
-      const fptype& pvec0 = pIparIp4Ievt( allmomenta, ipar, 0, ievt ); // AV: BUG FIX (DO AS IN THE FORTRAN)
+      const fptype pvec0 = pIparIp4Ievt( allmomenta, ipar, 0, ievt ); // AV: BUG FIX (DO AS IN THE FORTRAN)
 #else
       //printf( "ixxxxx: ipagV=%d\n", ipagV );
       const fptype_sv pvec0 = pIparIp4Ipag( allmomenta, ipar, 0, ipagV );
@@ -213,20 +202,14 @@
     // +++ START EVENT LOOP (where necessary) +++
     {
 #ifdef __CUDACC__
-<<<<<<< HEAD
       const int ievt = blockDim.x * blockIdx.x + threadIdx.x; // index of event (thread) in grid
       //printf( "ipzxxx: ievt=%d threadId=%d\n", ievt, threadIdx.x );
-      const fptype& pvec3 = pIparIp4Ievt( allmomenta, ipar, 3, ievt );
+      // AV: copy by value (not by ref) as this seems faster in cuda for other functions
+      const fptype pvec3 = pIparIp4Ievt( allmomenta, ipar, 3, ievt );
 #else
       //printf( "ipzxxx: ipagV=%d\n", ipagV );
       const fptype_sv pvec3 = pIparIp4Ipag( allmomenta, ipar, 3, ipagV );
 #endif
-=======
-      const int ievt = blockDim.x * blockIdx.x + threadIdx.x;  // index of event (thread) in grid
-#endif
-      // AV: copy by value (not by ref) as this seems faster in cuda for other functions
-      const fptype pvec3 = pIparIp4Ievt( allmomenta, ipar, 3, ievt );
->>>>>>> 2432f119
       fi[0] = cxmake( -pvec3 * nsf, -pvec3 * nsf );
       fi[1] = cxzero_sv();
       const int nh = nhel * nsf;
@@ -269,17 +252,12 @@
 #ifdef __CUDACC__
       const int ievt = blockDim.x * blockIdx.x + threadIdx.x; // index of event (thread) in grid
       //printf( "imzxxx: ievt=%d threadId=%d\n", ievt, threadIdx.x );
-<<<<<<< HEAD
-      const fptype& pvec3 = pIparIp4Ievt( allmomenta, ipar, 3, ievt );
+      // AV: copying by value (not by ref) seems to give the same performance in both cuda and c++
+      const fptype pvec3 = pIparIp4Ievt( allmomenta, ipar, 3, ievt );
 #else
       //printf( "imzxxx: ipagV=%d\n", ipagV );
       const fptype_sv pvec3 = pIparIp4Ipag( allmomenta, ipar, 3, ipagV );
 #endif
-=======
-#endif
-      // AV: copying by value (not by ref) seems to give the same performance in both cuda and c++
-      const fptype pvec3 = pIparIp4Ievt( allmomenta, ipar, 3, ievt );
->>>>>>> 2432f119
       fi[0] = cxmake( pvec3 * nsf, -pvec3 * nsf );
       fi[1] = cxzero_sv();
       const int nh = nhel * nsf;
@@ -322,11 +300,11 @@
 #ifdef __CUDACC__
       const int ievt = blockDim.x * blockIdx.x + threadIdx.x; // index of event (thread) in grid
       //printf( "ixzxxx: ievt=%d threadId=%d\n", ievt, threadIdx.x );
-<<<<<<< HEAD
-      const fptype& pvec0 = pIparIp4Ievt( allmomenta, ipar, 0, ievt );
-      const fptype& pvec1 = pIparIp4Ievt( allmomenta, ipar, 1, ievt );
-      const fptype& pvec2 = pIparIp4Ievt( allmomenta, ipar, 2, ievt );
-      const fptype& pvec3 = pIparIp4Ievt( allmomenta, ipar, 3, ievt );
+      // AV: copying by value (not by ref) seems to give the same performance in both cuda and c++
+      const fptype pvec0 = pIparIp4Ievt( allmomenta, ipar, 0, ievt );
+      const fptype pvec1 = pIparIp4Ievt( allmomenta, ipar, 1, ievt );
+      const fptype pvec2 = pIparIp4Ievt( allmomenta, ipar, 2, ievt );
+      const fptype pvec3 = pIparIp4Ievt( allmomenta, ipar, 3, ievt );
 #else
       //printf( "ixzxxx: ipagV=%d\n", ipagV );
       const fptype_sv pvec0 = pIparIp4Ipag( allmomenta, ipar, 0, ipagV );
@@ -334,14 +312,6 @@
       const fptype_sv pvec2 = pIparIp4Ipag( allmomenta, ipar, 2, ipagV );
       const fptype_sv pvec3 = pIparIp4Ipag( allmomenta, ipar, 3, ipagV );
 #endif
-=======
-#endif
-      // AV: copying by value (not by ref) seems to give the same performance in both cuda and c++
-      const fptype pvec0 = pIparIp4Ievt( allmomenta, ipar, 0, ievt );
-      const fptype pvec1 = pIparIp4Ievt( allmomenta, ipar, 1, ievt );
-      const fptype pvec2 = pIparIp4Ievt( allmomenta, ipar, 2, ievt );
-      const fptype pvec3 = pIparIp4Ievt( allmomenta, ipar, 3, ievt );
->>>>>>> 2432f119
       //fi[0] = cxmake( -pvec0 * nsf, -pvec2 * nsf ); // AV: BUG! not the same as ixxxxx
       //fi[1] = cxmake( -pvec0 * nsf, -pvec1 * nsf ); // AV: BUG! not the same as ixxxxx
       fi[0] = cxmake( -pvec0 * nsf, -pvec3 * nsf ); // AV: BUG FIX
@@ -388,13 +358,13 @@
     // +++ START EVENT LOOP (where necessary) +++
     {
 #ifdef __CUDACC__
-<<<<<<< HEAD
       const int ievt = blockDim.x * blockIdx.x + threadIdx.x; // index of event (thread) in grid
       //printf( "vxxxxx: ievt=%d threadId=%d\n", ievt, threadIdx.x );
-      const fptype& pvec0 = pIparIp4Ievt( allmomenta, ipar, 0, ievt );
-      const fptype& pvec1 = pIparIp4Ievt( allmomenta, ipar, 1, ievt );
-      const fptype& pvec2 = pIparIp4Ievt( allmomenta, ipar, 2, ievt );
-      const fptype& pvec3 = pIparIp4Ievt( allmomenta, ipar, 3, ievt );
+      // AV: copy by value (not by ref) as this seems faster in cuda for other functions
+      const fptype pvec0 = pIparIp4Ievt( allmomenta, ipar, 0, ievt );
+      const fptype pvec1 = pIparIp4Ievt( allmomenta, ipar, 1, ievt );
+      const fptype pvec2 = pIparIp4Ievt( allmomenta, ipar, 2, ievt );
+      const fptype pvec3 = pIparIp4Ievt( allmomenta, ipar, 3, ievt );
 #else
       //printf( "vxxxxx: ipagV=%d\n", ipagV );
       const fptype_sv pvec0 = pIparIp4Ipag( allmomenta, ipar, 0, ipagV );
@@ -403,16 +373,6 @@
       const fptype_sv pvec3 = pIparIp4Ipag( allmomenta, ipar, 3, ipagV );
 #endif
       const fptype sqh = sqrt( 0.5 ); // AV this is > 0!
-=======
-      const int ievt = blockDim.x * blockIdx.x + threadIdx.x;  // index of event (thread) in grid
-#endif
-      // AV: copy by value (not by ref) as this seems faster in cuda for other functions
-      const fptype pvec0 = pIparIp4Ievt( allmomenta, ipar, 0, ievt );
-      const fptype pvec1 = pIparIp4Ievt( allmomenta, ipar, 1, ievt );
-      const fptype pvec2 = pIparIp4Ievt( allmomenta, ipar, 2, ievt );
-      const fptype pvec3 = pIparIp4Ievt( allmomenta, ipar, 3, ievt );
-      const fptype sqh = sqrt( 0.5 );
->>>>>>> 2432f119
       const fptype hel = nhel;
       vc[0] = cxmake( pvec0 * nsv, pvec3 * nsv );
       vc[1] = cxmake( pvec1 * nsv, pvec2 * nsv );
@@ -533,13 +493,13 @@
     // +++ START EVENT LOOP (where necessary) +++
     {
 #ifdef __CUDACC__
-<<<<<<< HEAD
       const int ievt = blockDim.x * blockIdx.x + threadIdx.x; // index of event (thread) in grid
       //printf( "sxxxxx: ievt=%d threadId=%d\n", ievt, threadIdx.x );
-      const fptype& pvec0 = pIparIp4Ievt( allmomenta, ipar, 0, ievt );
-      const fptype& pvec1 = pIparIp4Ievt( allmomenta, ipar, 1, ievt );
-      const fptype& pvec2 = pIparIp4Ievt( allmomenta, ipar, 2, ievt );
-      const fptype& pvec3 = pIparIp4Ievt( allmomenta, ipar, 3, ievt );
+      // AV: copy by value (not by ref) as this seems faster in cuda for other functions
+      const fptype pvec0 = pIparIp4Ievt( allmomenta, ipar, 0, ievt );
+      const fptype pvec1 = pIparIp4Ievt( allmomenta, ipar, 1, ievt );
+      const fptype pvec2 = pIparIp4Ievt( allmomenta, ipar, 2, ievt );
+      const fptype pvec3 = pIparIp4Ievt( allmomenta, ipar, 3, ievt );
 #else
       //printf( "sxxxxx: ipagV=%d\n", ipagV );
       const fptype_sv pvec0 = pIparIp4Ipag( allmomenta, ipar, 0, ipagV );
@@ -548,16 +508,6 @@
       const fptype_sv pvec3 = pIparIp4Ipag( allmomenta, ipar, 3, ipagV );
 #endif
       sc[2] = cxmake( 1 + fptype_sv{0}, 0 );
-=======
-      const int ievt = blockDim.x * blockIdx.x + threadIdx.x;  // index of event (thread) in grid
-#endif
-      // AV: copy by value (not by ref) as this seems faster in cuda for other functions
-      const fptype pvec0 = pIparIp4Ievt( allmomenta, ipar, 0, ievt );
-      const fptype pvec1 = pIparIp4Ievt( allmomenta, ipar, 1, ievt );
-      const fptype pvec2 = pIparIp4Ievt( allmomenta, ipar, 2, ievt );
-      const fptype pvec3 = pIparIp4Ievt( allmomenta, ipar, 3, ievt );
-      sc[2] = cxmake( 1., 0. );
->>>>>>> 2432f119
       sc[0] = cxmake( pvec0 * nss, pvec3 * nss );
       sc[1] = cxmake( pvec1 * nss, pvec2 * nss );
     }
@@ -583,30 +533,21 @@
     // +++ START EVENT LOOP (where necessary) +++
     {
 #ifdef __CUDACC__
-<<<<<<< HEAD
       const int ievt = blockDim.x * blockIdx.x + threadIdx.x; // index of event (thread) in grid
       //printf( "oxxxxx: ievt=%d threadId=%d\n", ievt, threadIdx.x );
-      const fptype& pvec0 = pIparIp4Ievt( allmomenta, ipar, 0, ievt );
-      const fptype& pvec1 = pIparIp4Ievt( allmomenta, ipar, 1, ievt );
-      const fptype& pvec2 = pIparIp4Ievt( allmomenta, ipar, 2, ievt );
-      const fptype& pvec3 = pIparIp4Ievt( allmomenta, ipar, 3, ievt );
-#else
-      //printf( "oxxxxx: ipagV=%d\n", ipagV );
-      const fptype_sv pvec0 = pIparIp4Ipag( allmomenta, ipar, 0, ipagV );
-      const fptype_sv pvec1 = pIparIp4Ipag( allmomenta, ipar, 1, ipagV );
-      const fptype_sv pvec2 = pIparIp4Ipag( allmomenta, ipar, 2, ipagV );
-      const fptype_sv pvec3 = pIparIp4Ipag( allmomenta, ipar, 3, ipagV );
-#endif
-=======
-      const int ievt = blockDim.x * blockIdx.x + threadIdx.x;  // index of event (thread) in grid
-#endif
       // AV: copying by value (not by ref) seems faster in cuda, in spite of more registers used
       // AV: copying by value (not by ref) seems irrelevant, or slightly faster, in c++
       const fptype pvec0 = pIparIp4Ievt( allmomenta, ipar, 0, ievt );
       const fptype pvec1 = pIparIp4Ievt( allmomenta, ipar, 1, ievt );
       const fptype pvec2 = pIparIp4Ievt( allmomenta, ipar, 2, ievt );
       const fptype pvec3 = pIparIp4Ievt( allmomenta, ipar, 3, ievt );
->>>>>>> 2432f119
+#else
+      //printf( "oxxxxx: ipagV=%d\n", ipagV );
+      const fptype_sv pvec0 = pIparIp4Ipag( allmomenta, ipar, 0, ipagV );
+      const fptype_sv pvec1 = pIparIp4Ipag( allmomenta, ipar, 1, ipagV );
+      const fptype_sv pvec2 = pIparIp4Ipag( allmomenta, ipar, 2, ipagV );
+      const fptype_sv pvec3 = pIparIp4Ipag( allmomenta, ipar, 3, ipagV );
+#endif
       fo[0] = cxmake( pvec0 * nsf, pvec3 * nsf );
       fo[1] = cxmake( pvec1 * nsf, pvec2 * nsf );
       const int nh = nhel * nsf;
@@ -727,20 +668,14 @@
     // +++ START EVENT LOOP (where necessary) +++
     {
 #ifdef __CUDACC__
-<<<<<<< HEAD
       const int ievt = blockDim.x * blockIdx.x + threadIdx.x; // index of event (thread) in grid
       //printf( "opzxxx: ievt=%d threadId=%d\n", ievt, threadIdx.x );
-      const fptype& pvec3 = pIparIp4Ievt( allmomenta, ipar, 3, ievt );
+      // AV: copying by value (not by ref) seems to give the same performance in both cuda and c++
+      const fptype pvec3 = pIparIp4Ievt( allmomenta, ipar, 3, ievt );
 #else
       //printf( "opzxxx: ipagV=%d\n", ipagV );
       const fptype_sv pvec3 = pIparIp4Ipag( allmomenta, ipar, 3, ipagV );
 #endif
-=======
-      const int ievt = blockDim.x * blockIdx.x + threadIdx.x;  // index of event (thread) in grid
-#endif
-      // AV: copying by value (not by ref) seems to give the same performance in both cuda and c++
-      const fptype pvec3 = pIparIp4Ievt( allmomenta, ipar, 3, ievt );
->>>>>>> 2432f119
       fo[0] = cxmake( pvec3 * nsf, pvec3 * nsf );
       fo[1] = cxzero_sv();
       const int nh = nhel * nsf;
@@ -781,18 +716,13 @@
     {
 #ifdef __CUDACC__
       const int ievt = blockDim.x * blockIdx.x + threadIdx.x; // index of event (thread) in grid
-<<<<<<< HEAD
       //printf( "ipzxxx: ievt=%d threadId=%d\n", ievt, threadIdx.x );
-      const fptype& pvec3 = pIparIp4Ievt( allmomenta, ipar, 3, ievt );
+      // AV: copy by value (not by ref) as this seems faster in cuda for other functions
+      const fptype pvec3 = pIparIp4Ievt( allmomenta, ipar, 3, ievt );
 #else
       //printf( "ipzxxx: ipagV=%d\n", ipagV );
       const fptype_sv pvec3 = pIparIp4Ipag( allmomenta, ipar, 3, ipagV );
 #endif
-=======
-#endif
-      // AV: copy by value (not by ref) as this seems faster in cuda for other functions
-      const fptype pvec3 = pIparIp4Ievt( allmomenta, ipar, 3, ievt );
->>>>>>> 2432f119
       fo[0] = cxmake( -pvec3 * nsf, pvec3 * nsf ); // remember pvec0 == -pvec3
       fo[1] = cxzero_sv();
       const int nh = nhel * nsf;
@@ -838,10 +768,11 @@
 #ifdef __CUDACC__
       const int ievt = blockDim.x * blockIdx.x + threadIdx.x; // index of event (thread) in grid
       //printf( "oxzxxx: ievt=%d threadId=%d\n", ievt, threadIdx.x );
-      const fptype& pvec0 = pIparIp4Ievt( allmomenta, ipar, 0, ievt );
-      const fptype& pvec1 = pIparIp4Ievt( allmomenta, ipar, 1, ievt );
-      const fptype& pvec2 = pIparIp4Ievt( allmomenta, ipar, 2, ievt );
-      const fptype& pvec3 = pIparIp4Ievt( allmomenta, ipar, 3, ievt );
+      // AV: copying by value (not by ref) seems to give the same performance in both cuda and c++
+      const fptype pvec0 = pIparIp4Ievt( allmomenta, ipar, 0, ievt );
+      const fptype pvec1 = pIparIp4Ievt( allmomenta, ipar, 1, ievt );
+      const fptype pvec2 = pIparIp4Ievt( allmomenta, ipar, 2, ievt );
+      const fptype pvec3 = pIparIp4Ievt( allmomenta, ipar, 3, ievt );
 #else
       //printf( "oxzxxx: ipagV=%d\n", ipagV );
       const fptype_sv pvec0 = pIparIp4Ipag( allmomenta, ipar, 0, ipagV );
@@ -849,14 +780,6 @@
       const fptype_sv pvec2 = pIparIp4Ipag( allmomenta, ipar, 2, ipagV );
       const fptype_sv pvec3 = pIparIp4Ipag( allmomenta, ipar, 3, ipagV );
 #endif
-<<<<<<< HEAD
-=======
-      // AV: copying by value (not by ref) seems to give the same performance in both cuda and c++
-      const fptype pvec0 = pIparIp4Ievt( allmomenta, ipar, 0, ievt );
-      const fptype pvec1 = pIparIp4Ievt( allmomenta, ipar, 1, ievt );
-      const fptype pvec2 = pIparIp4Ievt( allmomenta, ipar, 2, ievt );
-      const fptype pvec3 = pIparIp4Ievt( allmomenta, ipar, 3, ievt );
->>>>>>> 2432f119
       fo[0] = cxmake( pvec0 * nsf, pvec3 * nsf );
       fo[1] = cxmake( pvec1 * nsf, pvec2 * nsf );
       const int nh = nhel * nsf;
