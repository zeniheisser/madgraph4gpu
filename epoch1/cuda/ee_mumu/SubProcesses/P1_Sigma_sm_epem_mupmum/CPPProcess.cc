//==========================================================================
// This file has been automatically generated for C++ Standalone by
// MadGraph5_aMC@NLO v. 2.7.3.py3, 2020-06-28
// By the MadGraph5_aMC@NLO Development Team
// Visit launchpad.net/madgraph5 and amcatnlo.web.cern.ch
//==========================================================================

#include "mgOnGpuConfig.h"
#include "mgOnGpuTypes.h"
#include "mgOnGpuVectors.h"

#include <cassert>
#include <cmath>
#include <cstring>
#include <cstdlib>
#include <iomanip>
#include <iostream>

mgDebugDeclare();

namespace MG5_sm
{
#ifdef __CUDACC__
  __device__
  inline const fptype& pIparIp4Ievt( const fptype* momenta1d, // input: momenta as AOSOA[npagM][npar][4][neppM]
                                     const int ipar,
                                     const int ip4,
                                     const int ievt )
  {
    // mapping for the various schemes (AOSOA, AOS, SOA...)
    using mgOnGpu::np4;
    using mgOnGpu::npar;
    const int neppM = mgOnGpu::neppM; // AOSOA layout: constant at compile-time
    const int ipagM = ievt/neppM; // #eventpage in this iteration
    const int ieppM = ievt%neppM; // #event in the current eventpage in this iteration
    //printf( "%f\n", momenta1d[ipagM*npar*np4*neppM + ipar*np4*neppM + ip4*neppM + ieppM] );
    return momenta1d[ipagM*npar*np4*neppM + ipar*np4*neppM + ip4*neppM + ieppM]; // AOSOA[ipagM][ipar][ip4][ieppM]
  }
#else
  // Return by value: it seems a tiny bit faster than returning a reference (both for scalar and vector), not clear why
  // NB: this assumes that neppV == neppM!
  inline fptype_sv pIparIp4Ipag( const fptype_sv* momenta1d, // input: momenta as AOSOA[npagM][npar][4][neppM]
                                 const int ipar,
                                 const int ip4,
                                 const int ipagM )
  {
    // mapping for the various schemes (AOSOA, AOS, SOA...)
    using mgOnGpu::np4;
    using mgOnGpu::npar;
    //printf( "%f\n", momenta1d[ipagM*npar*np4 + ipar*np4 + ip4] );
    return momenta1d[ipagM*npar*np4 + ipar*np4 + ip4]; // AOSOA[ipagM][ipar][ip4][ieppM]
  }
#endif

  //--------------------------------------------------------------------------

  /*
  __device__
  void ixxxxx( const fptype* allmomenta,
               const fptype fmass,
               const int nhel,
               const int nsf,
               cxtype* fi,               // output: wavefunction[(nw6==6)]
#ifndef __CUDACC__
               const int ievt,
#endif
               const int ipar )  // input: particle# out of npar
  {
    mgDebug( 0, __FUNCTION__ );
#ifdef __CUDACC__
    const int ievt = blockDim.x * blockIdx.x + threadIdx.x;  // index of event (thread) in grid
#endif
#ifndef __CUDACC__
    using std::max;
    using std::min;
#endif
    // const fptype& pvec0 = pIparIp4Ievt( allmomenta, ipar, 0, ievt );
    const fptype& pvec1 = pIparIp4Ievt(allmomenta, ipar, 1, ievt);
    const fptype& pvec2 = pIparIp4Ievt(allmomenta, ipar, 2, ievt);
    const fptype& pvec3 = pIparIp4Ievt(allmomenta, ipar, 3, ievt);
    cxtype chi[2];
    fptype sf[2], sfomega[2], omega[2], pp, pp3, sqp0p3, sqm[2];
    int ip, im, nh;
    fptype p[4] = {0, pvec1, pvec2, pvec3};
    p[0] = sqrt(p[1] * p[1] + p[2] * p[2] + p[3] * p[3] + fmass * fmass);
    fi[0] = cxtype(-p[0] * nsf, -p[3] * nsf);
    fi[1] = cxtype(-p[1] * nsf, -p[2] * nsf);
    nh = nhel * nsf;
    if (fmass != 0.0)
    {
      pp = min(p[0], sqrt(p[1] * p[1] + p[2] * p[2] + p[3] * p[3]));
      if (pp == 0.0)
      {
        sqm[0] = sqrt(std::abs(fmass));
        sqm[1] = (fmass < 0) ? - abs(sqm[0]) : abs(sqm[0]);
        ip = (1 + nh)/2;
        im = (1 - nh)/2;
        fi[2] = ip * sqm[ip];
        fi[3] = im * nsf * sqm[ip];
        fi[4] = ip * nsf * sqm[im];
        fi[5] = im * sqm[im];
      }
      else
      {
        sf[0] = (1 + nsf + (1 - nsf) * nh) * 0.5;
        sf[1] = (1 + nsf - (1 - nsf) * nh) * 0.5;
        omega[0] = sqrt(p[0] + pp);
        omega[1] = fmass/omega[0];
        ip = (1 + nh)/2;
        im = (1 - nh)/2;
        sfomega[0] = sf[0] * omega[ip];
        sfomega[1] = sf[1] * omega[im];
        pp3 = max(pp + p[3], 0.0);
        chi[0] = cxtype(sqrt(pp3 * 0.5/pp), 0);
        if (pp3 == 0.0)
        {
          chi[1] = cxtype(-nh, 0);
        }
        else
        {
          chi[1] =
            cxtype(nh * p[1], p[2])/sqrt(2.0 * pp * pp3);
        }
        fi[2] = sfomega[0] * chi[im];
        fi[3] = sfomega[0] * chi[ip];
        fi[4] = sfomega[1] * chi[im];
        fi[5] = sfomega[1] * chi[ip];
      }
    }
    else
    {
      if (p[1] == 0.0 and p[2] == 0.0 and p[3] < 0.0)
      {
        sqp0p3 = 0.0;
      }
      else
      {
        sqp0p3 = sqrt(max(p[0] + p[3], 0.0)) * nsf;
      }
      chi[0] = cxtype(sqp0p3, 0.0);
      if (sqp0p3 == 0.0)
      {
        chi[1] = cxtype(-nhel * sqrt(2.0 * p[0]), 0.0);
      }
      else
      {
        chi[1] = cxtype(nh * p[1], p[2])/sqp0p3;
      }
      if (nh == 1)
      {
        fi[2] = cxtype(0.0, 0.0);
        fi[3] = cxtype(0.0, 0.0);
        fi[4] = chi[0];
        fi[5] = chi[1];
      }
      else
      {
        fi[2] = chi[1];
        fi[3] = chi[0];
        fi[4] = cxtype(0.0, 0.0);
        fi[5] = cxtype(0.0, 0.0);
      }
    }
    mgDebug( 1, __FUNCTION__ );
    return;
  }
  */

  //--------------------------------------------------------------------------

  /*
  __device__
  void ipzxxx( const fptype * allmomenta,
               const int nhel,
               const int nsf,
               cxtype* fi,               // output: wavefunction[(nw6==6)]
#ifndef __CUDACC__
               const int ievt,
#endif
               const int ipar ) // input: particle# out of npar
  {
    mgDebug( 0, __FUNCTION__ );
    // ASSUMPTIONS: (FMASS == 0) and (PX == PY == 0 and E == +PZ > 0)
#ifdef __CUDACC__
    const int ievt = blockDim.x * blockIdx.x + threadIdx.x;  // index of event (thread) in grid
#endif
    // const fptype& pvec0 = pIparIp4Ievt( allmomenta, ipar, 0, ievt );
    const fptype& pvec3 = pIparIp4Ievt(allmomenta, ipar, 3, ievt);
    fi[0] = cxtype (-pvec3 * nsf, -pvec3 * nsf);
    fi[1] = cxtype (0., 0.);
    int nh = nhel * nsf;
    cxtype sqp0p3 = cxtype(sqrt(2. * pvec3) * nsf, 0.);
    fi[2] = fi[1];
    if(nh == 1)
    {
      fi[3] = fi[1];
      fi[4] = sqp0p3;
    }
    else
    {
      fi[3] = sqp0p3;
      fi[4] = fi[1];
    }
    fi[5] = fi[1];
    mgDebug( 1, __FUNCTION__ );
    return;
  }
  */

  //--------------------------------------------------------------------------

  __device__
  void imzxxx( const fptype_sv* allmomenta, // input[(npar=4)*(np4=4)*nevt]
               //const fptype fmass,        // ASSUME fmass==0
               const short nhel,
               const short nsf,
               cxtype_sv* fi,               // output: wavefunction[(nw6==6)]
#ifndef __CUDACC__
               const int ipagV,
#endif
               const int ipar )             // input: particle# out of npar
  {
    mgDebug( 0, __FUNCTION__ );
    // ASSUMPTIONS: (FMASS == 0) and (PX == PY == 0 and E == -PZ > 0)
#ifndef __CUDACC__
    // +++ START LOOP ON IEVT +++
    //for (int ievt = 0; ievt < nevt; ++ievt)
#endif
    {
#ifdef __CUDACC__
      const int ievt = blockDim.x * blockIdx.x + threadIdx.x; // index of event (thread) in grid
      //printf( "imzxxx: ievt=%d threadId=%d\n", ievt, threadIdx.x );
      const fptype& pvec0 = pIparIp4Ievt( allmomenta, ipar, 0, ievt );
      const fptype& pvec1 = pIparIp4Ievt( allmomenta, ipar, 1, ievt );
      const fptype& pvec2 = pIparIp4Ievt( allmomenta, ipar, 2, ievt );
      const fptype& pvec3 = pIparIp4Ievt( allmomenta, ipar, 3, ievt );
#else
      //printf( "imzxxx: ipagV=%d\n", ipagV );
      const fptype_sv pvec0 = pIparIp4Ipag( allmomenta, ipar, 0, ipagV );
      const fptype_sv pvec1 = pIparIp4Ipag( allmomenta, ipar, 1, ipagV );
      const fptype_sv pvec2 = pIparIp4Ipag( allmomenta, ipar, 2, ipagV );
      const fptype_sv pvec3 = pIparIp4Ipag( allmomenta, ipar, 3, ipagV );
#endif
      cxtype_sv& fi_0 = fi[0];
      cxtype_sv& fi_1 = fi[1];
      cxtype_sv& fi_2 = fi[2];
      cxtype_sv& fi_3 = fi[3];
      cxtype_sv& fi_4 = fi[4];
      cxtype_sv& fi_5 = fi[5];
      fi_0 = cxmake( -pvec0 * nsf, -pvec3 * nsf );
      fi_1 = cxmake( -pvec1 * nsf, -pvec2 * nsf );
      const short nh = nhel * nsf;
      // ASSUMPTIONS: (FMASS == 0) and (PX == PY == 0 and E == -PZ > 0)
      {
#ifdef __CUDACC__
        const cxtype chi0 = cxmake00();
        const cxtype chi1 = cxmake( -nhel * sqrt(2 * pvec0), 0 );
#else
        const cxtype_sv chi0 = cxmake00();
        const cxtype_sv chi1 = cxmaker0( (short)(-nhel) * sqrt(2 * pvec0) );
#endif
        if (nh == 1)
        {
          fi_2 = cxmake00();
          fi_3 = cxmake00();
          fi_4 = chi0;
          fi_5 = chi1;
        }
        else
        {
          fi_2 = chi1;
          fi_3 = chi0;
          fi_4 = cxmake00();
          fi_5 = cxmake00();
        }
      }
    }
    // +++ END LOOP ON IEVT +++
    mgDebug( 1, __FUNCTION__ );
    return;
  }

  //--------------------------------------------------------------------------

  __device__
  void ixzxxx( const fptype_sv* allmomenta, // input[(npar=4)*(np4=4)*nevt]
               //const fptype fmass,        // ASSUME fmass==0
               const short nhel,
               const short nsf,
               cxtype_sv* fi,               // output: wavefunction[(nw6==6)]
#ifndef __CUDACC__
               const int ipagV,
#endif
               const int ipar )             // input: particle# out of npar
  {
    mgDebug( 0, __FUNCTION__ );
    // ASSUMPTIONS: (FMASS == 0) and (PT > 0)
#ifndef __CUDACC__
    // +++ START LOOP ON IEVT +++
    //for (int ievt = 0; ievt < nevt; ++ievt)
#endif
    {
#ifdef __CUDACC__
      const int ievt = blockDim.x * blockIdx.x + threadIdx.x; // index of event (thread) in grid
      //printf( "ixzxxx: ievt=%d threadId=%d\n", ievt, threadIdx.x );
      const fptype& pvec0 = pIparIp4Ievt( allmomenta, ipar, 0, ievt );
      const fptype& pvec1 = pIparIp4Ievt( allmomenta, ipar, 1, ievt );
      const fptype& pvec2 = pIparIp4Ievt( allmomenta, ipar, 2, ievt );
      const fptype& pvec3 = pIparIp4Ievt( allmomenta, ipar, 3, ievt );
#else
      //printf( "ixzxxx: ipagV=%d\n", ipagV );
      const fptype_sv pvec0 = pIparIp4Ipag( allmomenta, ipar, 0, ipagV );
      const fptype_sv pvec1 = pIparIp4Ipag( allmomenta, ipar, 1, ipagV );
      const fptype_sv pvec2 = pIparIp4Ipag( allmomenta, ipar, 2, ipagV );
      const fptype_sv pvec3 = pIparIp4Ipag( allmomenta, ipar, 3, ipagV );
#endif
      cxtype_sv& fi_0 = fi[0];
      cxtype_sv& fi_1 = fi[1];
      cxtype_sv& fi_2 = fi[2];
      cxtype_sv& fi_3 = fi[3];
      cxtype_sv& fi_4 = fi[4];
      cxtype_sv& fi_5 = fi[5];
      fi_0 = cxmake( -pvec0 * nsf, -pvec3 * nsf );
      fi_1 = cxmake( -pvec1 * nsf, -pvec2 * nsf );
      const short nh = nhel * nsf;
      // ASSUMPTIONS: (FMASS == 0) and (PT > 0)
      {
#ifdef __CUDACC__
        const fptype sqp0p3 = sqrt( pvec0 + pvec3 ) * nsf;
        const cxtype chi0 = cxmake( sqp0p3, 0 );
        const cxtype chi1 = cxmake( nh * pvec1 / sqp0p3, pvec2 / sqp0p3 );
#else
        const fptype_sv sqp0p3 = sqrt( pvec0 + pvec3 ) * nsf;
        const cxtype_sv chi0 = cxmaker0( sqp0p3 );
        const cxtype_sv chi1 = cxmake( nh * pvec1 / sqp0p3, pvec2 / sqp0p3 );
#endif
        if ( nh == 1 )
        {
          fi_2 = cxmake00();
          fi_3 = cxmake00();
          fi_4 = chi0;
          fi_5 = chi1;
        }
        else
        {
          fi_2 = chi1;
          fi_3 = chi0;
          fi_4 = cxmake00();
          fi_5 = cxmake00();
        }
      }
    }
    // +++ END LOOP ON IEVT +++
    mgDebug( 1, __FUNCTION__ );
    return;
  }

  //--------------------------------------------------------------------------

  /*
  __device__
  void vxxxxx( const fptype* allmomenta,
               const fptype vmass,
               const int nhel,
               const int nsv,
               cxtype* vc,               // output: wavefunction[(nw6==6)]
#ifndef __CUDACC__
               const int ievt,
#endif
               const int ipar )  // input: particle# out of npar
  {
    mgDebug( 0, __FUNCTION__ );
    fptype hel, hel0, pt, pt2, pp, pzpt, emp, sqh;
    int nsvahl;
#ifdef __CUDACC__
    const int ievt = blockDim.x * blockIdx.x + threadIdx.x;  // index of event (thread) in grid
#else
    using std::min;
#endif
    const fptype& p0 = pIparIp4Ievt(allmomenta, ipar, 0, ievt);
    const fptype& p1 = pIparIp4Ievt(allmomenta, ipar, 1, ievt);
    const fptype& p2 = pIparIp4Ievt(allmomenta, ipar, 2, ievt);
    const fptype& p3 = pIparIp4Ievt(allmomenta, ipar, 3, ievt);
    // fptype p[4] = {0, pvec[0], pvec[1], pvec[2]};
    // p[0] = sqrt(p[1] * p[1] + p[2] * p[2] + p[3] * p[3]+vmass*vmass);
    sqh = sqrt(0.5);
    hel = fptype(nhel);
    nsvahl = nsv * std::abs(hel);
    pt2 = (p1 * p1) + (p2 * p2);
    pp = min(p0, sqrt(pt2 + (p3 * p3)));
    pt = min(pp, sqrt(pt2));
    vc[0] = cxtype(p0 * nsv, p3 * nsv);
    vc[1] = cxtype(p1 * nsv, p2 * nsv);
    if (vmass != 0.0)
    {
      hel0 = 1.0 - std::abs(hel);
      if (pp == 0.0)
      {
        vc[2] = cxtype(0.0, 0.0);
        vc[3] = cxtype(-hel * sqh, 0.0);
        vc[4] = cxtype(0.0, nsvahl * sqh);
        vc[5] = cxtype(hel0, 0.0);
      }
      else
      {
        emp = p0/(vmass * pp);
        vc[2] = cxtype(hel0 * pp/vmass, 0.0);
        vc[5] =
          cxtype(hel0 * p3 * emp + hel * pt/pp * sqh, 0.0);
        if (pt != 0.0)
        {
          pzpt = p3/(pp * pt) * sqh * hel;
          vc[3] = cxtype(hel0 * p1 * emp - p1 * pzpt,
                         - nsvahl * p2/pt * sqh);
          vc[4] = cxtype(hel0 * p2 * emp - p2 * pzpt,
                         nsvahl * p1/pt * sqh);
        }
        else
        {
          vc[3] = cxtype(-hel * sqh, 0.0);
          vc[4] = cxtype(0.0, nsvahl * (p3 < 0) ? - abs(sqh)
                         : abs(sqh));
        }
      }
    }
    else
    {
      // pp = p0;
      pt = sqrt((p1 * p1) + (p2 * p2));
      vc[2] = cxtype(0.0, 0.0);
      vc[5] = cxtype(hel * pt/p0 * sqh, 0.0);
      if (pt != 0.0)
      {
        pzpt = p3/(p0 * pt) * sqh * hel;
        vc[3] = cxtype(-p1 * pzpt, -nsv * p2/pt * sqh);
        vc[4] = cxtype(-p2 * pzpt, nsv * p1/pt * sqh);
      }
      else
      {
        vc[3] = cxtype(-hel * sqh, 0.0);
        vc[4] =
          cxtype(0.0, nsv * (p3 < 0) ? - abs(sqh) : abs(sqh));
      }
    }
    mgDebug( 1, __FUNCTION__ );
    return;
  }
  */

  //--------------------------------------------------------------------------

  /*
  __device__
  void sxxxxx( const fptype* allmomenta,
               const fptype smass,
               const int nhel,
               const int nss,
               cxtype sc[3],
#ifndef __CUDACC__
               const int ievt,
#endif
               const int ipar )
  {
    mgDebug( 0, __FUNCTION__ );
#ifdef __CUDACC__
    const int ievt = blockDim.x * blockIdx.x + threadIdx.x;  // index of event (thread) in grid
#endif
    const fptype& p0 = pIparIp4Ievt(allmomenta, ipar, 0, ievt);
    const fptype& p1 = pIparIp4Ievt(allmomenta, ipar, 1, ievt);
    const fptype& p2 = pIparIp4Ievt(allmomenta, ipar, 2, ievt);
    const fptype& p3 = pIparIp4Ievt(allmomenta, ipar, 3, ievt);
    // fptype p[4] = {0, pvec[0], pvec[1], pvec[2]};
    // p[0] = sqrt(p[1] * p[1] + p[2] * p[2] + p[3] * p[3]+smass*smass);
    sc[2] = cxtype(1.00, 0.00);
    sc[0] = cxtype(p0 * nss, p3 * nss);
    sc[1] = cxtype(p1 * nss, p2 * nss);
    mgDebug( 1, __FUNCTION__ );
    return;
  }
  */

  //--------------------------------------------------------------------------

  /*
  __device__
  void oxxxxx( const fptype* allmomenta,
               const fptype fmass,
               const int nhel,
               const int nsf,
               cxtype* fo,               // output: wavefunction[(nw6==6)]
#ifndef __CUDACC__
               const int ievt,
#endif
               const int ipar )  // input: particle# out of npar
  {
    mgDebug( 0, __FUNCTION__ );
#ifdef __CUDACC__
    const int ievt = blockDim.x * blockIdx.x + threadIdx.x;  // index of event (thread) in grid
#endif
#ifndef __CUDACC__
    using std::min;
    using std::max;
#endif
    cxtype chi[2];
    fptype sf[2], sfomeg[2], omega[2], pp, pp3, sqp0p3, sqm[2];
    int nh, ip, im;
    const fptype& p0 = pIparIp4Ievt(allmomenta, ipar, 0, ievt);
    const fptype& p1 = pIparIp4Ievt(allmomenta, ipar, 1, ievt);
    const fptype& p2 = pIparIp4Ievt(allmomenta, ipar, 2, ievt);
    const fptype& p3 = pIparIp4Ievt(allmomenta, ipar, 3, ievt);
    // fptype p[4] = {0, pvec[0], pvec[1], pvec[2]};
    // p[0] = sqrt(p[1] * p[1] + p[2] * p[2] + p[3] * p[3]+fmass*fmass);
    fo[0] = cxtype(p0 * nsf, p3 * nsf);
    fo[1] = cxtype(p1 * nsf, p2 * nsf);
    nh = nhel * nsf;
    if (fmass != 0.000)
    {
      pp = min(p0, sqrt((p1 * p1) + (p2 * p2) + (p3 * p3)));
      if (pp == 0.000)
      {
        sqm[0] = sqrt(std::abs(fmass));
        sqm[1] = (fmass < 0) ? - abs(sqm[0]) : abs(sqm[0]);
        ip = -((1 - nh)/2) * nhel;
        im = (1 + nh)/2 * nhel;
        fo[2] = im * sqm[std::abs(ip)];
        fo[3] = ip * nsf * sqm[std::abs(ip)];
        fo[4] = im * nsf * sqm[std::abs(im)];
        fo[5] = ip * sqm[std::abs(im)];
      }
      else
      {
        sf[0] = fptype(1 + nsf + (1 - nsf) * nh) * 0.5;
        sf[1] = fptype(1 + nsf - (1 - nsf) * nh) * 0.5;
        omega[0] = sqrt(p0 + pp);
        omega[1] = fmass/omega[0];
        ip = (1 + nh)/2;
        im = (1 - nh)/2;
        sfomeg[0] = sf[0] * omega[ip];
        sfomeg[1] = sf[1] * omega[im];
        pp3 = max(pp + p3, 0.00);
        chi[0] = cxtype(sqrt(pp3 * 0.5/pp), 0.00);
        if (pp3 == 0.00)
        {
          chi[1] = cxtype(-nh, 0.00);
        }
        else
        {
          chi[1] =
            cxtype(nh * p1, -p2)/sqrt(2.0 * pp * pp3);
        }
        fo[2] = sfomeg[1] * chi[im];
        fo[3] = sfomeg[1] * chi[ip];
        fo[4] = sfomeg[0] * chi[im];
        fo[5] = sfomeg[0] * chi[ip];
      }
    }
    else
    {
      if ((p1 == 0.00) and (p2 == 0.00) and (p3 < 0.00))
      {
        sqp0p3 = 0.00;
      }
      else
      {
        sqp0p3 = sqrt(max(p0 + p3, 0.00)) * nsf;
      }
      chi[0] = cxtype(sqp0p3, 0.00);
      if (sqp0p3 == 0.000)
      {
        chi[1] = cxtype(-nhel, 0.00) * sqrt(2.0 * p0);
      }
      else
      {
        chi[1] = cxtype(nh * p1, -p2)/sqp0p3;
      }
      if (nh == 1)
      {
        fo[2] = chi[0];
        fo[3] = chi[1];
        fo[4] = cxtype(0.00, 0.00);
        fo[5] = cxtype(0.00, 0.00);
      }
      else
      {
        fo[2] = cxtype(0.00, 0.00);
        fo[3] = cxtype(0.00, 0.00);
        fo[4] = chi[1];
        fo[5] = chi[0];
      }
    }
    mgDebug( 1, __FUNCTION__ );
    return;
  }
  */

  //--------------------------------------------------------------------------

  /*
  __device__
  void opzxxx( const fptype* allmomenta,
               const int nhel,
               const int nsf,
               cxtype* fo,               // output: wavefunction[(nw6==6)]
#ifndef __CUDACC__
               const int ievt,
#endif
               const int ipar )  // input: particle# out of npar
  {
    mgDebug( 0, __FUNCTION__ );
    // ASSUMPTIONS: (FMASS == 0) and (PX == PY == 0 and E == +PZ > 0)
#ifndef __CUDACC__
    // +++ START LOOP ON IEVT +++
    //for (int ievt = 0; ievt < nevt; ++ievt)
#endif
    {
#ifdef __CUDACC__
      const int ievt = blockDim.x * blockIdx.x + threadIdx.x;  // index of event (thread) in grid
#endif
      const fptype& pvec3 = pIparIp4Ievt(allmomenta, ipar, 3, ievt);
      fo[0] = cxtype (pvec3 * nsf, pvec3 * nsf);
      fo[1] = cxtype (0., 0.);
      int nh = nhel * nsf;
      cxtype CSQP0P3 = cxtype (sqrt(2. * pvec3) * nsf, 0.00);
      fo[3] = fo[1];
      fo[4] = fo[1];
      if (nh == 1)
      {
        fo[2] = CSQP0P3;
        fo[5] = fo[1];
      }
      else
      {
        fo[2] = fo[1];
        fo[5] = CSQP0P3;
      }
    }
    // +++ END LOOP ON IEVT +++
    mgDebug( 1, __FUNCTION__ );
    return;
  }
  */

  //--------------------------------------------------------------------------

  /*
  __device__
  void omzxxx( const fptype* allmomenta,
               const int nhel,
               const int nsf,
               cxtype* fo,               // output: wavefunction[(nw6==6)]
#ifndef __CUDACC__
               const int ievt,
#endif
               const int ipar )  // input: particle# out of npar
  {
    mgDebug( 0, __FUNCTION__ );
    // ASSUMPTIONS: (FMASS == 0) and (PX == PY == 0 and E == -PZ > 0)
#ifdef __CUDACC__
    const int ievt = blockDim.x * blockIdx.x + threadIdx.x;  // index of event (thread) in grid
#endif
    const fptype& pvec3 = pIparIp4Ievt(allmomenta, ipar, 3, ievt);
    fo[0] = cxtype (-pvec3 * nsf, pvec3 * nsf);
    fo[1] = cxtype (0., 0.);
    int nh = nhel * nsf;
    cxtype chi = cxtype (-nhel, 0.00) * sqrt(-2.0 * pvec3);
    if(nh == 1)
    {
      fo[2] = fo[1];
      fo[3] = chi;
      fo[4] = fo[1];
      fo[5] = fo[1];
    }
    else
    {
      fo[2] = fo[1];
      fo[3] = fo[1];
      fo[4] = chi;
      fo[5] = chi;
    }
    mgDebug( 1, __FUNCTION__ );
    return;
  }
  */

  //--------------------------------------------------------------------------

  __device__
  void oxzxxx( const fptype_sv* allmomenta, // input[(npar=4)*(np4=4)*nevt]
               //const fptype fmass,        // ASSUME fmass==0
               const short nhel,
               const short nsf,
               cxtype_sv* fo,               // output: wavefunction[(nw6==6)]
#ifndef __CUDACC__
               const int ipagV,
#endif
               const int ipar )             // input: particle# out of npar
  {
    mgDebug( 0, __FUNCTION__ );
    // ASSUMPTIONS: (FMASS == 0) and ( either (PT > 0) or (PX == PY == 0 and E == +PZ > 0) )
#ifndef __CUDACC__
    // +++ START LOOP ON IEVT +++
    //for (int ievt = 0; ievt < nevt; ++ievt)
#endif
    {
#ifdef __CUDACC__
      const int ievt = blockDim.x * blockIdx.x + threadIdx.x; // index of event (thread) in grid
      //printf( "oxzxxx: ievt=%d threadId=%d\n", ievt, threadIdx.x );
      const fptype& pvec0 = pIparIp4Ievt( allmomenta, ipar, 0, ievt );
      const fptype& pvec1 = pIparIp4Ievt( allmomenta, ipar, 1, ievt );
      const fptype& pvec2 = pIparIp4Ievt( allmomenta, ipar, 2, ievt );
      const fptype& pvec3 = pIparIp4Ievt( allmomenta, ipar, 3, ievt );
#else
      //printf( "oxzxxx: ipagV=%d\n", ipagV );
      const fptype_sv pvec0 = pIparIp4Ipag( allmomenta, ipar, 0, ipagV );
      const fptype_sv pvec1 = pIparIp4Ipag( allmomenta, ipar, 1, ipagV );
      const fptype_sv pvec2 = pIparIp4Ipag( allmomenta, ipar, 2, ipagV );
      const fptype_sv pvec3 = pIparIp4Ipag( allmomenta, ipar, 3, ipagV );
#endif
      cxtype_sv& fo_0 = fo[0];
      cxtype_sv& fo_1 = fo[1];
      cxtype_sv& fo_2 = fo[2];
      cxtype_sv& fo_3 = fo[3];
      cxtype_sv& fo_4 = fo[4];
      cxtype_sv& fo_5 = fo[5];
      fo_0 = cxmake( pvec0 * nsf, pvec3 * nsf ); // this used to cause the General Protection Fault
      fo_1 = cxmake( pvec1 * nsf, pvec2 * nsf );
      const short nh = nhel * nsf;
      // ASSUMPTIONS: (FMASS == 0) and ( either (PT > 0) or (PX == PY == 0 and E == +PZ > 0) )
      {
#ifdef __CUDACC__
        const fptype sqp0p3 = sqrt( pvec0 + pvec3 ) * nsf;
        const cxtype chi0 = cxmake( sqp0p3, 0 );
        const cxtype chi1 = cxmake( nh * pvec1 / sqp0p3, -pvec2 / sqp0p3 );
#else
        const fptype_sv sqp0p3 = sqrt( pvec0 + pvec3 ) * nsf;
        const cxtype_sv chi0 = cxmaker0( sqp0p3 );
        const cxtype_sv chi1 = cxmake( nh * pvec1 / sqp0p3, -pvec2 / sqp0p3 );
#endif
        if( nh == 1 )
        {
          fo_2 = chi0;
          fo_3 = chi1;
          fo_4 = cxmake00();
          fo_5 = cxmake00();
        }
        else
        {
          fo_2 = cxmake00();
          fo_3 = cxmake00();
          fo_4 = chi1;
          fo_5 = chi0;
        }
      }
    }
    // +++ END LOOP ON IEVT +++
    mgDebug( 1, __FUNCTION__ );
    return;
  }

  //--------------------------------------------------------------------------

  __device__
  void FFV1_0( const cxtype_sv F1[],   // input: wavefunction1[6]
               const cxtype_sv F2[],   // input: wavefunction2[6]
               const cxtype_sv V3[],   // input: wavefunction3[6]
               const cxtype COUP,
               cxtype_sv* vertex )     // output: amplitude
  {
    mgDebug( 0, __FUNCTION__ );
    const cxtype_sv& F1_2 = F1[2];
    const cxtype_sv& F1_3 = F1[3];
    const cxtype_sv& F1_4 = F1[4];
    const cxtype_sv& F1_5 = F1[5];
    const cxtype_sv& F2_2 = F2[2];
    const cxtype_sv& F2_3 = F2[3];
    const cxtype_sv& F2_4 = F2[4];
    const cxtype_sv& F2_5 = F2[5];
    const cxtype_sv& V3_2 = V3[2];
    const cxtype_sv& V3_3 = V3[3];
    const cxtype_sv& V3_4 = V3[4];
    const cxtype_sv& V3_5 = V3[5];
    const cxtype cI = cxmake( 0, 1 );
    const cxtype_sv TMP4 =
      ( F1_2 * ( F2_4 * ( V3_2 + V3_5 ) +
                 F2_5 * ( V3_3 + cI * ( V3_4 ) ) ) +
        ( F1_3 * ( F2_4 * ( V3_3 - cI * ( V3_4) )
                   + F2_5 * ( V3_2 - V3_5 ) ) +
          ( F1_4 * ( F2_2 * ( V3_2 - V3_5 )
                     - F2_3 * ( V3_3 + cI * ( V3_4 ) ) ) +
            F1_5 * ( F2_2 * ( -V3_3 + cI * ( V3_4 ) )
                     + F2_3 * ( V3_2 + V3_5 ) )
            )
          )
        );
    ( *vertex ) = COUP * ( -cI ) * TMP4;
    mgDebug( 1, __FUNCTION__ );
    return;
  }

  //--------------------------------------------------------------------------

  __device__
  void FFV1P0_3( const cxtype_sv F1[],     // input: wavefunction1[6]
                 const cxtype_sv F2[],     // input: wavefunction2[6]
                 const cxtype COUP,
                 const fptype M3,
                 const fptype W3,
                 cxtype_sv V3[] )          // output: wavefunction3[6]
  {
    mgDebug( 0, __FUNCTION__ );
    const cxtype_sv& F1_0 = F1[0];
    const cxtype_sv& F1_1 = F1[1];
    const cxtype_sv& F1_2 = F1[2];
    const cxtype_sv& F1_3 = F1[3];
    const cxtype_sv& F1_4 = F1[4];
    const cxtype_sv& F1_5 = F1[5];
    const cxtype_sv& F2_0 = F2[0];
    const cxtype_sv& F2_1 = F2[1];
    const cxtype_sv& F2_2 = F2[2];
    const cxtype_sv& F2_3 = F2[3];
    const cxtype_sv& F2_4 = F2[4];
    const cxtype_sv& F2_5 = F2[5];
    cxtype_sv& V3_0 = V3[0];
    cxtype_sv& V3_1 = V3[1];
    cxtype_sv& V3_2 = V3[2];
    cxtype_sv& V3_3 = V3[3];
    cxtype_sv& V3_4 = V3[4];
    cxtype_sv& V3_5 = V3[5];
    const cxtype cI = cxmake( 0, 1 );
    V3_0 = + F1_0 + F2_0;
    V3_1 = + F1_1 + F2_1;
    const fptype_sv PPP0 = -cxreal( V3_0 );
    const fptype_sv PPP1 = -cxreal( V3_1 );
    const fptype_sv PPP2 = -cximag( V3_1 );
    const fptype_sv PPP3 = -cximag( V3_0 );
    const cxtype_sv denom =
      COUP / ( ( PPP0 * PPP0 ) - ( PPP1 * PPP1 ) - ( PPP2 * PPP2 ) - ( PPP3 * PPP3 ) - M3 * ( M3 - cI * W3 ) );
    V3_2 = denom * ( -cI ) * ( F1_2 * F2_4 + F1_3 * F2_5 + F1_4 * F2_2 + F1_5 * F2_3 );
    V3_3 = denom * ( -cI ) * ( -F1_2 * F2_5 - F1_3 * F2_4 + F1_4 * F2_3 + F1_5 * F2_2 );
    V3_4 = denom * ( -cI ) * ( -cI * ( F1_2 * F2_5 + F1_5 * F2_2 ) + cI * ( F1_3 * F2_4 + F1_4 * F2_3 ) );
    V3_5 = denom * ( -cI ) * ( -F1_2 * F2_4 - F1_5 * F2_3 + F1_3 * F2_5 + F1_4 * F2_2 );
    mgDebug( 1, __FUNCTION__ );
    return;
  }

  //--------------------------------------------------------------------------

  /*
  __device__
  void FFV2_0( const cxtype F1[],   // input: wavefunction1[6]
               const cxtype F2[],   // input: wavefunction2[6]
               const cxtype V3[],   // input: wavefunction3[6]
               const cxtype COUP,
               cxtype* vertex )     // output: amplitude
  {
    mgDebug( 0, __FUNCTION__ );
    cxtype cI = cxtype(0., 1.);
    cxtype TMP1;
    TMP1 = (F1[2] * (F2[4] * (V3[2] + V3[5]) + F2[5] * (V3[3] + cI * (V3[4]))) +
            F1[3] * (F2[4] * (V3[3] - cI * (V3[4])) + F2[5] * (V3[2] - V3[5])));
    (*vertex) = COUP * - cI * TMP1;
    mgDebug( 1, __FUNCTION__ );
    return;
  }
  */

  //--------------------------------------------------------------------------

  /*
  __device__
  void FFV2_3( const cxtype F1[],   // input: wavefunction1[6]
               const cxtype F2[],   // input: wavefunction2[6]
               const cxtype COUP,
               const fptype M3,
               const fptype W3,
               cxtype V3[] )        // output: wavefunction3[6]
  {
    mgDebug( 0, __FUNCTION__ );
    cxtype cI = cxtype(0., 1.);
    fptype OM3;
    fptype P3[4];
    cxtype TMP2;
    cxtype denom;
    OM3 = 0.;
    if (M3 != 0.)
      OM3 = 1./(M3 * M3);
    V3[0] = +F1[0] + F2[0];
    V3[1] = +F1[1] + F2[1];
    P3[0] = -V3[0].real();
    P3[1] = -V3[1].real();
    P3[2] = -V3[1].imag();
    P3[3] = -V3[0].imag();
    TMP2 = (F1[2] * (F2[4] * (P3[0] + P3[3]) + F2[5] * (P3[1] + cI * (P3[2]))) +
            F1[3] * (F2[4] * (P3[1] - cI * (P3[2])) + F2[5] * (P3[0] - P3[3])));
    denom = COUP/((P3[0] * P3[0]) - (P3[1] * P3[1]) - (P3[2] * P3[2]) - (P3[3] * P3[3]) - M3 * (M3 - cI * W3));
    V3[2] = denom * (-cI) * (F1[2] * F2[4] + F1[3] * F2[5] - P3[0] * OM3 * TMP2);
    V3[3] = denom * (-cI) * (-F1[2] * F2[5] - F1[3] * F2[4] - P3[1] * OM3 * TMP2);
    V3[4] = denom * (-cI) * (-cI * (F1[2] * F2[5]) + cI * (F1[3] * F2[4]) - P3[2] * OM3 * TMP2);
    V3[5] = denom * (-cI) * (-F1[2] * F2[4] - P3[3] * OM3 * TMP2 + F1[3] * F2[5]);
    mgDebug( 1, __FUNCTION__ );
    return;
  }
  */

  //--------------------------------------------------------------------------

  /*
  __device__
  void FFV4_0( const cxtype F1[],
               const cxtype F2[],
               const cxtype V3[],
               const cxtype COUP,
               cxtype* vertex )
  {
    mgDebug( 0, __FUNCTION__ );
    cxtype cI = cxtype(0., 1.);
    cxtype TMP3;
    cxtype TMP4;
    TMP3 = (F1[2] * (F2[4] * (V3[2] + V3[5]) + F2[5] * (V3[3] + cI * (V3[4]))) +
            F1[3] * (F2[4] * (V3[3] - cI * (V3[4])) + F2[5] * (V3[2] - V3[5])));
    TMP4 = (F1[4] * (F2[2] * (V3[2] - V3[5]) - F2[3] * (V3[3] + cI * (V3[4]))) +
            F1[5] * (F2[2] * (-V3[3] + cI * (V3[4])) + F2[3] * (V3[2] + V3[5])));
    (*vertex) = COUP * (-1.) * (+cI * (TMP3) + 2. * cI * (TMP4));
    mgDebug( 1, __FUNCTION__ );
    return;
  }
  */

  //--------------------------------------------------------------------------

  /*
  __device__
  void FFV4_3( const cxtype F1[],
               const cxtype F2[],
               const cxtype COUP,
               const fptype M3,
               const fptype W3,
               cxtype V3[] )
  {
    mgDebug( 0, __FUNCTION__ );
    cxtype cI = cxtype(0., 1.);
    fptype OM3;
    fptype P3[4];
    cxtype TMP2;
    cxtype TMP5;
    cxtype denom;
    OM3 = 0.;
    if (M3 != 0.)
      OM3 = 1./(M3 * M3);
    V3[0] = +F1[0] + F2[0];
    V3[1] = +F1[1] + F2[1];
    P3[0] = -V3[0].real();
    P3[1] = -V3[1].real();
    P3[2] = -V3[1].imag();
    P3[3] = -V3[0].imag();
    TMP5 = (F1[4] * (F2[2] * (P3[0] - P3[3]) - F2[3] * (P3[1] + cI * (P3[2]))) +
            F1[5] * (F2[2] * (-P3[1] + cI * (P3[2])) + F2[3] * (P3[0] + P3[3])));
    TMP2 = (F1[2] * (F2[4] * (P3[0] + P3[3]) + F2[5] * (P3[1] + cI * (P3[2]))) +
            F1[3] * (F2[4] * (P3[1] - cI * (P3[2])) + F2[5] * (P3[0] - P3[3])));
    denom = COUP/((P3[0] * P3[0]) - (P3[1] * P3[1]) - (P3[2] * P3[2]) - (P3[3] * P3[3]) - M3 * (M3 - cI * W3));
    V3[2] = denom * (-2. * cI) * (OM3 * - 1./2. * P3[0] * (TMP2 + 2. * (TMP5)) +
                                  (+1./2. * (F1[2] * F2[4] + F1[3] * F2[5]) + F1[4] * F2[2] + F1[5] * F2[3]));
    V3[3] = denom * (-2. * cI) * (OM3 * - 1./2. * P3[1] * (TMP2 + 2. * (TMP5)) +
                                  (-1./2. * (F1[2] * F2[5] + F1[3] * F2[4]) + F1[4] * F2[3] + F1[5] * F2[2]));
    V3[4] = denom * 2. * cI * (OM3 * 1./2. * P3[2] * (TMP2 + 2. * (TMP5)) +
                               (+1./2. * cI * (F1[2] * F2[5]) - 1./2. * cI * (F1[3] * F2[4]) - cI *
                                (F1[4] * F2[3]) + cI * (F1[5] * F2[2])));
    V3[5] = denom * 2. * cI * (OM3 * 1./2. * P3[3] * (TMP2 + 2. * (TMP5)) +
                               (+1./2. * (F1[2] * F2[4]) - 1./2. * (F1[3] * F2[5]) - F1[4] * F2[2] + F1[5] * F2[3]));
    mgDebug( 1, __FUNCTION__ );
    return;
  }
  */

  //--------------------------------------------------------------------------

  __device__
  void FFV2_4_0( const cxtype_sv F1[],   // input: wavefunction1[6]
                 const cxtype_sv F2[],   // input: wavefunction2[6]
                 const cxtype_sv V3[],   // input: wavefunction3[6]
                 const cxtype COUP1,
                 const cxtype COUP2,
                 cxtype_sv* vertex )     // output: amplitude
  {
    mgDebug( 0, __FUNCTION__ );
    const cxtype_sv& F1_2 = F1[2];
    const cxtype_sv& F1_3 = F1[3];
    const cxtype_sv& F1_4 = F1[4];
    const cxtype_sv& F1_5 = F1[5];
    const cxtype_sv& F2_2 = F2[2];
    const cxtype_sv& F2_3 = F2[3];
    const cxtype_sv& F2_4 = F2[4];
    const cxtype_sv& F2_5 = F2[5];
    const cxtype_sv& V3_2 = V3[2];
    const cxtype_sv& V3_3 = V3[3];
    const cxtype_sv& V3_4 = V3[4];
    const cxtype_sv& V3_5 = V3[5];
    const fptype fp1 = 1;
    const fptype fp2 = 2;
    const cxtype cI = cxmake( 0, 1 );
    const cxtype_sv TMP2 =
      ( F1_4 * ( F2_2 * ( V3_2 - V3_5 ) - F2_3 * ( V3_3 + cI * ( V3_4 ) ) ) +
        F1_5 * ( F2_2 * ( -V3_3 + cI * ( V3_4 ) ) + F2_3 * ( V3_2 + V3_5 ) ) );
    const cxtype_sv TMP0 =
      ( F1_2 * ( F2_4 * ( V3_2 + V3_5 ) + F2_5 * ( V3_3 + cI * ( V3_4 ) ) ) +
        F1_3 * ( F2_4 * ( V3_3 - cI * ( V3_4 ) ) + F2_5 * ( V3_2 - V3_5 ) ) );
    (*vertex) = -fp1 * ( COUP2 * ( +cI * ( TMP0 ) + fp2 * cI * ( TMP2 ) ) + cI * ( TMP0 * COUP1 ) );
    mgDebug( 1, __FUNCTION__ );
    return;
  }

  //--------------------------------------------------------------------------

  __device__
  void FFV2_4_3( const cxtype_sv F1[],   // input: wavefunction1[6]
                 const cxtype_sv F2[],   // input: wavefunction2[6]
                 const cxtype COUP1,
                 const cxtype COUP2,
                 const fptype M3,
                 const fptype W3,
                 cxtype_sv V3[] )        // output: wavefunction3[6]
  {
    mgDebug( 0, __FUNCTION__ );
    const cxtype_sv& F1_0 = F1[0];
    const cxtype_sv& F1_1 = F1[1];
    const cxtype_sv& F1_2 = F1[2];
    const cxtype_sv& F1_3 = F1[3];
    const cxtype_sv& F1_4 = F1[4];
    const cxtype_sv& F1_5 = F1[5];
    const cxtype_sv& F2_0 = F2[0];
    const cxtype_sv& F2_1 = F2[1];
    const cxtype_sv& F2_2 = F2[2];
    const cxtype_sv& F2_3 = F2[3];
    const cxtype_sv& F2_4 = F2[4];
    const cxtype_sv& F2_5 = F2[5];
    cxtype_sv& V3_0 = V3[0];
    cxtype_sv& V3_1 = V3[1];
    cxtype_sv& V3_2 = V3[2];
    cxtype_sv& V3_3 = V3[3];
    cxtype_sv& V3_4 = V3[4];
    cxtype_sv& V3_5 = V3[5];
    const fptype fp1 = 1;
    const fptype fp2 = 2;
    const cxtype cI = cxmake( 0, 1 );
    fptype OM3 = 0;
    if ( M3 != 0 ) OM3 = fp1 / ( M3 * M3 );
    V3_0 = + F1_0 + F2_0;
    V3_1 = + F1_1 + F2_1;
    const fptype_sv PPP0 = -cxreal( V3_0 );
    const fptype_sv PPP1 = -cxreal( V3_1 );
    const fptype_sv PPP2 = -cximag( V3_1 );
    const fptype_sv PPP3 = -cximag( V3_0 );
    const cxtype_sv TMP1 =
      ( F1_2 * ( F2_4 * ( PPP0 + PPP3 ) + F2_5 * ( PPP1 + cI * ( PPP2 ) ) ) +
        F1_3 * ( F2_4 * ( PPP1 - cI * ( PPP2 ) ) + F2_5 * ( PPP0 - PPP3 ) ) );
    const cxtype_sv TMP3 =
      ( F1_4 * ( F2_2 * ( PPP0 - PPP3 ) - F2_3 * ( PPP1 + cI * ( PPP2 ) ) ) +
        F1_5 * ( F2_2 * ( -PPP1 + cI * ( PPP2 ) ) + F2_3 * ( PPP0 + PPP3 ) ) );
    const cxtype_sv denom =
      fp1 / ( ( PPP0 * PPP0 ) - ( PPP1 * PPP1 ) - ( PPP2 * PPP2 ) -
              ( PPP3 * PPP3 ) - M3 * (M3 - cI * W3 ) );
    V3_2 = denom * ( -fp2 * cI ) *
      ( COUP2 * ( OM3 * ( -fp1/fp2 ) * PPP0 * ( TMP1 + fp2 * ( TMP3 ) )
                  + ( +fp1/fp2 * ( F1_2 * F2_4 + F1_3 * F2_5 ) + F1_4 * F2_2 + F1_5 * F2_3 ) )
        + fp1/fp2 * ( COUP1 * ( F1_2 * F2_4 + F1_3 * F2_5 - PPP0 * OM3 * TMP1 ) ) );
    V3_3 = denom * ( -fp2 * cI ) *
      ( COUP2 * ( OM3 * ( -fp1/fp2 ) * PPP1 * ( TMP1 + fp2 * ( TMP3 ) )
                  + ( -fp1/fp2 * ( F1_2 * F2_5 + F1_3 * F2_4 ) + F1_4 * F2_3 + F1_5 * F2_2 ) )
        - fp1/fp2 * ( COUP1 * ( F1_2 * F2_5 + F1_3 * F2_4 + PPP1 * OM3 * TMP1 ) ) );
    V3_4 = denom * cI *
      ( COUP2 * ( OM3 * PPP2 * ( TMP1 + fp2 * ( TMP3 ) )
                  + ( +cI * ( F1_2 * F2_5 ) - cI * ( F1_3 * F2_4 )
                      - fp2 * cI * ( F1_4 * F2_3 )
                      + fp2 * cI * ( F1_5 * F2_2 ) ) )
        + COUP1 * ( +cI * ( F1_2 * F2_5 ) - cI * ( F1_3 * F2_4 ) + PPP2 * OM3 * TMP1 ) );
    V3_5 = denom * fp2 * cI *
      ( COUP2 * ( OM3 * fp1/fp2 * PPP3 * ( TMP1 + fp2 * ( TMP3 ) ) +
                  ( +fp1/fp2 * ( F1_2 * F2_4 ) - fp1/fp2 * ( F1_3 * F2_5 ) - F1_4 * F2_2 + F1_5 * F2_3 ) )
        + fp1/fp2 * ( COUP1 * ( F1_2 * F2_4 + PPP3 * OM3 * TMP1 - F1_3 * F2_5 ) ) );
    mgDebug( 1, __FUNCTION__ );
    return;
  }

}  // end namespace

//==========================================================================
// This file has been automatically generated for C++ Standalone by
// MadGraph5_aMC@NLO v. 2.7.3.py3, 2020-06-28
// By the MadGraph5_aMC@NLO Development Team
// Visit launchpad.net/madgraph5 and amcatnlo.web.cern.ch
//==========================================================================

//#include "../../src/HelAmps_sm.cc"

#include <algorithm>
#include <iostream>

#include "mgOnGpuConfig.h"
#include "mgOnGpuTypes.h"

#include "CPPProcess.h"

//==========================================================================
// Class member functions for calculating the matrix elements for
// Process: e+ e- > mu+ mu- WEIGHTED<=4 @1

#ifdef __CUDACC__
namespace gProc
#else
namespace Proc
#endif
{
  using mgOnGpu::np4; // 4: the dimension of 4-momenta (E,px,py,pz)
  using mgOnGpu::npar; // number of particles in total (initial + final)
  using mgOnGpu::ncomb; // number of helicity combinations

  const int nwf = 5; // #wavefunctions: npar (4 external) + 1 (internal, reused for gamma and Z)
  const int nw6 = 6; // dimension of each wavefunction (see KEK 91-11)

#ifdef __CUDACC__
  __device__ __constant__ int cHel[ncomb][npar];
  //__device__ __constant__ fptype cIPC[6];
  //__device__ __constant__ fptype cIPD[2];
  // FIXME: assume process.nprocesses == 1 for the moment
  //__device__ __constant__ int cNGoodHel[1];
  __device__ __constant__ int cNGoodHel;
  __device__ __constant__ int cGoodHel[ncomb];
#else
  static short cHel[ncomb][npar];
  static fptype cIPC[6];
  static fptype cIPD[2];
  // FIXME: assume process.nprocesses == 1 for the moment
  //static int cNGoodHel[1];
  static int cNGoodHel;
  static int cGoodHel[ncomb];
#endif

  //--------------------------------------------------------------------------

  // Evaluate |M|^2 for each subprocess
  // NB: calculate_wavefunctions ADDS |M|^2 for a given ihel to the running sum
  // of |M|^2 over helicities for the given event

  __device__
  void calculate_wavefunctions( int ihel,
                                const fptype_sv* allmomenta, // input: momenta as AOSOA[npagM][npar][4][neppM] with nevt=npagM*neppM
                                fptype* allMEs               // output: allMEs[nevt], final |M|^2 averaged over all helicities
#ifndef __CUDACC__
                                , const int nevt             // input: #events (for cuda: nevt == ndim == gpublocks*gputhreads)
#endif
                                )
  {
    using namespace MG5_sm;
    mgDebug( 0, __FUNCTION__ );
#ifndef __CUDACC__
    //printf( "calculate_wavefunctions: nevt %d\n", nevt );
#endif

#ifdef __CUDACC__
    const fptype cIPC[6] = { 0, -0.30795376724436879, 0, -0.28804415396362731, 0, 0.082309883272248419 };
    const fptype cIPD[2] = { 91.188000000000002, 2.4414039999999999 };
#endif

    // The number of colors
    const int ncolor = 1;

    // The color matrix
    const fptype denom[ncolor] = {1};
    const fptype cf[ncolor][ncolor] = {{1}};

#ifdef __CUDACC__
    // Local variables for the given event (ievt)
    cxtype w[nwf][nw6]; // w[5][6]
    cxtype amp[1]; // was 2
    cxtype jamp[ncolor]; // sum of the invariant amplitudes for all Feynman diagrams
    for( int icolor = 0; icolor < ncolor; icolor++ ) jamp[icolor] = cxmake00();
#else
    // Local variables for the given event page (ipagV)
    cxtype_sv w_v[nwf][nw6]; // w_v[5][6]
    cxtype_sv amp_v[1]; // was 2
    cxtype_sv jamp_v[ncolor]; // sum of the invariant amplitudes for all Feynman diagrams
    for( int icolor = 0; icolor < ncolor; icolor++ ) jamp_v[icolor] = cxmake00();
#endif

#ifndef __CUDACC__
    const int npagV = nevt / neppV;
    // ** START LOOP ON IPAGV **
    // - default(none): no variables are shared by default
    // - shared: as the name says
    // - private: give each thread its own copy, without initialising
    // - firstprivate: give each thread its own copy, and initialise with value from outside
#pragma omp parallel for default(none) shared(allmomenta,allMEs,cf,cHel,cIPC,cIPD,denom,ihel,npagV) private (amp_v,jamp_v,w_v)
    for ( int ipagV = 0; ipagV < npagV; ++ipagV )
#endif
    {
#ifdef __CUDACC__
      oxzxxx( allmomenta, cHel[ihel][0], -1, w[0], 0 );
#else
      oxzxxx( allmomenta, cHel[ihel][0], -1, w_v[0], ipagV, 0 );
#endif

#ifdef __CUDACC__
      imzxxx( allmomenta, cHel[ihel][1], +1, w[1], 1 );
#else
      imzxxx( allmomenta, cHel[ihel][1], +1, w_v[1], ipagV, 1 );
#endif

#ifdef __CUDACC__
      ixzxxx( allmomenta, cHel[ihel][2], -1, w[2], 2 );
#else
      ixzxxx( allmomenta, cHel[ihel][2], -1, w_v[2], ipagV, 2 );
#endif

<<<<<<< HEAD
#ifdef __CUDACC__
      oxzxxx( allmomenta, cHel[ihel][3], +1, w[3], 3 );
#else
      oxzxxx( allmomenta, cHel[ihel][3], +1, w_v[3], ipagV, 3 );
#endif

#ifndef __CUDACC__
      FFV1P0_3( w_v[1], w_v[0], cxmake( cIPC[0], cIPC[1] ), 0., 0., w_v[4] );
      // Amplitude(s) for diagram number 1
      FFV1_0( w_v[2], w_v[3], w_v[4], cxmake( cIPC[0], cIPC[1] ), &amp_v[0] );
      //jamp_v[0] += -amp_v[0];
      jamp_v[0] = jamp_v[0] + ( -amp_v[0] );

      FFV2_4_3( w_v[1], w_v[0], cxmake( cIPC[2], cIPC[3] ), cxmake( cIPC[4], cIPC[5] ), cIPD[0], cIPD[1], w_v[4] );
      // Amplitude(s) for diagram number 2
      FFV2_4_0( w_v[2], w_v[3], w_v[4], cxmake( cIPC[2], cIPC[3] ), cxmake( cIPC[4], cIPC[5] ), &amp_v[0] );
      //jamp_v[0] += -amp_v[0];
      jamp_v[0] = jamp_v[0] + ( -amp_v[0] );

      // ** START LOOP ON IEPPV **
      for ( int ieppV = 0; ieppV < neppV; ++ieppV )
#endif
      {
#ifdef __CUDACC__
        FFV1P0_3( w[1], w[0], cxmake( cIPC[0], cIPC[1] ), 0., 0., w[4] );
        // Amplitude(s) for diagram number 1
        FFV1_0( w[2], w[3], w[4], cxmake( cIPC[0], cIPC[1] ), &amp[0] );
        jamp[0] += -amp[0];

        FFV2_4_3( w[1], w[0], cxmake( cIPC[2], cIPC[3] ), cxmake( cIPC[4], cIPC[5] ), cIPD[0], cIPD[1], w[4] );
        // Amplitude(s) for diagram number 2
        FFV2_4_0( w[2], w[3], w[4], cxmake( cIPC[2], cIPC[3] ), cxmake( cIPC[4], cIPC[5] ), &amp[0] );
        jamp[0] += -amp[0];
#endif

#ifdef __CUDACC__
        const int idim = blockDim.x * blockIdx.x + threadIdx.x; // event# == threadid (previously was: tid)
        const int ievt = idim;
        //printf( "calculate_wavefunctions: ievt %d\n", ievt );
#else
        const int ievt = ipagV*neppV + ieppV;
        //printf( "calculate_wavefunctions: ievt %d\n", ievt );
#endif
=======
    // Calculate color flows
    // (compute M as the sum of the invariant amplitudes for all Feynman diagrams)
    const int ncolor = 1;
    cxtype jamp[ncolor] = {};

    FFV1P0_3( w[1], w[0], cxmake( cIPC[0], cIPC[1] ), 0., 0., w[4] );
    // Amplitude(s) for diagram number 1
    FFV1_0( w[2], w[3], w[4], cxmake( cIPC[0], cIPC[1] ), &amp[0] );
    jamp[0] -= amp[0];

    FFV2_4_3( w[1], w[0], cxmake( cIPC[2], cIPC[3] ), cxmake( cIPC[4], cIPC[5] ), cIPD[0], cIPD[1], w[4] );
    // Amplitude(s) for diagram number 2
    FFV2_4_0( w[2], w[3], w[4], cxmake( cIPC[2], cIPC[3] ), cxmake( cIPC[4], cIPC[5] ), &amp[0] );
    jamp[0] -= amp[0];
>>>>>>> 4cd9af33

#ifndef __CUDACC__
        // Local variables for the given event (ievt)
#ifdef MGONGPU_CPPSIMD
        cxtype jamp[ncolor];
        jamp[0] = jamp_v[0][ieppV];
#else
        cxtype* jamp = jamp_v;
#endif
#endif

        // Sum and square the color flows to get the matrix element
        // (compute |M|^2 by squaring |M|, taking into account colours)
        for( int icol = 0; icol < ncolor; icol++ )
        {
          cxtype ztemp = cxmake( 0, 0 );
          for( int jcol = 0; jcol < ncolor; jcol++ )
            ztemp += cf[icol][jcol] * jamp[jcol];
          // NB: calculate_wavefunctions ADDS |M|^2 for a given ihel to the running sum of |M|^2 over helicities for the given event
          // FIXME: assume process.nprocesses == 1 for the moment (eventually: need a loop over processes here?)
          allMEs[ievt] += cxreal( ztemp * conj( jamp[icol] ) ) / denom[icol];
        }

        // Store the leading color flows for choice of color
        // for(i=0;i < ncolor; i++)
        // jamp2[0][i] += cxreal( jamp[i]*conj( jamp[i] ) );

        //printf( "calculate_wavefunction: %6d %2d %f\n", ievt, ihel, allMEs[ievt] );
      }
    }

    mgDebug( 1, __FUNCTION__ );
    return;
  }

  //--------------------------------------------------------------------------

  CPPProcess::CPPProcess( int /*numiterations*/,
                          int gpublocks,
                          int gputhreads,
                          bool verbose )
    : //m_numiterations( numiterations ),
    gpu_nblocks( gpublocks ),
    gpu_nthreads( gputhreads ),
    dim( gpu_nblocks * gpu_nthreads ),
    m_verbose( verbose )
  {
#ifdef __CUDACC__
    // Helicities for the process - nodim
    const int tHel[ncomb][nexternal] =
      { {-1, -1, -1, -1}, {-1, -1, -1, +1}, {-1, -1, +1, -1}, {-1, -1, +1, +1},
        {-1, +1, -1, -1}, {-1, +1, -1, +1}, {-1, +1, +1, -1}, {-1, +1, +1, +1},
        {+1, -1, -1, -1}, {+1, -1, -1, +1}, {+1, -1, +1, -1}, {+1, -1, +1, +1},
        {+1, +1, -1, -1}, {+1, +1, -1, +1}, {+1, +1, +1, -1}, {+1, +1, +1, +1} };
    checkCuda( cudaMemcpyToSymbol( cHel, tHel, ncomb * nexternal * sizeof(int) ) );
#else
    // Helicities for the process - nodim
    const short tHel[ncomb][nexternal] =
      { {-1, -1, -1, -1}, {-1, -1, -1, +1}, {-1, -1, +1, -1}, {-1, -1, +1, +1},
        {-1, +1, -1, -1}, {-1, +1, -1, +1}, {-1, +1, +1, -1}, {-1, +1, +1, +1},
        {+1, -1, -1, -1}, {+1, -1, -1, +1}, {+1, -1, +1, -1}, {+1, -1, +1, +1},
        {+1, +1, -1, -1}, {+1, +1, -1, +1}, {+1, +1, +1, -1}, {+1, +1, +1, +1} };
    memcpy( cHel, tHel, ncomb * nexternal * sizeof(short) );
#endif
    // SANITY CHECK: GPU memory usage may be based on casts of fptype[2] to cxtype
    assert( sizeof(cxtype) == 2 * sizeof(fptype) );
#ifndef __CUDACC__
    // SANITY CHECK: momenta AOSOA uses vectors with the same size as fptype_v
    assert( neppV == mgOnGpu::neppM );
#endif
  }

  //--------------------------------------------------------------------------

  CPPProcess::~CPPProcess() {}

  //--------------------------------------------------------------------------

  const std::vector<fptype> &CPPProcess::getMasses() const {return mME;}

  //--------------------------------------------------------------------------
  // Initialize process.

  void CPPProcess::initProc(std::string param_card_name)
  {
    // Instantiate the model class and set parameters that stay fixed during run
    pars = Parameters_sm::getInstance();
    SLHAReader slha(param_card_name, m_verbose);
    pars->setIndependentParameters(slha);
    pars->setIndependentCouplings();
    if (m_verbose)
    {
      pars->printIndependentParameters();
      pars->printIndependentCouplings();
    }
    pars->setDependentParameters();
    pars->setDependentCouplings();
    // Set external particle masses for this matrix element
    mME.push_back(pars->ZERO);
    mME.push_back(pars->ZERO);
    mME.push_back(pars->ZERO);
    mME.push_back(pars->ZERO);

#ifdef __CUDACC__
    //const cxtype tIPC[3] = { cxmake( pars->GC_3 ), cxmake( pars->GC_50 ), cxmake( pars->GC_59 ) };
    //const fptype tIPD[2] = { (fptype)pars->mdl_MZ, (fptype)pars->mdl_WZ };
    //checkCuda( cudaMemcpyToSymbol( cIPC, tIPC, 3 * sizeof(cxtype ) ) );
    //checkCuda( cudaMemcpyToSymbol( cIPD, tIPD, 2 * sizeof(fptype) ) );
#else
    const cxtype tIPC[3] = { cxmake( pars->GC_3 ), cxmake( pars->GC_50 ), cxmake( pars->GC_59 ) };
    const fptype tIPD[2] = { (fptype)pars->mdl_MZ, (fptype)pars->mdl_WZ };
    memcpy( cIPC, tIPC, 3 * sizeof(cxtype) );
    memcpy( cIPD, tIPD, 2 * sizeof(fptype) );
#endif

    //std::cout << std::setprecision(17) << "tIPC[0] = " << tIPC[0] << std::endl;
    //std::cout << std::setprecision(17) << "tIPC[1] = " << tIPC[1] << std::endl;
    //std::cout << std::setprecision(17) << "tIPC[2] = " << tIPC[2] << std::endl;
    //std::cout << std::setprecision(17) << "tIPD[0] = " << tIPD[0] << std::endl;
    //std::cout << std::setprecision(17) << "tIPD[1] = " << tIPD[1] << std::endl;
  }

  //--------------------------------------------------------------------------

  // Retrieve the compiler that was used to build this module
  const std::string CPPProcess::getCompiler()
  {
    std::stringstream out;
#ifdef __CUDACC__
#if defined __CUDACC_VER_MAJOR__ && defined __CUDACC_VER_MINOR__ && defined __CUDACC_VER_BUILD__
    out << "nvcc " << __CUDACC_VER_MAJOR__ << "." << __CUDACC_VER_MINOR__ << "." << __CUDACC_VER_BUILD__;
#else
    out << "nvcc UNKNOWN";
#endif
#elif defined __clang__
#if defined __clang_major__ && defined __clang_minor__ && defined __clang_patchlevel__
    out << "clang " << __clang_major__ << "." << __clang_minor__ << "." << __clang_patchlevel__;
#else
    out << "gcc UNKNOWKN";
#endif

#else
#if defined __GNUC__ && defined __GNUC_MINOR__ && defined __GNUC_PATCHLEVEL__
    out << "gcc (GCC) " << __GNUC__ << "." << __GNUC_MINOR__ << "." << __GNUC_PATCHLEVEL__;
#else
    out << "gcc UNKNOWKN";
#endif
#endif
    return out.str();
  }

  //--------------------------------------------------------------------------

#ifdef __CUDACC__
  __global__
  void sigmaKin_getGoodHel( const fptype_sv* allmomenta, // input: momenta as AOSOA[npagM][npar][4][neppM] with nevt=npagM*neppM
                            fptype* allMEs,              // output: allMEs[nevt], final |M|^2 averaged over all helicities
                            bool* isGoodHel )            // output: isGoodHel[ncomb] - device array
  {
    const int idim = blockDim.x * blockIdx.x + threadIdx.x; // event# == threadid (previously was: tid)
    const int ievt = idim;
    // FIXME: assume process.nprocesses == 1 for the moment (eventually: need a loop over processes here?)
    fptype allMEsLast = 0;
    for ( int ihel = 0; ihel < ncomb; ihel++ )
    {
      // NB: calculate_wavefunctions ADDS |M|^2 for a given ihel to running sum of |M|^2 over helicities for the given event(s)
      calculate_wavefunctions( ihel, allmomenta, allMEs );
      if ( allMEs[ievt] != allMEsLast )
      {
        //if ( !isGoodHel[ihel] ) std::cout << "sigmaKin_getGoodHel ihel=" << ihel << " TRUE" << std::endl;
        isGoodHel[ihel] = true;
      }
      allMEsLast = allMEs[ievt]; // running sum up to helicity ihel for event ievt
    }
  }
#else
  void sigmaKin_getGoodHel( const fptype_sv* allmomenta, // input: momenta as AOSOA[npagM][npar][4][neppM] with nevt=npagM*neppM
                            fptype* allMEs,              // output: allMEs[nevt], final |M|^2 averaged over all helicities
                            bool* isGoodHel              // output: isGoodHel[ncomb] - device array
                            , const int nevt )           // input: #events (for cuda: nevt == ndim == gpublocks*gputhreads)
  {
    const int maxtry0 = ( neppV > 10 ? neppV : 10 ); // 10, but at least neppV (otherwise the npagV loop does not even start)
    fptype allMEsLast[maxtry0] = { 0 };
    const int maxtry = std::min( maxtry0, nevt ); // 10, but at most nevt (avoid invalid memory access if nevt<maxtry0)
    for ( int ievt = 0; ievt < maxtry; ++ievt )
    {
      // FIXME: assume process.nprocesses == 1 for the moment (eventually: need a loop over processes here?)
      allMEs[ievt] = 0; // all zeros
    }
    for ( int ihel = 0; ihel < ncomb; ihel++ )
    {
      //std::cout << "sigmaKin_getGoodHel ihel=" << ihel << ( isGoodHel[ihel] ? " true" : " false" ) << std::endl;
      calculate_wavefunctions( ihel, allmomenta, allMEs, maxtry );
      for ( int ievt = 0; ievt < maxtry; ++ievt )
      {
        // FIXME: assume process.nprocesses == 1 for the moment (eventually: need a loop over processes here?)
        if ( allMEs[ievt] != allMEsLast[ievt] )
        {
          //if ( !isGoodHel[ihel] ) std::cout << "sigmaKin_getGoodHel ihel=" << ihel << " TRUE" << std::endl;
          isGoodHel[ihel] = true;
        }
        allMEsLast[ievt] = allMEs[ievt]; // running sum up to helicity ihel
      }
    }
  }
#endif

  //--------------------------------------------------------------------------

  void sigmaKin_setGoodHel( const bool* isGoodHel ) // input: isGoodHel[ncomb] - host array
  {
    // FIXME: assume process.nprocesses == 1 for the moment
    //int nGoodHel[1] = { 0 };
    int nGoodHel = 0;
    int goodHel[ncomb] = { 0 };
    for ( int ihel = 0; ihel < ncomb; ihel++ )
    {
      //std::cout << "sigmaKin_setGoodHel ihel=" << ihel << ( isGoodHel[ihel] ? " true" : " false" ) << std::endl;
      if ( isGoodHel[ihel] )
      {
        goodHel[nGoodHel] = ihel;
        nGoodHel++;
      }
    }
#ifdef __CUDACC__
    checkCuda( cudaMemcpyToSymbol( cNGoodHel, &nGoodHel, sizeof(int) ) );
    checkCuda( cudaMemcpyToSymbol( cGoodHel, goodHel, ncomb*sizeof(int) ) );
#else
    cNGoodHel = nGoodHel;
    for ( int ihel = 0; ihel < ncomb; ihel++ ) cGoodHel[ihel] = goodHel[ihel];
#endif
  }

  //--------------------------------------------------------------------------
  // Evaluate |M|^2, part independent of incoming flavour
  // FIXME: assume process.nprocesses == 1 (eventually: allMEs[nevt] -> allMEs[nevt*nprocesses]?)

  __global__
  void sigmaKin( const fptype_sv* allmomenta, // input: momenta as AOSOA[npagM][npar][4][neppM] with nevt=npagM*neppM
                 fptype* allMEs               // output: allMEs[nevt], final |M|^2 averaged over all helicities
#ifndef __CUDACC__
                 , const int nevt             // input: #events (for cuda: nevt == ndim == gpublocks*gputhreads)
#endif
                 )
  {
    mgDebugInitialise();
    // Set the parameters which change event by event
    // Need to discuss this with Stefan
    // pars->setDependentParameters();
    // pars->setDependentCouplings();
    // Reset color flows
    // start sigmakin_lines

    // Denominators: spins, colors and identical particles
    //const int nprocesses = 1;
    //const int denominators[nprocesses] = { 4 };
    const int denominators = 4;

#ifdef __CUDACC__
    // Remember: in CUDA this is a kernel for one event, in c++ this processes n events
    const int idim = blockDim.x * blockIdx.x + threadIdx.x; // event# == threadid (previously was: tid)
    const int ievt = idim;
    //printf( "sigmakin: ievt %d\n", ievt );
#endif

    // PART 0 - INITIALISATION (before calculate_wavefunctions)

#ifndef __CUDACC__
    for ( int ievt = 0; ievt < nevt; ++ievt )
#endif
    {
      // Reset the "matrix elements" - running sums of |M|^2 over helicities for the given event
      // FIXME: assume process.nprocesses == 1 for the moment (eventually: need a loop over processes here?)
      allMEs[ievt] = 0; // all zeros
    }

    // PART 1 - HELICITY LOOP: CALCULATE WAVEFUNCTIONS
    // (in both CUDA and C++, using precomputed good helicities)
    for ( int ighel = 0; ighel < cNGoodHel; ighel++ )
    {
      const int ihel = cGoodHel[ighel];
#ifdef __CUDACC__
      calculate_wavefunctions( ihel, allmomenta, allMEs );
#else
      calculate_wavefunctions( ihel, allmomenta, allMEs, nevt );
#endif
    }

    // PART 2 - FINALISATION (after calculate_wavefunctions)
#ifndef __CUDACC__
    for ( int ievt = 0; ievt < nevt; ++ievt )
#endif
    {
      // Get the final |M|^2 as an average over helicities/colors of running sum of |M|^2 over helicities for the given event
      // [NB 'sum over final spins, average over initial spins', eg see
      // https://www.uzh.ch/cmsssl/physik/dam/jcr:2e24b7b1-f4d7-4160-817e-47b13dbf1d7c/Handout_4_2016-UZH.pdf]
      // FIXME: assume process.nprocesses == 1 for the moment (eventually: need a loop over processes here?)
      allMEs[ievt] /= denominators;
    }
    mgDebugFinalise();
  }

  //--------------------------------------------------------------------------

}<|MERGE_RESOLUTION|>--- conflicted
+++ resolved
@@ -1172,14 +1172,13 @@
     // Local variables for the given event (ievt)
     cxtype w[nwf][nw6]; // w[5][6]
     cxtype amp[1]; // was 2
-    cxtype jamp[ncolor]; // sum of the invariant amplitudes for all Feynman diagrams
-    for( int icolor = 0; icolor < ncolor; icolor++ ) jamp[icolor] = cxmake00();
+    cxtype jamp[ncolor] = {}; // sum of the invariant amplitudes for all Feynman diagrams
 #else
     // Local variables for the given event page (ipagV)
     cxtype_sv w_v[nwf][nw6]; // w_v[5][6]
     cxtype_sv amp_v[1]; // was 2
-    cxtype_sv jamp_v[ncolor]; // sum of the invariant amplitudes for all Feynman diagrams
-    for( int icolor = 0; icolor < ncolor; icolor++ ) jamp_v[icolor] = cxmake00();
+    cxtype_sv jamp_v[ncolor] = {}; // sum of the invariant amplitudes for all Feynman diagrams
+    //for( int icolor = 0; icolor < ncolor; icolor++ ) jamp_v[icolor] = cxmake00();
 #endif
 
 #ifndef __CUDACC__
@@ -1211,7 +1210,6 @@
       ixzxxx( allmomenta, cHel[ihel][2], -1, w_v[2], ipagV, 2 );
 #endif
 
-<<<<<<< HEAD
 #ifdef __CUDACC__
       oxzxxx( allmomenta, cHel[ihel][3], +1, w[3], 3 );
 #else
@@ -1222,14 +1220,14 @@
       FFV1P0_3( w_v[1], w_v[0], cxmake( cIPC[0], cIPC[1] ), 0., 0., w_v[4] );
       // Amplitude(s) for diagram number 1
       FFV1_0( w_v[2], w_v[3], w_v[4], cxmake( cIPC[0], cIPC[1] ), &amp_v[0] );
-      //jamp_v[0] += -amp_v[0];
-      jamp_v[0] = jamp_v[0] + ( -amp_v[0] );
+      //jamp_v[0] -= amp_v[0];
+      jamp_v[0] = jamp_v[0] - amp_v[0];
 
       FFV2_4_3( w_v[1], w_v[0], cxmake( cIPC[2], cIPC[3] ), cxmake( cIPC[4], cIPC[5] ), cIPD[0], cIPD[1], w_v[4] );
       // Amplitude(s) for diagram number 2
       FFV2_4_0( w_v[2], w_v[3], w_v[4], cxmake( cIPC[2], cIPC[3] ), cxmake( cIPC[4], cIPC[5] ), &amp_v[0] );
-      //jamp_v[0] += -amp_v[0];
-      jamp_v[0] = jamp_v[0] + ( -amp_v[0] );
+      //jamp_v[0] -= amp_v[0];
+      jamp_v[0] = jamp_v[0] - amp_v[0];
 
       // ** START LOOP ON IEPPV **
       for ( int ieppV = 0; ieppV < neppV; ++ieppV )
@@ -1239,12 +1237,12 @@
         FFV1P0_3( w[1], w[0], cxmake( cIPC[0], cIPC[1] ), 0., 0., w[4] );
         // Amplitude(s) for diagram number 1
         FFV1_0( w[2], w[3], w[4], cxmake( cIPC[0], cIPC[1] ), &amp[0] );
-        jamp[0] += -amp[0];
+        jamp[0] -= amp[0];
 
         FFV2_4_3( w[1], w[0], cxmake( cIPC[2], cIPC[3] ), cxmake( cIPC[4], cIPC[5] ), cIPD[0], cIPD[1], w[4] );
         // Amplitude(s) for diagram number 2
         FFV2_4_0( w[2], w[3], w[4], cxmake( cIPC[2], cIPC[3] ), cxmake( cIPC[4], cIPC[5] ), &amp[0] );
-        jamp[0] += -amp[0];
+        jamp[0] -= amp[0];
 #endif
 
 #ifdef __CUDACC__
@@ -1255,22 +1253,6 @@
         const int ievt = ipagV*neppV + ieppV;
         //printf( "calculate_wavefunctions: ievt %d\n", ievt );
 #endif
-=======
-    // Calculate color flows
-    // (compute M as the sum of the invariant amplitudes for all Feynman diagrams)
-    const int ncolor = 1;
-    cxtype jamp[ncolor] = {};
-
-    FFV1P0_3( w[1], w[0], cxmake( cIPC[0], cIPC[1] ), 0., 0., w[4] );
-    // Amplitude(s) for diagram number 1
-    FFV1_0( w[2], w[3], w[4], cxmake( cIPC[0], cIPC[1] ), &amp[0] );
-    jamp[0] -= amp[0];
-
-    FFV2_4_3( w[1], w[0], cxmake( cIPC[2], cIPC[3] ), cxmake( cIPC[4], cIPC[5] ), cIPD[0], cIPD[1], w[4] );
-    // Amplitude(s) for diagram number 2
-    FFV2_4_0( w[2], w[3], w[4], cxmake( cIPC[2], cIPC[3] ), cxmake( cIPC[4], cIPC[5] ), &amp[0] );
-    jamp[0] -= amp[0];
->>>>>>> 4cd9af33
 
 #ifndef __CUDACC__
         // Local variables for the given event (ievt)
