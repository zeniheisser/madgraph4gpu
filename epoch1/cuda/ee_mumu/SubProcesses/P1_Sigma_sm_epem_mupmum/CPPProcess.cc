--- conflicted
+++ resolved
@@ -209,79 +209,6 @@
 
   //--------------------------------------------------------------------------
 
-<<<<<<< HEAD
-  /*
-  __device__
-  void imzxxx( const fptype_sv* allmomenta, // input[(npar=4)*(np4=4)*nevt]
-               //const fptype fmass,        // ASSUME fmass==0
-               const short nhel,
-               const short nsf,
-               cxtype_sv* fi,               // output: wavefunction[(nw6==6)]
-#ifndef __CUDACC__
-               const int ipagV,
-#endif
-               const int ipar )             // input: particle# out of npar
-  {
-    mgDebug( 0, __FUNCTION__ );
-    // ASSUMPTIONS: (FMASS == 0) and (PX == PY == 0 and E == -PZ > 0)
-#ifndef __CUDACC__
-    // +++ START LOOP ON IEVT +++
-    //for ( int ievt = 0; ievt < nevt; ++ievt )
-#endif
-    {
-#ifdef __CUDACC__
-      const int ievt = blockDim.x * blockIdx.x + threadIdx.x; // index of event (thread) in grid
-      //printf( "imzxxx: ievt=%d threadId=%d\n", ievt, threadIdx.x );
-      const fptype& pvec0 = pIparIp4Ievt( allmomenta, ipar, 0, ievt );
-      const fptype& pvec1 = pIparIp4Ievt( allmomenta, ipar, 1, ievt );
-      const fptype& pvec2 = pIparIp4Ievt( allmomenta, ipar, 2, ievt );
-      const fptype& pvec3 = pIparIp4Ievt( allmomenta, ipar, 3, ievt );
-#else
-      //printf( "imzxxx: ipagV=%d\n", ipagV );
-      const fptype_sv pvec0 = pIparIp4Ipag( allmomenta, ipar, 0, ipagV );
-      const fptype_sv pvec1 = pIparIp4Ipag( allmomenta, ipar, 1, ipagV );
-      const fptype_sv pvec2 = pIparIp4Ipag( allmomenta, ipar, 2, ipagV );
-      const fptype_sv pvec3 = pIparIp4Ipag( allmomenta, ipar, 3, ipagV );
-#endif
-      cxtype_sv& fi_0 = fi[0];
-      cxtype_sv& fi_1 = fi[1];
-      cxtype_sv& fi_2 = fi[2];
-      cxtype_sv& fi_3 = fi[3];
-      cxtype_sv& fi_4 = fi[4];
-      cxtype_sv& fi_5 = fi[5];
-      fi_0 = cxmake( -pvec0 * nsf, -pvec3 * nsf );
-      fi_1 = cxmake( -pvec1 * nsf, -pvec2 * nsf );
-      const short nh = nhel * nsf;
-      // ASSUMPTIONS: (FMASS == 0) and (PX == PY == 0 and E == -PZ > 0)
-      {
-        const cxtype_sv chi0 = cxzero_sv();
-        const cxtype_sv chi1 = cxmake( -nhel * sqrt(2 * pvec0), 0 );
-        if ( nh == 1 )
-        {
-          fi_2 = cxzero_sv();
-          fi_3 = cxzero_sv();
-          fi_4 = chi0;
-          fi_5 = chi1;
-        }
-        else
-        {
-          fi_2 = chi1;
-          fi_3 = chi0;
-          fi_4 = cxzero_sv();
-          fi_5 = cxzero_sv();
-        }
-      }
-    }
-    // +++ END LOOP ON IEVT +++
-    mgDebug( 1, __FUNCTION__ );
-    return;
-  }
-  */
-
-  //--------------------------------------------------------------------------
-
-=======
->>>>>>> 6b901c60
   __device__
   void imzxxx( const fptype_sv* allmomenta, // input[(npar=4)*(np4=4)*nevt]
                //const fptype fmass,        // ASSUME fmass==0
@@ -332,80 +259,6 @@
 
   //--------------------------------------------------------------------------
 
-<<<<<<< HEAD
-  /*
-  __device__
-  void ixzxxx( const fptype_sv* allmomenta, // input[(npar=4)*(np4=4)*nevt]
-               //const fptype fmass,        // ASSUME fmass==0
-               const short nhel,
-               const short nsf,
-               cxtype_sv* fi,               // output: wavefunction[(nw6==6)]
-#ifndef __CUDACC__
-               const int ipagV,
-#endif
-               const int ipar )             // input: particle# out of npar
-  {
-    mgDebug( 0, __FUNCTION__ );
-    // ASSUMPTIONS: (FMASS == 0) and (PT > 0)
-#ifndef __CUDACC__
-    // +++ START LOOP ON IEVT +++
-    //for ( int ievt = 0; ievt < nevt; ++ievt )
-#endif
-    {
-#ifdef __CUDACC__
-      const int ievt = blockDim.x * blockIdx.x + threadIdx.x; // index of event (thread) in grid
-      //printf( "ixzxxx: ievt=%d threadId=%d\n", ievt, threadIdx.x );
-      const fptype& pvec0 = pIparIp4Ievt( allmomenta, ipar, 0, ievt );
-      const fptype& pvec1 = pIparIp4Ievt( allmomenta, ipar, 1, ievt );
-      const fptype& pvec2 = pIparIp4Ievt( allmomenta, ipar, 2, ievt );
-      const fptype& pvec3 = pIparIp4Ievt( allmomenta, ipar, 3, ievt );
-#else
-      //printf( "ixzxxx: ipagV=%d\n", ipagV );
-      const fptype_sv pvec0 = pIparIp4Ipag( allmomenta, ipar, 0, ipagV );
-      const fptype_sv pvec1 = pIparIp4Ipag( allmomenta, ipar, 1, ipagV );
-      const fptype_sv pvec2 = pIparIp4Ipag( allmomenta, ipar, 2, ipagV );
-      const fptype_sv pvec3 = pIparIp4Ipag( allmomenta, ipar, 3, ipagV );
-#endif
-      cxtype_sv& fi_0 = fi[0];
-      cxtype_sv& fi_1 = fi[1];
-      cxtype_sv& fi_2 = fi[2];
-      cxtype_sv& fi_3 = fi[3];
-      cxtype_sv& fi_4 = fi[4];
-      cxtype_sv& fi_5 = fi[5];
-      fi_0 = cxmake( -pvec0 * nsf, -pvec3 * nsf );
-      fi_1 = cxmake( -pvec1 * nsf, -pvec2 * nsf );
-      const short nh = nhel * nsf;
-      // ASSUMPTIONS: (FMASS == 0) and (PT > 0)
-      {
-        const fptype_sv sqp0p3 = sqrt( pvec0 + pvec3 ) * nsf;
-        const cxtype_sv chi0 = cxmake( sqp0p3, 0 );
-        const cxtype_sv chi1 = cxmake( nh * pvec1 / sqp0p3, pvec2 / sqp0p3 );
-        if ( nh == 1 )
-        {
-          fi_2 = cxzero_sv();
-          fi_3 = cxzero_sv();
-          fi_4 = chi0;
-          fi_5 = chi1;
-        }
-        else
-        {
-          fi_2 = chi1;
-          fi_3 = chi0;
-          fi_4 = cxzero_sv();
-          fi_5 = cxzero_sv();
-        }
-      }
-    }
-    // +++ END LOOP ON IEVT +++
-    mgDebug( 1, __FUNCTION__ );
-    return;
-  }
-  */
-
-  //--------------------------------------------------------------------------
-
-=======
->>>>>>> 6b901c60
   __device__
   void ixzxxx( const fptype_sv* allmomenta, // input[(npar=4)*(np4=4)*nevt]
                //const fptype fmass,        // ASSUME fmass==0
@@ -797,80 +650,6 @@
 
   //--------------------------------------------------------------------------
 
-<<<<<<< HEAD
-  /*
-  __device__
-  void oxzxxx( const fptype_sv* allmomenta, // input[(npar=4)*(np4=4)*nevt]
-               //const fptype fmass,        // ASSUME fmass==0
-               const short nhel,
-               const short nsf,
-               cxtype_sv* fo,               // output: wavefunction[(nw6==6)]
-#ifndef __CUDACC__
-               const int ipagV,
-#endif
-               const int ipar )             // input: particle# out of npar
-  {
-    mgDebug( 0, __FUNCTION__ );
-    // ASSUMPTIONS: (FMASS == 0) and ( either (PT > 0) or (PX == PY == 0 and E == +PZ > 0) )
-#ifndef __CUDACC__
-    // +++ START LOOP ON IEVT +++
-    //for ( int ievt = 0; ievt < nevt; ++ievt )
-#endif
-    {
-#ifdef __CUDACC__
-      const int ievt = blockDim.x * blockIdx.x + threadIdx.x; // index of event (thread) in grid
-      //printf( "oxzxxx: ievt=%d threadId=%d\n", ievt, threadIdx.x );
-      const fptype& pvec0 = pIparIp4Ievt( allmomenta, ipar, 0, ievt );
-      const fptype& pvec1 = pIparIp4Ievt( allmomenta, ipar, 1, ievt );
-      const fptype& pvec2 = pIparIp4Ievt( allmomenta, ipar, 2, ievt );
-      const fptype& pvec3 = pIparIp4Ievt( allmomenta, ipar, 3, ievt );
-#else
-      //printf( "oxzxxx: ipagV=%d\n", ipagV );
-      const fptype_sv pvec0 = pIparIp4Ipag( allmomenta, ipar, 0, ipagV );
-      const fptype_sv pvec1 = pIparIp4Ipag( allmomenta, ipar, 1, ipagV );
-      const fptype_sv pvec2 = pIparIp4Ipag( allmomenta, ipar, 2, ipagV );
-      const fptype_sv pvec3 = pIparIp4Ipag( allmomenta, ipar, 3, ipagV );
-#endif
-      cxtype_sv& fo_0 = fo[0];
-      cxtype_sv& fo_1 = fo[1];
-      cxtype_sv& fo_2 = fo[2];
-      cxtype_sv& fo_3 = fo[3];
-      cxtype_sv& fo_4 = fo[4];
-      cxtype_sv& fo_5 = fo[5];
-      fo_0 = cxmake( pvec0 * nsf, pvec3 * nsf ); // this used to cause the General Protection Fault
-      fo_1 = cxmake( pvec1 * nsf, pvec2 * nsf );
-      const short nh = nhel * nsf;
-      // ASSUMPTIONS: (FMASS == 0) and ( either (PT > 0) or (PX == PY == 0 and E == +PZ > 0) )
-      {
-        const fptype_sv sqp0p3 = sqrt( pvec0 + pvec3 ) * nsf;
-        const cxtype_sv chi0 = cxmake( sqp0p3, 0 );
-        const cxtype_sv chi1 = cxmake( nh * pvec1 / sqp0p3, -pvec2 / sqp0p3 );
-        if ( nh == 1 )
-        {
-          fo_2 = chi0;
-          fo_3 = chi1;
-          fo_4 = cxzero_sv();
-          fo_5 = cxzero_sv();
-        }
-        else
-        {
-          fo_2 = cxzero_sv();
-          fo_3 = cxzero_sv();
-          fo_4 = chi1;
-          fo_5 = chi0;
-        }
-      }
-    }
-    // +++ END LOOP ON IEVT +++
-    mgDebug( 1, __FUNCTION__ );
-    return;
-  }
-  */
-
-  //--------------------------------------------------------------------------
-
-=======
->>>>>>> 6b901c60
   __device__
   void oxzxxx( const fptype_sv* allmomenta, // input[(npar=4)*(np4=4)*nevt]
                //const fptype fmass,        // ASSUME fmass==0
