#!/bin/bash

omp=0
avxall=0
ep2=0
cpp=1

function usage()
{
  echo "Usage: $0 [-omp] [-avxall] [-ep2]"
  echo "Usage: $0 [-nocpp] [-ep2]"
  exit 1
}

while [ "$1" != "" ]; do
  if [ "$1" == "-omp" ]; then
    if [ "${cpp}" == "0" ]; then echo "ERROR! Options -omp and -nocpp are incompatible"; usage; fi
    omp=1
    shift
  elif [ "$1" == "-avxall" ]; then
    if [ "${cpp}" == "0" ]; then echo "ERROR! Options -avxall and -nocpp are incompatible"; usage; fi
    avxall=1
    shift
  elif [ "$1" == "-nocpp" ]; then
    if [ "${avxall}" == "1" ]; then echo "ERROR! Options -avxall and -nocpp are incompatible"; usage; fi
    if [ "${omp}" == "1" ]; then echo "ERROR! Options -avxall and -nocpp are incompatible"; usage; fi
    cpp=0
    shift
  elif [ "$1" == "-ep2" ]; then
    ep2=1
    shift
  else
    usage
  fi
done

exes=

#===============================
# CUDA (epoch1 and epoch2)
#===============================
exes="$exes ../../../../../epoch1/cuda/ee_mumu/SubProcesses/P1_Sigma_sm_epem_mupmum/build.none/gcheck.exe"
if [ "${ep2}" == "1" ]; then 
  exes="$exes ../../../../../epoch2/cuda/ee_mumu/SubProcesses/P1_Sigma_sm_epem_mupmum/gcheck.exe"
fi

#===============================
# C++ (epoch1 and epoch2)
#===============================
if [ "${cpp}" == "1" ]; then 
  exes="$exes ../../../../../epoch1/cuda/ee_mumu/SubProcesses/P1_Sigma_sm_epem_mupmum/build.none/check.exe"
fi
if [ "${avxall}" == "1" ]; then 
  exes="$exes ../../../../../epoch1/cuda/ee_mumu/SubProcesses/P1_Sigma_sm_epem_mupmum/build.sse4/check.exe"
  exes="$exes ../../../../../epoch1/cuda/ee_mumu/SubProcesses/P1_Sigma_sm_epem_mupmum/build.avx2/check.exe"
fi
if [ "${cpp}" == "1" ]; then 
  exes="$exes ../../../../../epoch1/cuda/ee_mumu/SubProcesses/P1_Sigma_sm_epem_mupmum/build.512y/check.exe"
fi
if [ "${avxall}" == "1" ]; then 
  exes="$exes ../../../../../epoch1/cuda/ee_mumu/SubProcesses/P1_Sigma_sm_epem_mupmum/build.512z/check.exe"
fi
if [ "${ep2}" == "1" ]; then 
  if [ "${cpp}" == "1" ]; then 
    exes="$exes ../../../../../epoch2/cuda/ee_mumu/SubProcesses/P1_Sigma_sm_epem_mupmum/check.exe"
  fi
fi

export USEBUILDDIR=1
pushd ../../../../../epoch1/cuda/ee_mumu/SubProcesses/P1_Sigma_sm_epem_mupmum >& /dev/null
pwd
make AVX=none
if [ "${avxall}" == "1" ]; then make AVX=sse4; fi
if [ "${avxall}" == "1" ]; then make AVX=avx2; fi
make AVX=512y # always consider 512y as the reference, even if for clang avx2 is slightly faster...
if [ "${avxall}" == "1" ]; then make AVX=512z; fi
popd >& /dev/null

if [ "${ep2}" == "1" ]; then 
  pushd ../../../../../epoch2/cuda/ee_mumu/SubProcesses/P1_Sigma_sm_epem_mupmum >& /dev/null
  pwd
  make
  popd >& /dev/null
fi

function runExe() {
  exe=$1
  ###echo "runExe $exe OMP=$OMP_NUM_THREADS"
  pattern="Process|fptype_sv|OMP threads|EvtsPerSec\[Matrix|MeanMatrix|FP precision|TOTAL       :"
  # Optionally add other patterns here for some specific configurations (e.g. clang)
  pattern="${pattern}|CUCOMPLEX"
  pattern="${pattern}|COMMON RANDOM"
  if perf --version >& /dev/null; then
    # -- Newer version using perf stat
    pattern="${pattern}|instructions|cycles"
    pattern="${pattern}|elapsed"
    perf stat $exe -p 2048 256 12 2>&1 | egrep "(${pattern})" | grep -v "Performance counter stats"
  else
    # -- Older version using time
    # For TIMEFORMAT see https://www.gnu.org/software/bash/manual/html_node/Bash-Variables.html
    TIMEFORMAT=$'real\t%3lR' && time $exe -p 2048 256 12 2>&1 | egrep "(${pattern})"
  fi
}

function runNcu() {
  exe=$1
  ###echo "runExe $exe OMP=$OM_NUM_THREADS (NCU)"
  $(which ncu) --metrics launch__registers_per_thread --target-processes all --kernel-id "::sigmaKin:" --print-kernel-base mangled $exe -p 2048 256 1 | egrep '(sigmaKin|registers)' | tr "\n" " " | awk '{print $1, $2, $3, $15, $17}'
}

<<<<<<< HEAD
lastExe=
echo -e "\nOn $HOSTNAME:"
=======
echo -e "\nOn $HOSTNAME ($(nvidia-smi -L | awk '{print $5}')):"
>>>>>>> dbe48ac3
for exe in $exes; do
  if [ ! -f $exe ]; then continue; fi
  if [ "$(basename $exe)" != "$lastExe" ]; then
    echo "========================================================================="
    lastExe=$(basename $exe)
  else
    echo "-------------------------------------------------------------------------"
  fi
  unset OMP_NUM_THREADS
  runExe $exe
  if [ "${exe%%/check*}" != "${exe}" ]; then 
    obj=${exe%%/check*}/CPPProcess.o; ./simdSymSummary.sh -stripdir ${obj}
    if [ "${omp}" == "1" ]; then 
      echo "-------------------------------------------------------------------------"
      export OMP_NUM_THREADS=$(nproc --all)
      runExe $exe
    fi
  elif [ "${exe%%/gcheck*}" != "${exe}" ]; then 
    runNcu $exe
  fi
done
echo "========================================================================="<|MERGE_RESOLUTION|>--- conflicted
+++ resolved
@@ -108,12 +108,8 @@
   $(which ncu) --metrics launch__registers_per_thread --target-processes all --kernel-id "::sigmaKin:" --print-kernel-base mangled $exe -p 2048 256 1 | egrep '(sigmaKin|registers)' | tr "\n" " " | awk '{print $1, $2, $3, $15, $17}'
 }
 
-<<<<<<< HEAD
 lastExe=
-echo -e "\nOn $HOSTNAME:"
-=======
 echo -e "\nOn $HOSTNAME ($(nvidia-smi -L | awk '{print $5}')):"
->>>>>>> dbe48ac3
 for exe in $exes; do
   if [ ! -f $exe ]; then continue; fi
   if [ "$(basename $exe)" != "$lastExe" ]; then
