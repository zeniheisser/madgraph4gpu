#!/bin/bash

omp=0
if [ "$1" == "-omp" ]; then
  omp=1
  shift
fi

if [ "$1" != "" ]; then
  echo "Usage: $0 [-omp]"
  exit 1
fi

exes=
exes="$exes ../../../../../epoch1/cuda/ee_mumu/SubProcesses/P1_Sigma_sm_epem_mupmum/build.none/check.exe"
exes="$exes ../../../../../epoch1/cuda/ee_mumu/SubProcesses/P1_Sigma_sm_epem_mupmum/build.none/gcheck.exe"
exes="$exes ../../../../../epoch1/cuda/ee_mumu/SubProcesses/P1_Sigma_sm_epem_mupmum/build.avx512/check.exe"
exes="$exes ../../../../../epoch1/cuda/ee_mumu/SubProcesses/P1_Sigma_sm_epem_mupmum/build.avx512/gcheck.exe"
exes="$exes ../../../../../epoch2/cuda/ee_mumu/SubProcesses/P1_Sigma_sm_epem_mupmum/check.exe"
exes="$exes ../../../../../epoch2/cuda/ee_mumu/SubProcesses/P1_Sigma_sm_epem_mupmum/gcheck.exe"

pushd ../../../../../epoch1/cuda/ee_mumu/SubProcesses/P1_Sigma_sm_epem_mupmum >& /dev/null
  pwd
  make AVX=avx512
  make AVX=none
popd >& /dev/null

pushd ../../../../../epoch2/cuda/ee_mumu/SubProcesses/P1_Sigma_sm_epem_mupmum >& /dev/null
  pwd
  make
popd >& /dev/null

for exe in $exes; do
  unset OMP_NUM_THREADS
<<<<<<< HEAD
  echo "-------------------------------------------------------------------------"
  # For TIMEFORMAT see https://www.gnu.org/software/bash/manual/html_node/Bash-Variables.html
  TIMEFORMAT=$'real\t%3lR' && time $exe -p 2048 256 12 2>&1 | egrep '(Process|fptype_sv|OMP threads|EvtsPerSec\[Matrix|MeanMatrix|TOTAL       :)'
=======
  # For TIMEFORMAT see https://www.gnu.org/software/bash/manual/html_node/Bash-Variables.html
  TIMEFORMAT=$'real\t%3lR' && time $exe -p 2048 256 12 2>&1 | egrep -i '(process|OMP threads|EvtsPerSec\[Matrix|MeanMatrix|TOTAL       :)'
>>>>>>> 8957cfef
  if [ "${omp}" == "1" ] && [ "${exe%%/check*}" != "${exe}" ]; then 
    echo "-------------------------------------------------------------------------"
    export OMP_NUM_THREADS=$(nproc --all)
<<<<<<< HEAD
    echo "-------------------------------------------------------------------------"
    TIMEFORMAT=$'real\t%3lR' && time $exe -p 2048 256 12 2>&1 | egrep '(Process|fptype_sv|OMP threads|EvtsPerSec\[Matrix|MeanMatrix|TOTAL       :)'
  fi
done
echo "-------------------------------------------------------------------------"
=======
    TIMEFORMAT=$'real\t%3lR' && time $exe -p 2048 256 12 2>&1 | egrep -i '(process|OMP threads|EvtsPerSec\[Matrix|MeanMatrix|TOTAL       :)'
  elif [ "${exe%%/gcheck*}" != "${exe}" ]; then 
    sudo LD_LIBRARY_PATH=${LD_LIBRARY_PATH} $(which ncu) --metrics launch__registers_per_thread --target-processes all -k "sigmaKinE" --kernel-regex-base mangled --print-kernel-base mangled $exe -p 2048 256 1 | egrep '(sigmaKin|registers)' | tr "\n" " " | awk '{print $1, $2, $3, $15, $17}'
  fi
  echo "-------------------------------------------------------------------------"
done
>>>>>>> 8957cfef
<|MERGE_RESOLUTION|>--- conflicted
+++ resolved
@@ -32,28 +32,16 @@
 
 for exe in $exes; do
   unset OMP_NUM_THREADS
-<<<<<<< HEAD
   echo "-------------------------------------------------------------------------"
   # For TIMEFORMAT see https://www.gnu.org/software/bash/manual/html_node/Bash-Variables.html
   TIMEFORMAT=$'real\t%3lR' && time $exe -p 2048 256 12 2>&1 | egrep '(Process|fptype_sv|OMP threads|EvtsPerSec\[Matrix|MeanMatrix|TOTAL       :)'
-=======
-  # For TIMEFORMAT see https://www.gnu.org/software/bash/manual/html_node/Bash-Variables.html
-  TIMEFORMAT=$'real\t%3lR' && time $exe -p 2048 256 12 2>&1 | egrep -i '(process|OMP threads|EvtsPerSec\[Matrix|MeanMatrix|TOTAL       :)'
->>>>>>> 8957cfef
   if [ "${omp}" == "1" ] && [ "${exe%%/check*}" != "${exe}" ]; then 
     echo "-------------------------------------------------------------------------"
     export OMP_NUM_THREADS=$(nproc --all)
-<<<<<<< HEAD
+    TIMEFORMAT=$'real\t%3lR' && time $exe -p 2048 256 12 2>&1 | egrep '(Process|fptype_sv|OMP threads|EvtsPerSec\[Matrix|MeanMatrix|TOTAL       :)'
     echo "-------------------------------------------------------------------------"
-    TIMEFORMAT=$'real\t%3lR' && time $exe -p 2048 256 12 2>&1 | egrep '(Process|fptype_sv|OMP threads|EvtsPerSec\[Matrix|MeanMatrix|TOTAL       :)'
-  fi
-done
-echo "-------------------------------------------------------------------------"
-=======
-    TIMEFORMAT=$'real\t%3lR' && time $exe -p 2048 256 12 2>&1 | egrep -i '(process|OMP threads|EvtsPerSec\[Matrix|MeanMatrix|TOTAL       :)'
   elif [ "${exe%%/gcheck*}" != "${exe}" ]; then 
     sudo LD_LIBRARY_PATH=${LD_LIBRARY_PATH} $(which ncu) --metrics launch__registers_per_thread --target-processes all -k "sigmaKinE" --kernel-regex-base mangled --print-kernel-base mangled $exe -p 2048 256 1 | egrep '(sigmaKin|registers)' | tr "\n" " " | awk '{print $1, $2, $3, $15, $17}'
   fi
-  echo "-------------------------------------------------------------------------"
 done
->>>>>>> 8957cfef
+echo "-------------------------------------------------------------------------"