#include "mgOnGpuConfig.h"
#include "mgOnGpuTypes.h"
#include "mgOnGpuVectors.h"

#include "CPPProcess.h"
#include "Memory.h"

#include <array>
#include <cassert>
#include <fstream>
#include <iomanip>
#include <iostream>
#include <vector>

#include <gtest/gtest.h>
#include "epoch_process_id.h"
#define TESTID_CPU(s) s##_CPU
#define XTESTID_CPU(s) TESTID_CPU(s)

TEST( XTESTID_CPU(MG_EPOCH_PROCESS_ID), testxxx )
{
  constexpr bool dumpEvents = false; // dump the expected output of the test?
  constexpr bool testEvents = true; // run the test?
  constexpr fptype toleranceXXXs = std::is_same<fptype, double>::value ? 1.E-15 : 1.E-5;
  // Constant parameters
  using mgOnGpu::np4;
  using mgOnGpu::npar;
  using mgOnGpu::neppM;
  const int nevt = 8;
  assert( nevt%neppM == 0 ); // nevt must be a multiple of neppM
  // Fill in the input momenta
<<<<<<< HEAD
  const int nMomenta = np4*npar*nevt; 
  auto hstMomenta = hstMakeUnique<fptype_sv>( nMomenta ); // AOSOA[npagM][npar=4][np4=4][neppM]
=======
  const int nMomenta = np4*npar*nevt;
  //auto hstMomenta = hstMakeUnique<fptype_sv>( nMomenta ); // AOSOA[npagM][npar=4][np4=4][neppM]
  auto hstMomenta = hstMakeUnique<fptype>( nMomenta ); // AOSOA[npagM][npar=4][np4=4][neppM]
>>>>>>> 54eebb2d
  const fptype par0[np4*nevt] { // AOS[nevt][np4]
    500, 0, 0, 500, // #0 (m=0 pT=0 E=pz>0)
      500, 0, 0, -500, // #1 (m=0 pT=0 E=-pz>0)
      500, 300, 400, 0, // #2 (m=0 pT>0 pz=0)
      500, 180, 240, 400, // #3 (m=0 pT>0 pz>0)
      500, 180, 240, -400, // #4 (m=0 pT>0 pz<0)
      500., 0., 0., 0., // #5 (m=50>0 pT=0 pz=0)
      500, 0, 0, -300, // #6 (m=40>0 pT=0 pz<0)
      500., 180., 192., -144., // #7 (m=40>0 pT>0 pz<0)
      };
  fptype mass0[nevt]{};
  bool ispzgt0[nevt]{};
  bool ispzlt0[nevt]{};
  bool isptgt0[nevt]{};
  for ( int ievt=0; ievt<nevt; ievt++ )
  {
    const fptype p0 = par0[ievt*np4 + 0];
    const fptype p1 = par0[ievt*np4 + 1];
    const fptype p2 = par0[ievt*np4 + 2];
    const fptype p3 = par0[ievt*np4 + 3];
    mass0[ievt] = sqrt( p0*p0 - p1*p1 - p2*p2 - p3*p3 );
    ispzgt0[ievt] = ( p3 > 0 );
    ispzlt0[ievt] = ( p3 < 0 );
    isptgt0[ievt] = ( p1 != 0 ) || ( p2 != 0 );
  }
  const int ipar=0; // use only particle0 for this test
  for ( int ievt=0; ievt<nevt; ievt++ )
  {
    for ( int ip4=0; ip4<np4; ip4++ )
    {
      const int ipagM = ievt/neppM; // #eventpage in this iteration
      const int ieppM = ievt%neppM; // #event in the current eventpage in this iteration
#ifdef MGONGPU_CPPSIMD
      hstMomenta[ipagM*npar*np4 + ipar*np4 + ip4][ieppM] = par0[ievt*np4 + ip4]; // AOS to AOSOA
#else
      hstMomenta[ipagM*npar*np4*neppM + ipar*np4*neppM + ip4*neppM + ieppM] = par0[ievt*np4 + ip4]; // AOS to AOSOA
#endif
    }
  }
  // Expected output wavefunctions
  std::vector< std::array<fptype,12> > expwfs;
#include "testxxx_cc_ref.txt" // expwfs.push_back( {...} );
  std::string dumpFileName = "testxxx_cc_ref.txt";
  // Compute the output wavefunctions
  // Dump new reference file if requested
  using namespace MG5_sm;
<<<<<<< HEAD
  const int nwf6 = 6;  
  auto printwf6 = []( const cxtype_sv wf[6], const char* xxx, int ievt ) {
    std::cout << std::setprecision(15) << std::scientific;
    std::cout << "  expwfs.push_back( {";
    std::cout << "                                   // ---------" << std::endl;
    for ( int iwf6 = 0; iwf6<nwf6; iwf6++ )
    {
#ifdef MGONGPU_CPPSIMD
      const int ieppM = ievt%neppM; // #event in the current eventpage in this iteration
      std::cout << std::setw(26) << cxreal( wf[iwf6][ieppM] ) << ", ";
      std::cout << std::setw(22) << cximag( wf[iwf6][ieppM] );
#else
      std::cout << std::setw(26) << wf[iwf6].real();
      std::cout << ", " << std::setw(22) << wf[iwf6].imag();
#endif
      if ( iwf6 < nwf6-1 ) std::cout << ",    ";
      else std::cout << " } );";
      std::cout << " // " << xxx << " #" << ievt << std::endl;
=======
  const int nwf6 = 6;
  std::ofstream dumpFile;
  if ( dumpEvents ) dumpFile.open( dumpFileName, std::ios::trunc );
  auto dumpwf6 = [&]( const cxtype wf[6], const char* xxx, int ievt ) {
    dumpFile << std::setprecision(15) << std::scientific;
    dumpFile << "  expwfs.push_back( {";
    dumpFile << "                                   // ---------" << std::endl;
    for ( int iwf6 = 0; iwf6<nwf6; iwf6++ )
    {
      dumpFile << std::setw(26) << wf[iwf6].real() << ", " << std::setw(22) << wf[iwf6].imag();
      if ( iwf6 < nwf6-1 ) dumpFile << ",    ";
      else dumpFile << " } );";
      dumpFile << " // " << xxx << " #" << ievt << std::endl;
>>>>>>> 54eebb2d
    }
    dumpFile << std::defaultfloat;
  };
  int itest = 0; // index on the expected output vector
<<<<<<< HEAD
  auto testwf6 = [&]( const cxtype_sv wf[6], const char* xxx, int ievt ) {
    if ( dumpEvents ) printwf6( wf, xxx, ievt );
=======
  auto testwf6 = [&]( const cxtype wf[6], const char* xxx, int ievt ) {
    if ( dumpEvents ) dumpwf6( wf, xxx, ievt );
>>>>>>> 54eebb2d
    if ( testEvents )
    {
      std::cout << "Testing " << itest << ": " << xxx << " #" << ievt << std::endl;
      std::array<fptype,12>& expwf = expwfs[itest];
#ifdef MGONGPU_CPPSIMD
      const int ieppM = ievt%neppM; // #event in the current eventpage in this iteration
      for ( int iwf6 = 0; iwf6<nwf6; iwf6++ )
        EXPECT_NEAR( cxreal( wf[iwf6][ieppM] ), expwf[iwf6*2], std::abs( expwf[iwf6*2] * toleranceXXXs ) );
#else
      for ( int iwf6 = 0; iwf6<nwf6; iwf6++ )
      {
        EXPECT_NEAR( wf[iwf6].real(), expwf[iwf6*2], std::abs( expwf[iwf6*2] * toleranceXXXs ) );
<<<<<<< HEAD
#endif
=======
        EXPECT_NEAR( wf[iwf6].imag(), expwf[iwf6*2+1], std::abs( expwf[iwf6*2+1] * toleranceXXXs ) );
      }
>>>>>>> 54eebb2d
    }
    itest++;
  };
  const int ihel = +1;
  const int nsf = -1;
  //cxtype outwf[6];
  cxtype_sv outwf[6];
  for ( int ievt=0; ievt<nevt; ievt++ )
  {
    if ( false )
    {
      std::cout << std::endl;
      for ( int ip4=0; ip4<np4; ip4++ ) std::cout << par0[ievt*np4 + ip4] << ", ";
      std::cout << std::endl;
    }
    // Test ixxxxx - NO ASSUMPTIONS
    {
      //const fptype fmass = mass0[ievt];
      //ixxxxx( hstMomenta.get(), fmass, ihel, nsf, outwf, ievt, ipar );
      //testwf6( outwf, "ixxxxx", ievt );
      itest++;
    }
    // Test ipzxxx - ASSUMPTIONS: (FMASS == 0) and (PX == PY == 0 and E == +PZ > 0)
    if ( mass0[ievt] == 0 && ispzgt0[ievt] )
    {
      //ipzxxx( hstMomenta.get(), ihel, nsf, outwf, ievt, ipar );
      //testwf6( outwf, "ipzxxx", ievt );
      itest++;
    }
    // Test imzxxx - ASSUMPTIONS: (FMASS == 0) and (PX == PY == 0 and E == -PZ > 0)
    if ( mass0[ievt] == 0 && ispzlt0[ievt] )
    {
      const int ipagM = ievt/neppM; // #eventpage in this iteration
      imzxxx( hstMomenta.get(), ihel, nsf, outwf, ipagM, ipar );
      testwf6( outwf, "imzxxx", ievt );
    }
    /*
    // Test ixzxxx - ASSUMPTIONS: (FMASS == 0) and (PT > 0)
    if ( mass0[ievt] == 0 && isptgt0[ievt] )
    {
      ixzxxx( hstMomenta.get(), ihel, nsf, outwf, ievt, ipar );
      testwf6( outwf, "ixzxxx", ievt );
    }
    // Test vxxxxx - NO ASSUMPTIONS
    {
      const fptype vmass = mass0[ievt];
      vxxxxx( hstMomenta.get(), vmass, ihel, nsf, outwf, ievt, ipar );
      testwf6( outwf, "vxxxxx", ievt );
    }
    // Test sxxxxx - NO ASSUMPTIONS
    {
      const fptype smass = mass0[ievt];
      sxxxxx( hstMomenta.get(), smass, ihel, nsf, outwf, ievt, ipar );
      testwf6( outwf, "sxxxxx", ievt );
    }
    // Test oxxxxx - NO ASSUMPTIONS
    {
      const fptype fmass = mass0[ievt];
      oxxxxx( hstMomenta.get(), fmass, ihel, nsf, outwf, ievt, ipar );
      testwf6( outwf, "oxxxxx", ievt );
    }
    // Test opzxxx - ASSUMPTIONS: (FMASS == 0) and (PX == PY == 0 and E == +PZ > 0)
    if ( mass0[ievt] == 0 && ispzgt0[ievt] )
    {
      opzxxx( hstMomenta.get(), ihel, nsf, outwf, ievt, ipar );
      testwf6( outwf, "opzxxx", ievt );
    }
    // Test omzxxx - ASSUMPTIONS: (FMASS == 0) and (PX == PY == 0 and E == -PZ > 0)
    if ( mass0[ievt] == 0 && ispzlt0[ievt] )
    {
      omzxxx( hstMomenta.get(), ihel, nsf, outwf, ievt, ipar );
      testwf6( outwf, "omzxxx", ievt );
    }
    // Test oxzxxx - ASSUMPTIONS: (FMASS == 0) and (PT > 0)
    if ( mass0[ievt] == 0 && isptgt0[ievt] )
    {
      oxzxxx( hstMomenta.get(), ihel, nsf, outwf, ievt, ipar );
      testwf6( outwf, "oxzxxx", ievt );
    }
    */
  }
  if ( dumpEvents )
  {
    dumpFile.close();
    std::cout << "INFO: New reference data dumped to file '" << dumpFileName << "'" << std::endl;
  }
}<|MERGE_RESOLUTION|>--- conflicted
+++ resolved
@@ -29,14 +29,8 @@
   const int nevt = 8;
   assert( nevt%neppM == 0 ); // nevt must be a multiple of neppM
   // Fill in the input momenta
-<<<<<<< HEAD
-  const int nMomenta = np4*npar*nevt; 
+  const int nMomenta = np4*npar*nevt;
   auto hstMomenta = hstMakeUnique<fptype_sv>( nMomenta ); // AOSOA[npagM][npar=4][np4=4][neppM]
-=======
-  const int nMomenta = np4*npar*nevt;
-  //auto hstMomenta = hstMakeUnique<fptype_sv>( nMomenta ); // AOSOA[npagM][npar=4][np4=4][neppM]
-  auto hstMomenta = hstMakeUnique<fptype>( nMomenta ); // AOSOA[npagM][npar=4][np4=4][neppM]
->>>>>>> 54eebb2d
   const fptype par0[np4*nevt] { // AOS[nevt][np4]
     500, 0, 0, 500, // #0 (m=0 pT=0 E=pz>0)
       500, 0, 0, -500, // #1 (m=0 pT=0 E=-pz>0)
@@ -83,51 +77,32 @@
   // Compute the output wavefunctions
   // Dump new reference file if requested
   using namespace MG5_sm;
-<<<<<<< HEAD
-  const int nwf6 = 6;  
-  auto printwf6 = []( const cxtype_sv wf[6], const char* xxx, int ievt ) {
-    std::cout << std::setprecision(15) << std::scientific;
-    std::cout << "  expwfs.push_back( {";
-    std::cout << "                                   // ---------" << std::endl;
-    for ( int iwf6 = 0; iwf6<nwf6; iwf6++ )
-    {
-#ifdef MGONGPU_CPPSIMD
-      const int ieppM = ievt%neppM; // #event in the current eventpage in this iteration
-      std::cout << std::setw(26) << cxreal( wf[iwf6][ieppM] ) << ", ";
-      std::cout << std::setw(22) << cximag( wf[iwf6][ieppM] );
-#else
-      std::cout << std::setw(26) << wf[iwf6].real();
-      std::cout << ", " << std::setw(22) << wf[iwf6].imag();
-#endif
-      if ( iwf6 < nwf6-1 ) std::cout << ",    ";
-      else std::cout << " } );";
-      std::cout << " // " << xxx << " #" << ievt << std::endl;
-=======
   const int nwf6 = 6;
   std::ofstream dumpFile;
   if ( dumpEvents ) dumpFile.open( dumpFileName, std::ios::trunc );
-  auto dumpwf6 = [&]( const cxtype wf[6], const char* xxx, int ievt ) {
+  auto dumpwf6 = [&]( const cxtype_sv wf[6], const char* xxx, int ievt ) {
     dumpFile << std::setprecision(15) << std::scientific;
     dumpFile << "  expwfs.push_back( {";
     dumpFile << "                                   // ---------" << std::endl;
     for ( int iwf6 = 0; iwf6<nwf6; iwf6++ )
     {
-      dumpFile << std::setw(26) << wf[iwf6].real() << ", " << std::setw(22) << wf[iwf6].imag();
+#ifdef MGONGPU_CPPSIMD
+      const int ieppM = ievt%neppM; // #event in the current eventpage in this iteration
+      dumpFile << std::setw(26) << cxreal( wf[iwf6][ieppM] ) << ", ";
+      dumpFile << std::setw(22) << cximag( wf[iwf6][ieppM] );
+#else
+      dumpFile << std::setw(26) << wf[iwf6].real();
+      dumpFile << ", " << std::setw(22) << wf[iwf6].imag();
+#endif
       if ( iwf6 < nwf6-1 ) dumpFile << ",    ";
       else dumpFile << " } );";
       dumpFile << " // " << xxx << " #" << ievt << std::endl;
->>>>>>> 54eebb2d
     }
     dumpFile << std::defaultfloat;
   };
   int itest = 0; // index on the expected output vector
-<<<<<<< HEAD
-  auto testwf6 = [&]( const cxtype_sv wf[6], const char* xxx, int ievt ) {
-    if ( dumpEvents ) printwf6( wf, xxx, ievt );
-=======
   auto testwf6 = [&]( const cxtype wf[6], const char* xxx, int ievt ) {
     if ( dumpEvents ) dumpwf6( wf, xxx, ievt );
->>>>>>> 54eebb2d
     if ( testEvents )
     {
       std::cout << "Testing " << itest << ": " << xxx << " #" << ievt << std::endl;
@@ -135,17 +110,17 @@
 #ifdef MGONGPU_CPPSIMD
       const int ieppM = ievt%neppM; // #event in the current eventpage in this iteration
       for ( int iwf6 = 0; iwf6<nwf6; iwf6++ )
+      {
         EXPECT_NEAR( cxreal( wf[iwf6][ieppM] ), expwf[iwf6*2], std::abs( expwf[iwf6*2] * toleranceXXXs ) );
+        EXPECT_NEAR( cximag( wf[iwf6][ieppM] ), expwf[iwf6*2+1], std::abs( expwf[iwf6*2+1] * toleranceXXXs ) );
+      }
 #else
       for ( int iwf6 = 0; iwf6<nwf6; iwf6++ )
       {
         EXPECT_NEAR( wf[iwf6].real(), expwf[iwf6*2], std::abs( expwf[iwf6*2] * toleranceXXXs ) );
-<<<<<<< HEAD
-#endif
-=======
         EXPECT_NEAR( wf[iwf6].imag(), expwf[iwf6*2+1], std::abs( expwf[iwf6*2+1] * toleranceXXXs ) );
       }
->>>>>>> 54eebb2d
+#endif
     }
     itest++;
   };
