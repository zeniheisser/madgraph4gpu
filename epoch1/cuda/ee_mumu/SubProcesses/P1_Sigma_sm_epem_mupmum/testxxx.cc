--- conflicted
+++ resolved
@@ -110,43 +110,29 @@
     if ( dumpEvents ) dumpwf6( dumpFile, wf, xxx, ievt, nsp, mass );
     if ( testEvents )
     {
-<<<<<<< HEAD
-      //std::cout << "Testing " << std::setw(3) << itest << ": ";
-      //std::cout << xxx << " #" << ievt << std::endl;
-      std::array<fptype,12>& expwf = expwfs[itest];
-#ifdef MGONGPU_CPPSIMD
-      const int ieppM = ievt%neppM; // #event in the current eventpage in this iteration
-      for ( int iwf6 = 0; iwf6<nwf6; iwf6++ )
-      {
-        EXPECT_NEAR( cxreal( wf[iwf6][ieppM] ), expwf[iwf6*2], std::abs( expwf[iwf6*2] * toleranceXXXs ) )
-          << " itest=" << itest << ": " << xxx << "#" << ievt;
-        EXPECT_NEAR( cximag( wf[iwf6][ieppM] ), expwf[iwf6*2+1], std::abs( expwf[iwf6*2+1] * toleranceXXXs ) )
-=======
       //std::cout << "Testing " << std::setw(3) << itest << ": " << xxx << " #" << ievt << std::endl;
       std::array<fptype, 12>& expwf = expwfs[itest];
-      for ( int iwf6 = 0; iwf6 < nwf6; iwf6++ )
+      for ( int iwf6 = 0; iwf6<nwf6; iwf6++ )
       {
         const fptype expReal = expwf[iwf6*2];
         const fptype expImag = expwf[iwf6*2+1];
+#ifdef MGONGPU_CPPSIMD
+        const int ieppM = ievt%neppM; // #event in the current eventpage in this iteration
+        EXPECT_NEAR( cxreal( wf[iwf6][ieppM] ), expReal, std::abs( expReal * toleranceXXXs ) )
+          << " itest=" << itest << ": " << xxx << "#" << ievt;
+        EXPECT_NEAR( cximag( wf[iwf6][ieppM] ), expImag, std::abs( expImag * toleranceXXXs ) )
+          << " itest=" << itest << ": " << xxx << "#" << ievt;
+#else
         EXPECT_NEAR( cxreal( wf[iwf6] ), expReal, std::abs( expReal * toleranceXXXs ) )
           << " itest=" << itest << ": " << xxx << "#" << ievt;
         EXPECT_NEAR( cximag( wf[iwf6] ), expImag, std::abs( expImag * toleranceXXXs ) )
->>>>>>> e543e2ec
-          << " itest=" << itest << ": " << xxx << "#" << ievt;
-      }
-#else
-      for ( int iwf6 = 0; iwf6<nwf6; iwf6++ )
-      {
-        EXPECT_NEAR( wf[iwf6].real(), expwf[iwf6*2], std::abs( expwf[iwf6*2] * toleranceXXXs ) )
-          << " itest=" << itest << ": " << xxx << "#" << ievt;
-        EXPECT_NEAR( wf[iwf6].imag(), expwf[iwf6*2+1], std::abs( expwf[iwf6*2+1] * toleranceXXXs ) )
-          << " itest=" << itest << ": " << xxx << "#" << ievt;
-      }
-#endif
+          << " itest=" << itest << ": " << xxx << "#" << ievt;
+#endif
+      }
     }
     itest++;
   };
-  auto testwf6two = [&]( const cxtype wf[6], const cxtype expwf[6], const char* xxx, int ievt ) {
+  auto testwf6two = [&]( const cxtype_sv wf[6], const cxtype_sv expwf[6], const char* xxx, int ievt ) {
     if ( testEvents )
     {
       const std::string xxxFull( xxx[0] == 'i' ? "ixxxxx" : "oxxxxx" );      
@@ -157,23 +143,29 @@
       ////for ( int iwf6 = 0; iwf6<nwf6; iwf6++ ) std::cout << expwf[iwf6] << std::endl;
       for ( int iwf6 = 0; iwf6<nwf6; iwf6++ )
       {
+#ifdef MGONGPU_CPPSIMD
+        const int ieppM = ievt%neppM; // #event in the current eventpage in this iteration
+        const fptype expReal = cxreal( expwf[iwf6][ieppM] );
+        const fptype expImag = cximag( expwf[iwf6][ieppM] );
+        EXPECT_NEAR( cxreal( wf[iwf6][ieppM] ), expReal, std::abs( expReal * toleranceXXXs ) )
+          << " itest=" << itest << ": " << xxx << "#" << ievt << " against " << xxxFull;
+        EXPECT_NEAR( cximag( wf[iwf6][ieppM] ), expImag, std::abs( expImag * toleranceXXXs ) )
+          << " itest=" << itest << ": " << xxx << "#" << ievt << " against " << xxxFull;
+#else
         const fptype expReal = cxreal( expwf[iwf6] );
         const fptype expImag = cximag( expwf[iwf6] );
         EXPECT_NEAR( cxreal( wf[iwf6] ), expReal, std::abs( expReal * toleranceXXXs ) )
           << " itest=" << itest << ": " << xxx << "#" << ievt << " against " << xxxFull;
         EXPECT_NEAR( cximag( wf[iwf6] ), expImag, std::abs( expImag * toleranceXXXs ) )
           << " itest=" << itest << ": " << xxx << "#" << ievt << " against " << xxxFull;
+#endif
       }
     }
   };
   const int nhel = 1;
-<<<<<<< HEAD
+  cxtype_sv outwfI[6]; // last result of ixxxxx (mass==0)
+  cxtype_sv outwfO[6]; // last result of oxxxxx (mass==0)
   cxtype_sv outwf[6];
-=======
-  cxtype outwfI[6]; // last result of ixxxxx (mass==0)
-  cxtype outwfO[6]; // last result of oxxxxx (mass==0)
-  cxtype outwf[6];
->>>>>>> e543e2ec
   for ( auto nsp : { -1, +1 } ) // antifermion/fermion (or initial/final for scalar and vector)
   {
     for ( int ievt = 0; ievt < nevt; ievt++ )
@@ -187,53 +179,34 @@
       // Test ixxxxx - NO ASSUMPTIONS
       {
         const fptype fmass = mass0[ievt];
-<<<<<<< HEAD
-        const int ipagM = ievt/neppM; // #eventpage in this iteration
-        ixxxxx( hstMomenta.get(), fmass, nhel, nsp, outwf, ipagM, ipar );
-        testwf6( outwf, "ixxxxx", ievt, nsp, fmass );
-        ixxxxx( hstMomenta.get(), -fmass, nhel, nsp, outwf, ipagM, ipar );
-        testwf6( outwf, "ixxxxx", ievt, nsp, -fmass );
-=======
-        ixxxxx( hstMomenta.get(), fmass, nhel, nsp, outwfI, ievt, ipar );
+        const int ipagM = ievt/neppM; // #eventpage in this iteration
+        ixxxxx( hstMomenta.get(), fmass, nhel, nsp, outwfI, ipagM, ipar );
         testwf6( outwfI, "ixxxxx", ievt, nsp, fmass );
-        ixxxxx( hstMomenta.get(), -fmass, nhel, nsp, outwfI, ievt, ipar );
+        ixxxxx( hstMomenta.get(), -fmass, nhel, nsp, outwfI, ipagM, ipar );
         testwf6( outwfI, "ixxxxx", ievt, nsp, -fmass );
->>>>>>> e543e2ec
       }
       // Test ipzxxx - ASSUMPTIONS: (FMASS == 0) and (PX == PY == 0 and E == +PZ > 0)
       if ( mass0[ievt] == 0 && !isptgt0[ievt] && ispzgt0[ievt] )
       {
-<<<<<<< HEAD
         const int ipagM = ievt/neppM; // #eventpage in this iteration
         ipzxxx( hstMomenta.get(), nhel, nsp, outwf, ipagM, ipar );
-=======
-        ipzxxx( hstMomenta.get(), nhel, nsp, outwf, ievt, ipar );
         testwf6two( outwf, outwfI, "ipzxxx", ievt );
->>>>>>> e543e2ec
         testwf6( outwf, "ipzxxx", ievt, nsp, 0 );
       }
       // Test imzxxx - ASSUMPTIONS: (FMASS == 0) and (PX == PY == 0 and E == -PZ > 0)
       if ( mass0[ievt] == 0 && !isptgt0[ievt] && ispzlt0[ievt] )
       {
-<<<<<<< HEAD
         const int ipagM = ievt/neppM; // #eventpage in this iteration
         imzxxx( hstMomenta.get(), nhel, nsp, outwf, ipagM, ipar );
-=======
-        imzxxx( hstMomenta.get(), nhel, nsp, outwf, ievt, ipar );
         testwf6two( outwf, outwfI, "imzxxx", ievt );
->>>>>>> e543e2ec
         testwf6( outwf, "imzxxx", ievt, nsp, 0 );
       }
       // Test ixzxxx - ASSUMPTIONS: (FMASS == 0) and (PT > 0)
       if ( mass0[ievt] == 0 && isptgt0[ievt] )
       {
-<<<<<<< HEAD
         const int ipagM = ievt/neppM; // #eventpage in this iteration
         ixzxxx( hstMomenta.get(), nhel, nsp, outwf, ipagM, ipar );
-=======
-        ixzxxx( hstMomenta.get(), nhel, nsp, outwf, ievt, ipar );
         testwf6two( outwf, outwfI, "ixzxxx", ievt );
->>>>>>> e543e2ec
         testwf6( outwf, "ixzxxx", ievt, nsp, 0 );
       }
       // Test vxxxxx - NO ASSUMPTIONS
@@ -257,53 +230,34 @@
       // Test oxxxxx - NO ASSUMPTIONS
       {
         const fptype fmass = mass0[ievt];
-<<<<<<< HEAD
-        const int ipagM = ievt/neppM; // #eventpage in this iteration
-        oxxxxx( hstMomenta.get(), fmass, nhel, nsp, outwf, ipagM, ipar );
-        testwf6( outwf, "oxxxxx", ievt, nsp, fmass );
-        oxxxxx( hstMomenta.get(), -fmass, nhel, nsp, outwf, ipagM, ipar );
-        testwf6( outwf, "oxxxxx", ievt, nsp, -fmass );
-=======
-        oxxxxx( hstMomenta.get(), fmass, nhel, nsp, outwfO, ievt, ipar );
+        const int ipagM = ievt/neppM; // #eventpage in this iteration
+        oxxxxx( hstMomenta.get(), fmass, nhel, nsp, outwfO, ipagM, ipar );
         testwf6( outwfO, "oxxxxx", ievt, nsp, fmass );
-        oxxxxx( hstMomenta.get(), -fmass, nhel, nsp, outwfO, ievt, ipar );
+        oxxxxx( hstMomenta.get(), -fmass, nhel, nsp, outwfO, ipagM, ipar );
         testwf6( outwfO, "oxxxxx", ievt, nsp, -fmass );
->>>>>>> e543e2ec
       }
       // Test opzxxx - ASSUMPTIONS: (FMASS == 0) and (PX == PY == 0 and E == +PZ > 0)
       if ( mass0[ievt] == 0 && !isptgt0[ievt] && ispzgt0[ievt] )
       {
-<<<<<<< HEAD
         const int ipagM = ievt/neppM; // #eventpage in this iteration
         opzxxx( hstMomenta.get(), nhel, nsp, outwf, ipagM, ipar );
-=======
-        opzxxx( hstMomenta.get(), nhel, nsp, outwf, ievt, ipar );
         testwf6two( outwf, outwfO, "opzxxx", ievt );
->>>>>>> e543e2ec
         testwf6( outwf, "opzxxx", ievt, nsp, 0 );
       }
       // Test omzxxx - ASSUMPTIONS: (FMASS == 0) and (PX == PY == 0 and E == -PZ > 0)
       if ( mass0[ievt] == 0 && !isptgt0[ievt] && ispzlt0[ievt] )
       {
-<<<<<<< HEAD
         const int ipagM = ievt/neppM; // #eventpage in this iteration
         omzxxx( hstMomenta.get(), nhel, nsp, outwf, ipagM, ipar );
-=======
-        omzxxx( hstMomenta.get(), nhel, nsp, outwf, ievt, ipar );
         testwf6two( outwf, outwfO, "omzxxx", ievt );
->>>>>>> e543e2ec
         testwf6( outwf, "omzxxx", ievt, nsp, 0 );
       }
       // Test oxzxxx - ASSUMPTIONS: (FMASS == 0) and (PT > 0)
       if ( mass0[ievt] == 0 && isptgt0[ievt] )
       {
-<<<<<<< HEAD
         const int ipagM = ievt/neppM; // #eventpage in this iteration
         oxzxxx( hstMomenta.get(), nhel, nsp, outwf, ipagM, ipar );
-=======
-        oxzxxx( hstMomenta.get(), nhel, nsp, outwf, ievt, ipar );
         testwf6two( outwf, outwfO, "oxzxxx", ievt );
->>>>>>> e543e2ec
         testwf6( outwf, "oxzxxx", ievt, nsp, 0 );
       }
     }
