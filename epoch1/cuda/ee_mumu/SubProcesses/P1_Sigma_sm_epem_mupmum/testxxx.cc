#include "mgOnGpuConfig.h"
#include "mgOnGpuTypes.h"
#include "mgOnGpuVectors.h"

#include "CPPProcess.h"
#include "Memory.h"

#include <array>
#include <cassert>
#include <fstream>
#include <iomanip>
#include <iostream>
#include <vector>

#include <gtest/gtest.h>
#include "epoch_process_id.h"
#define TESTID_CPU( s ) s##_CPU
#define XTESTID_CPU( s ) TESTID_CPU( s )

TEST( XTESTID_CPU( MG_EPOCH_PROCESS_ID ), testxxx )
{
  constexpr bool dumpEvents = false;  // dump the expected output of the test?
  constexpr bool testEvents = true; // run the test?
  constexpr fptype toleranceXXXs = std::is_same<fptype, double>::value ? 1.E-15 : 1.E-5;
  // Constant parameters
  using mgOnGpu::neppM;
  using mgOnGpu::np4;
  using mgOnGpu::npar;
  const int nevt = 12;
  assert( nevt % neppM == 0 ); // nevt must be a multiple of neppM
  // Fill in the input momenta
<<<<<<< HEAD
  const int nMomenta = np4*npar*nevt;
  auto hstMomenta = hstMakeUnique<fptype_sv>( nMomenta ); // AOSOA[npagM][npar=4][np4=4][neppM]
  const fptype par0[np4 * nevt]                           // AOS[nevt][np4]
    {
      500,  0,    0,    500,   // #0 (m=0 pT=0 E=pz>0)
      500,  0,    0,    -500,  // #1 (m=0 pT=0 E=-pz>0)
      500,  300,  400,  0,     // #2 (m=0 pT>0 pz=0)
      500,  180,  240,  400,   // #3 (m=0 pT>0 pz>0)
      500,  180,  240,  -400,  // #4 (m=0 pT>0 pz<0)
      500., 0.,   0.,   0.,    // #5 (m=50>0 pT=0 pz=0)
      500,  0,    0,    -300,  // #6 (m=40>0 pT=0 pz<0)
      500., 180., 192., -144., // #7 (m=40>0 pT>0 pz<0)
    };
=======
  const int nMomenta = np4 * npar * nevt;
  //auto hstMomenta = hstMakeUnique<fptype_sv>( nMomenta ); // AOSOA[npagM][npar=4][np4=4][neppM]
  auto hstMomenta = hstMakeUnique<fptype>( nMomenta ); // AOSOA[npagM][npar=4][np4=4][neppM]
  const fptype par0[np4 * nevt]{
    // AOS[nevt][np4]
    500, 0,    0,    500,  // #0 (m=0 pT=0 E=pz>0)
    500, 0,    0,    -500, // #1 (m=0 pT=0 -E=pz<0)
    500, 300,  400,  0,    // #2 (m=0 pT>0 pz=0)
    500, 180,  240,  400,  // #3 (m=0 pT>0 pz>0)
    500, 180,  240,  -400, // #4 (m=0 pT>0 pz<0)
    500, 0,    0,    0,    // #5 (m=50>0 pT=0 pz=0)
    500, 0,    0,    300,  // #6 (m=40>0 pT=0 pz>0)
    500, 0,    0,    -300, // #7 (m=40>0 pT=0 pz<0)
    500, 180,  240,  0,    // #8 (m=40>0 pT>0 pz=0)
    500, -240, -180, 0,    // #9 (m=40>0 pT>0 pz=0)
    500, 180,  192,  144,  // #10 (m=40>0 pT>0 pz>0)
    500, 180,  192,  -144, // #11 (m=40>0 pT>0 pz<0)
  };
>>>>>>> 5347a1f1
  fptype mass0[nevt]{};
  bool ispzgt0[nevt]{};
  bool ispzlt0[nevt]{};
  bool isptgt0[nevt]{};
  for ( int ievt = 0; ievt < nevt; ievt++ )
  {
    const fptype p0 = par0[ievt * np4 + 0];
    const fptype p1 = par0[ievt * np4 + 1];
    const fptype p2 = par0[ievt * np4 + 2];
    const fptype p3 = par0[ievt * np4 + 3];
    mass0[ievt] = sqrt( p0 * p0 - p1 * p1 - p2 * p2 - p3 * p3 );
    ispzgt0[ievt] = ( p3 > 0 );
    ispzlt0[ievt] = ( p3 < 0 );
    isptgt0[ievt] = ( p1 != 0 ) || ( p2 != 0 );
  }
  const int ipar = 0; // use only particle0 for this test
  for ( int ievt = 0; ievt < nevt; ievt++ )
  {
    for ( int ip4 = 0; ip4 < np4; ip4++ )
    {
<<<<<<< HEAD
      const int ipagM = ievt/neppM; // #eventpage in this iteration
      const int ieppM = ievt%neppM; // #event in the current eventpage in this iteration
#ifdef MGONGPU_CPPSIMD
      hstMomenta[ipagM*npar*np4 + ipar*np4 + ip4][ieppM] = par0[ievt*np4 + ip4]; // AOS to AOSOA
#else
      hstMomenta[ipagM*npar*np4*neppM + ipar*np4*neppM + ip4*neppM + ieppM] = par0[ievt*np4 + ip4]; // AOS to AOSOA
#endif
=======
      const int ipagM = ievt / neppM; // #eventpage in this iteration
      const int ieppM = ievt % neppM; // #event in the current eventpage in this iteration
      //#ifdef MGONGPU_CPPSIMD
      //hstMomenta[ipagM*npar*np4 + ipar*np4 + ip4][ieppM] = par0[ievt*np4 + ip4]; // AOS to AOSOA
      //#else
      hstMomenta[ipagM * npar * np4 * neppM + ipar * np4 * neppM + ip4 * neppM + ieppM] = par0[ievt * np4 + ip4]; // AOS to AOSOA
      //#endif
>>>>>>> 5347a1f1
    }
  }
  // Expected output wavefunctions
  std::vector<std::array<fptype, 12>> expwfs;
#include "testxxx_cc_ref.txt" // expwfs.push_back( {...} );
  std::string dumpFileName = "testxxx_cc_ref.txt.new";
  // Compute the output wavefunctions
  // Dump new reference file if requested
  using namespace MG5_sm;
  const int nwf6 = 6;
  int itest = 0; // index on the expected output vector
  std::ofstream dumpFile;
  if ( dumpEvents ) dumpFile.open( dumpFileName, std::ios::trunc );
<<<<<<< HEAD
  auto dumpwf6 = [&]( std::ostream& out, const cxtype_sv wf[6], const char* xxx, int ievt ) {
    out << std::setprecision(15) << std::scientific;
    out << "  expwfs.push_back( {";
    out << "                                   // ---------" << std::endl;
    for ( int iwf6 = 0; iwf6<nwf6; iwf6++ )
    {
#ifdef MGONGPU_CPPSIMD
      const int ieppM = ievt%neppM; // #event in the current eventpage in this iteration
      out << std::setw(26) << cxreal( wf[iwf6][ieppM] ) << ", ";
      out << std::setw(22) << cximag( wf[iwf6][ieppM] );
#else
      out << std::setw(26) << wf[iwf6].real();
      out << ", " << std::setw(22) << wf[iwf6].imag();
#endif
      if ( iwf6 < nwf6-1 ) out << ",    ";
      else out << " } );";
      out << " // " << xxx << " #" << ievt << std::endl;
=======
  auto dumpwf6 = [&]( const cxtype wf[6], const char* xxx, int ievt, int nsp, fptype mass ) {
    dumpFile << std::setprecision( 15 ) << std::scientific;
    dumpFile << "  expwfs.push_back( {";
    dumpFile << "                                   // ---------" << std::endl;
    for ( int iwf6 = 0; iwf6 < nwf6; iwf6++ )
    {
      dumpFile << std::setw( 26 ) << wf[iwf6].real() << ", " << std::setw( 22 ) << wf[iwf6].imag();
      if ( iwf6 < nwf6 - 1 )
        dumpFile << ",    ";
      else
        dumpFile << " } );";
      dumpFile << " // itest=" << itest << ": " << xxx << "#" << ievt;
      dumpFile << " nsp=" << nsp << " mass=" << (int)mass << std::endl;
>>>>>>> 5347a1f1
    }
    out << std::defaultfloat;
  };
<<<<<<< HEAD
  int itest = 0; // index on the expected output vector
  auto testwf6 = [&]( const cxtype_sv wf[6], const char* xxx, int ievt ) {
    if ( dumpEvents ) dumpwf6( dumpFile, wf, xxx, ievt );
    if ( testEvents )
    {
      //std::cout << "Testing " << std::setw(3) << itest << ": ";
      //std::cout << xxx << " #" << ievt << std::endl;
      std::array<fptype,12>& expwf = expwfs[itest];
#ifdef MGONGPU_CPPSIMD
      const int ieppM = ievt%neppM; // #event in the current eventpage in this iteration
      for ( int iwf6 = 0; iwf6<nwf6; iwf6++ )
      {
        EXPECT_NEAR( cxreal( wf[iwf6][ieppM] ), expwf[iwf6*2], std::abs( expwf[iwf6*2] * toleranceXXXs ) );
        EXPECT_NEAR( cximag( wf[iwf6][ieppM] ), expwf[iwf6*2+1], std::abs( expwf[iwf6*2+1] * toleranceXXXs ) );
      }
#else
      for ( int iwf6 = 0; iwf6<nwf6; iwf6++ )
=======
  auto testwf6 = [&]( const cxtype wf[6], const char* xxx, int ievt, int nsp, fptype mass ) {
    if ( dumpEvents ) dumpwf6( wf, xxx, ievt, nsp, mass );
    if ( testEvents )
    {
      //std::cout << "Testing " << itest << ": " << xxx << " #" << ievt << std::endl;
      std::array<fptype, 12>& expwf = expwfs[itest];
      for ( int iwf6 = 0; iwf6 < nwf6; iwf6++ )
>>>>>>> 5347a1f1
      {
        EXPECT_NEAR( wf[iwf6].real(), expwf[iwf6 * 2], std::abs( expwf[iwf6 * 2] * toleranceXXXs ) )
          << " itest=" << itest << ": " << xxx << "#" << ievt;
        EXPECT_NEAR( wf[iwf6].imag(), expwf[iwf6 * 2 + 1], std::abs( expwf[iwf6 * 2 + 1] * toleranceXXXs ) )
          << " itest=" << itest << ": " << xxx << "#" << ievt;
      }
#endif
    }
    itest++;
  };
<<<<<<< HEAD
  const int ihel = +1;
  const int nsf = -1;
  cxtype_sv outwf[6];
  for ( int ievt=0; ievt<nevt; ievt++ )
  {
    if ( false )
    {
      std::cout << std::endl;
      for ( int ip4=0; ip4<np4; ip4++ ) std::cout << par0[ievt*np4 + ip4] << ", ";
      std::cout << std::endl;
    }
    // Test ixxxxx - NO ASSUMPTIONS
    {
      const fptype fmass = mass0[ievt];
      const int ipagM = ievt/neppM; // #eventpage in this iteration
      ixxxxx( hstMomenta.get(), fmass, ihel, nsf, outwf, ipagM, ipar );
      testwf6( outwf, "ixxxxx", ievt );
    }
    // Test ipzxxx - ASSUMPTIONS: (FMASS == 0) and (PX == PY == 0 and E == +PZ > 0)
    if ( mass0[ievt] == 0 && ispzgt0[ievt] )
    {
      const int ipagM = ievt/neppM; // #eventpage in this iteration
      ipzxxx( hstMomenta.get(), ihel, nsf, outwf, ipagM, ipar );
      testwf6( outwf, "ipzxxx", ievt );
    }
    // Test imzxxx - ASSUMPTIONS: (FMASS == 0) and (PX == PY == 0 and E == -PZ > 0)
    if ( mass0[ievt] == 0 && ispzlt0[ievt] )
    {
      const int ipagM = ievt/neppM; // #eventpage in this iteration
      imzxxx( hstMomenta.get(), ihel, nsf, outwf, ipagM, ipar );
      testwf6( outwf, "imzxxx", ievt );
    }
    // Test ixzxxx - ASSUMPTIONS: (FMASS == 0) and (PT > 0)
    if ( mass0[ievt] == 0 && isptgt0[ievt] )
    {
      const int ipagM = ievt/neppM; // #eventpage in this iteration
      ixzxxx( hstMomenta.get(), ihel, nsf, outwf, ipagM, ipar );
      testwf6( outwf, "ixzxxx", ievt );
    }
    // Test vxxxxx - NO ASSUMPTIONS
    {
      const fptype vmass = mass0[ievt];
      const int ipagM = ievt/neppM; // #eventpage in this iteration
      vxxxxx( hstMomenta.get(), vmass, ihel, nsf, outwf, ipagM, ipar );
      testwf6( outwf, "vxxxxx", ievt );
    }
    // Test sxxxxx - NO ASSUMPTIONS
    {
      const fptype smass = mass0[ievt];
      const int ipagM = ievt/neppM; // #eventpage in this iteration
      sxxxxx( hstMomenta.get(), smass, ihel, nsf, outwf, ipagM, ipar );
      testwf6( outwf, "sxxxxx", ievt );
    }
    // Test oxxxxx - NO ASSUMPTIONS
    {
      const fptype fmass = mass0[ievt];
      const int ipagM = ievt/neppM; // #eventpage in this iteration
      oxxxxx( hstMomenta.get(), fmass, ihel, nsf, outwf, ipagM, ipar );
      testwf6( outwf, "oxxxxx", ievt );
    }
    // Test opzxxx - ASSUMPTIONS: (FMASS == 0) and (PX == PY == 0 and E == +PZ > 0)
    if ( mass0[ievt] == 0 && ispzgt0[ievt] )
    {
      const int ipagM = ievt/neppM; // #eventpage in this iteration
      opzxxx( hstMomenta.get(), ihel, nsf, outwf, ipagM, ipar );
      testwf6( outwf, "opzxxx", ievt );
    }
    // Test omzxxx - ASSUMPTIONS: (FMASS == 0) and (PX == PY == 0 and E == -PZ > 0)
    if ( mass0[ievt] == 0 && ispzlt0[ievt] )
    {
      const int ipagM = ievt/neppM; // #eventpage in this iteration
      omzxxx( hstMomenta.get(), ihel, nsf, outwf, ipagM, ipar );
      testwf6( outwf, "omzxxx", ievt );
    }
    // Test oxzxxx - ASSUMPTIONS: (FMASS == 0) and (PT > 0)
    if ( mass0[ievt] == 0 && isptgt0[ievt] )
    {
      const int ipagM = ievt/neppM; // #eventpage in this iteration
      oxzxxx( hstMomenta.get(), ihel, nsf, outwf, ipagM, ipar );
      testwf6( outwf, "oxzxxx", ievt );
=======
  const int nhel = 1;
  cxtype outwf[6];
  for ( auto nsp : { -1, +1 } ) // antifermion/fermion (or initial/final for scalar and vector)
  {
    for ( int ievt = 0; ievt < nevt; ievt++ )
    {
      if ( false )
      {
        std::cout << std::endl;
        for ( int ip4 = 0; ip4 < np4; ip4++ ) std::cout << par0[ievt * np4 + ip4] << ", ";
        std::cout << std::endl;
      }
      // Test ixxxxx - NO ASSUMPTIONS
      {
        const fptype fmass = mass0[ievt];
        ixxxxx( hstMomenta.get(), fmass, nhel, nsp, outwf, ievt, ipar );
        testwf6( outwf, "ixxxxx", ievt, nsp, fmass );
        ixxxxx( hstMomenta.get(), -fmass, nhel, nsp, outwf, ievt, ipar );
        testwf6( outwf, "ixxxxx", ievt, nsp, -fmass );
      }
      // Test ipzxxx - ASSUMPTIONS: (FMASS == 0) and (PX == PY == 0 and E == +PZ > 0)
      if ( mass0[ievt] == 0 && ispzgt0[ievt] )
      {
        ipzxxx( hstMomenta.get(), nhel, nsp, outwf, ievt, ipar );
        testwf6( outwf, "ipzxxx", ievt, nsp, 0 );
      }
      // Test imzxxx - ASSUMPTIONS: (FMASS == 0) and (PX == PY == 0 and E == -PZ > 0)
      if ( mass0[ievt] == 0 && ispzlt0[ievt] )
      {
        imzxxx( hstMomenta.get(), nhel, nsp, outwf, ievt, ipar );
        testwf6( outwf, "imzxxx", ievt, nsp, 0 );
      }
      // Test ixzxxx - ASSUMPTIONS: (FMASS == 0) and (PT > 0)
      if ( mass0[ievt] == 0 && isptgt0[ievt] )
      {
        ixzxxx( hstMomenta.get(), nhel, nsp, outwf, ievt, ipar );
        testwf6( outwf, "ixzxxx", ievt, nsp, 0 );
      }
      // Test vxxxxx - NO ASSUMPTIONS
      {
        const fptype vmass = mass0[ievt];
        vxxxxx( hstMomenta.get(), vmass, nhel, nsp, outwf, ievt, ipar );
        testwf6( outwf, "vxxxxx", ievt, nsp, vmass );
        vxxxxx( hstMomenta.get(), -vmass, nhel, nsp, outwf, ievt, ipar );
        testwf6( outwf, "vxxxxx", ievt, nsp, -vmass );
      }
      // Test sxxxxx - NO ASSUMPTIONS
      {
        const fptype smass = mass0[ievt];
        sxxxxx( hstMomenta.get(), smass, nhel, nsp, outwf, ievt, ipar );
        testwf6( outwf, "sxxxxx", ievt, nsp, smass );
        sxxxxx( hstMomenta.get(), -smass, nhel, nsp, outwf, ievt, ipar );
        testwf6( outwf, "sxxxxx", ievt, nsp, -smass );
      }
      // Test oxxxxx - NO ASSUMPTIONS
      {
        const fptype fmass = mass0[ievt];
        oxxxxx( hstMomenta.get(), fmass, nhel, nsp, outwf, ievt, ipar );
        testwf6( outwf, "oxxxxx", ievt, nsp, fmass );
        oxxxxx( hstMomenta.get(), -fmass, nhel, nsp, outwf, ievt, ipar );
        testwf6( outwf, "oxxxxx", ievt, nsp, -fmass );
      }
      // Test opzxxx - ASSUMPTIONS: (FMASS == 0) and (PX == PY == 0 and E == +PZ > 0)
      if ( mass0[ievt] == 0 && ispzgt0[ievt] )
      {
        opzxxx( hstMomenta.get(), nhel, nsp, outwf, ievt, ipar );
        testwf6( outwf, "opzxxx", ievt, nsp, 0 );
      }
      // Test omzxxx - ASSUMPTIONS: (FMASS == 0) and (PX == PY == 0 and E == -PZ > 0)
      if ( mass0[ievt] == 0 && ispzlt0[ievt] )
      {
        omzxxx( hstMomenta.get(), nhel, nsp, outwf, ievt, ipar );
        testwf6( outwf, "omzxxx", ievt, nsp, 0 );
      }
      // Test oxzxxx - ASSUMPTIONS: (FMASS == 0) and (PT > 0)
      if ( mass0[ievt] == 0 && isptgt0[ievt] )
      {
        oxzxxx( hstMomenta.get(), nhel, nsp, outwf, ievt, ipar );
        testwf6( outwf, "oxzxxx", ievt, nsp, 0 );
      }
>>>>>>> 5347a1f1
    }
  }
  if ( dumpEvents )
  {
    dumpFile.close();
    std::cout << "INFO: New reference data dumped to file '" << dumpFileName << "'" << std::endl;
  }
}<|MERGE_RESOLUTION|>--- conflicted
+++ resolved
@@ -29,26 +29,9 @@
   const int nevt = 12;
   assert( nevt % neppM == 0 ); // nevt must be a multiple of neppM
   // Fill in the input momenta
-<<<<<<< HEAD
-  const int nMomenta = np4*npar*nevt;
+  const int nMomenta = np4 * npar * nevt;
   auto hstMomenta = hstMakeUnique<fptype_sv>( nMomenta ); // AOSOA[npagM][npar=4][np4=4][neppM]
-  const fptype par0[np4 * nevt]                           // AOS[nevt][np4]
-    {
-      500,  0,    0,    500,   // #0 (m=0 pT=0 E=pz>0)
-      500,  0,    0,    -500,  // #1 (m=0 pT=0 E=-pz>0)
-      500,  300,  400,  0,     // #2 (m=0 pT>0 pz=0)
-      500,  180,  240,  400,   // #3 (m=0 pT>0 pz>0)
-      500,  180,  240,  -400,  // #4 (m=0 pT>0 pz<0)
-      500., 0.,   0.,   0.,    // #5 (m=50>0 pT=0 pz=0)
-      500,  0,    0,    -300,  // #6 (m=40>0 pT=0 pz<0)
-      500., 180., 192., -144., // #7 (m=40>0 pT>0 pz<0)
-    };
-=======
-  const int nMomenta = np4 * npar * nevt;
-  //auto hstMomenta = hstMakeUnique<fptype_sv>( nMomenta ); // AOSOA[npagM][npar=4][np4=4][neppM]
-  auto hstMomenta = hstMakeUnique<fptype>( nMomenta ); // AOSOA[npagM][npar=4][np4=4][neppM]
-  const fptype par0[np4 * nevt]{
-    // AOS[nevt][np4]
+  const fptype par0[np4 * nevt]{                          // AOS[nevt][np4]
     500, 0,    0,    500,  // #0 (m=0 pT=0 E=pz>0)
     500, 0,    0,    -500, // #1 (m=0 pT=0 -E=pz<0)
     500, 300,  400,  0,    // #2 (m=0 pT>0 pz=0)
@@ -62,7 +45,6 @@
     500, 180,  192,  144,  // #10 (m=40>0 pT>0 pz>0)
     500, 180,  192,  -144, // #11 (m=40>0 pT>0 pz<0)
   };
->>>>>>> 5347a1f1
   fptype mass0[nevt]{};
   bool ispzgt0[nevt]{};
   bool ispzlt0[nevt]{};
@@ -83,7 +65,6 @@
   {
     for ( int ip4 = 0; ip4 < np4; ip4++ )
     {
-<<<<<<< HEAD
       const int ipagM = ievt/neppM; // #eventpage in this iteration
       const int ieppM = ievt%neppM; // #event in the current eventpage in this iteration
 #ifdef MGONGPU_CPPSIMD
@@ -91,15 +72,6 @@
 #else
       hstMomenta[ipagM*npar*np4*neppM + ipar*np4*neppM + ip4*neppM + ieppM] = par0[ievt*np4 + ip4]; // AOS to AOSOA
 #endif
-=======
-      const int ipagM = ievt / neppM; // #eventpage in this iteration
-      const int ieppM = ievt % neppM; // #event in the current eventpage in this iteration
-      //#ifdef MGONGPU_CPPSIMD
-      //hstMomenta[ipagM*npar*np4 + ipar*np4 + ip4][ieppM] = par0[ievt*np4 + ip4]; // AOS to AOSOA
-      //#else
-      hstMomenta[ipagM * npar * np4 * neppM + ipar * np4 * neppM + ip4 * neppM + ieppM] = par0[ievt * np4 + ip4]; // AOS to AOSOA
-      //#endif
->>>>>>> 5347a1f1
     }
   }
   // Expected output wavefunctions
@@ -113,8 +85,7 @@
   int itest = 0; // index on the expected output vector
   std::ofstream dumpFile;
   if ( dumpEvents ) dumpFile.open( dumpFileName, std::ios::trunc );
-<<<<<<< HEAD
-  auto dumpwf6 = [&]( std::ostream& out, const cxtype_sv wf[6], const char* xxx, int ievt ) {
+  auto dumpwf6 = [&]( std::ostream& out, const cxtype_sv wf[6], const char* xxx, int ievt, int nsp, fptype mass ) {
     out << std::setprecision(15) << std::scientific;
     out << "  expwfs.push_back( {";
     out << "                                   // ---------" << std::endl;
@@ -130,29 +101,13 @@
 #endif
       if ( iwf6 < nwf6-1 ) out << ",    ";
       else out << " } );";
-      out << " // " << xxx << " #" << ievt << std::endl;
-=======
-  auto dumpwf6 = [&]( const cxtype wf[6], const char* xxx, int ievt, int nsp, fptype mass ) {
-    dumpFile << std::setprecision( 15 ) << std::scientific;
-    dumpFile << "  expwfs.push_back( {";
-    dumpFile << "                                   // ---------" << std::endl;
-    for ( int iwf6 = 0; iwf6 < nwf6; iwf6++ )
-    {
-      dumpFile << std::setw( 26 ) << wf[iwf6].real() << ", " << std::setw( 22 ) << wf[iwf6].imag();
-      if ( iwf6 < nwf6 - 1 )
-        dumpFile << ",    ";
-      else
-        dumpFile << " } );";
-      dumpFile << " // itest=" << itest << ": " << xxx << "#" << ievt;
-      dumpFile << " nsp=" << nsp << " mass=" << (int)mass << std::endl;
->>>>>>> 5347a1f1
+      out << " // itest=" << itest << ": " << xxx << "#" << ievt;
+      out << " nsp=" << nsp << " mass=" << (int)mass << std::endl;
     }
     out << std::defaultfloat;
   };
-<<<<<<< HEAD
-  int itest = 0; // index on the expected output vector
-  auto testwf6 = [&]( const cxtype_sv wf[6], const char* xxx, int ievt ) {
-    if ( dumpEvents ) dumpwf6( dumpFile, wf, xxx, ievt );
+  auto testwf6 = [&]( const cxtype_sv wf[6], const char* xxx, int ievt, int nsp, fptype mass ) {
+    if ( dumpEvents ) dumpwf6( dumpFile, wf, xxx, ievt, nsp, mass );
     if ( testEvents )
     {
       //std::cout << "Testing " << std::setw(3) << itest << ": ";
@@ -162,114 +117,25 @@
       const int ieppM = ievt%neppM; // #event in the current eventpage in this iteration
       for ( int iwf6 = 0; iwf6<nwf6; iwf6++ )
       {
-        EXPECT_NEAR( cxreal( wf[iwf6][ieppM] ), expwf[iwf6*2], std::abs( expwf[iwf6*2] * toleranceXXXs ) );
-        EXPECT_NEAR( cximag( wf[iwf6][ieppM] ), expwf[iwf6*2+1], std::abs( expwf[iwf6*2+1] * toleranceXXXs ) );
+        EXPECT_NEAR( cxreal( wf[iwf6][ieppM] ), expwf[iwf6*2], std::abs( expwf[iwf6*2] * toleranceXXXs ) )
+          << " itest=" << itest << ": " << xxx << "#" << ievt;
+        EXPECT_NEAR( cximag( wf[iwf6][ieppM] ), expwf[iwf6*2+1], std::abs( expwf[iwf6*2+1] * toleranceXXXs ) )
+          << " itest=" << itest << ": " << xxx << "#" << ievt;
       }
 #else
       for ( int iwf6 = 0; iwf6<nwf6; iwf6++ )
-=======
-  auto testwf6 = [&]( const cxtype wf[6], const char* xxx, int ievt, int nsp, fptype mass ) {
-    if ( dumpEvents ) dumpwf6( wf, xxx, ievt, nsp, mass );
-    if ( testEvents )
-    {
-      //std::cout << "Testing " << itest << ": " << xxx << " #" << ievt << std::endl;
-      std::array<fptype, 12>& expwf = expwfs[itest];
-      for ( int iwf6 = 0; iwf6 < nwf6; iwf6++ )
->>>>>>> 5347a1f1
-      {
-        EXPECT_NEAR( wf[iwf6].real(), expwf[iwf6 * 2], std::abs( expwf[iwf6 * 2] * toleranceXXXs ) )
-          << " itest=" << itest << ": " << xxx << "#" << ievt;
-        EXPECT_NEAR( wf[iwf6].imag(), expwf[iwf6 * 2 + 1], std::abs( expwf[iwf6 * 2 + 1] * toleranceXXXs ) )
+      {
+        EXPECT_NEAR( wf[iwf6].real(), expwf[iwf6*2], std::abs( expwf[iwf6*2] * toleranceXXXs ) )
+          << " itest=" << itest << ": " << xxx << "#" << ievt;
+        EXPECT_NEAR( wf[iwf6].imag(), expwf[iwf6*2+1], std::abs( expwf[iwf6*2+1] * toleranceXXXs ) )
           << " itest=" << itest << ": " << xxx << "#" << ievt;
       }
 #endif
     }
     itest++;
   };
-<<<<<<< HEAD
-  const int ihel = +1;
-  const int nsf = -1;
+  const int nhel = 1;
   cxtype_sv outwf[6];
-  for ( int ievt=0; ievt<nevt; ievt++ )
-  {
-    if ( false )
-    {
-      std::cout << std::endl;
-      for ( int ip4=0; ip4<np4; ip4++ ) std::cout << par0[ievt*np4 + ip4] << ", ";
-      std::cout << std::endl;
-    }
-    // Test ixxxxx - NO ASSUMPTIONS
-    {
-      const fptype fmass = mass0[ievt];
-      const int ipagM = ievt/neppM; // #eventpage in this iteration
-      ixxxxx( hstMomenta.get(), fmass, ihel, nsf, outwf, ipagM, ipar );
-      testwf6( outwf, "ixxxxx", ievt );
-    }
-    // Test ipzxxx - ASSUMPTIONS: (FMASS == 0) and (PX == PY == 0 and E == +PZ > 0)
-    if ( mass0[ievt] == 0 && ispzgt0[ievt] )
-    {
-      const int ipagM = ievt/neppM; // #eventpage in this iteration
-      ipzxxx( hstMomenta.get(), ihel, nsf, outwf, ipagM, ipar );
-      testwf6( outwf, "ipzxxx", ievt );
-    }
-    // Test imzxxx - ASSUMPTIONS: (FMASS == 0) and (PX == PY == 0 and E == -PZ > 0)
-    if ( mass0[ievt] == 0 && ispzlt0[ievt] )
-    {
-      const int ipagM = ievt/neppM; // #eventpage in this iteration
-      imzxxx( hstMomenta.get(), ihel, nsf, outwf, ipagM, ipar );
-      testwf6( outwf, "imzxxx", ievt );
-    }
-    // Test ixzxxx - ASSUMPTIONS: (FMASS == 0) and (PT > 0)
-    if ( mass0[ievt] == 0 && isptgt0[ievt] )
-    {
-      const int ipagM = ievt/neppM; // #eventpage in this iteration
-      ixzxxx( hstMomenta.get(), ihel, nsf, outwf, ipagM, ipar );
-      testwf6( outwf, "ixzxxx", ievt );
-    }
-    // Test vxxxxx - NO ASSUMPTIONS
-    {
-      const fptype vmass = mass0[ievt];
-      const int ipagM = ievt/neppM; // #eventpage in this iteration
-      vxxxxx( hstMomenta.get(), vmass, ihel, nsf, outwf, ipagM, ipar );
-      testwf6( outwf, "vxxxxx", ievt );
-    }
-    // Test sxxxxx - NO ASSUMPTIONS
-    {
-      const fptype smass = mass0[ievt];
-      const int ipagM = ievt/neppM; // #eventpage in this iteration
-      sxxxxx( hstMomenta.get(), smass, ihel, nsf, outwf, ipagM, ipar );
-      testwf6( outwf, "sxxxxx", ievt );
-    }
-    // Test oxxxxx - NO ASSUMPTIONS
-    {
-      const fptype fmass = mass0[ievt];
-      const int ipagM = ievt/neppM; // #eventpage in this iteration
-      oxxxxx( hstMomenta.get(), fmass, ihel, nsf, outwf, ipagM, ipar );
-      testwf6( outwf, "oxxxxx", ievt );
-    }
-    // Test opzxxx - ASSUMPTIONS: (FMASS == 0) and (PX == PY == 0 and E == +PZ > 0)
-    if ( mass0[ievt] == 0 && ispzgt0[ievt] )
-    {
-      const int ipagM = ievt/neppM; // #eventpage in this iteration
-      opzxxx( hstMomenta.get(), ihel, nsf, outwf, ipagM, ipar );
-      testwf6( outwf, "opzxxx", ievt );
-    }
-    // Test omzxxx - ASSUMPTIONS: (FMASS == 0) and (PX == PY == 0 and E == -PZ > 0)
-    if ( mass0[ievt] == 0 && ispzlt0[ievt] )
-    {
-      const int ipagM = ievt/neppM; // #eventpage in this iteration
-      omzxxx( hstMomenta.get(), ihel, nsf, outwf, ipagM, ipar );
-      testwf6( outwf, "omzxxx", ievt );
-    }
-    // Test oxzxxx - ASSUMPTIONS: (FMASS == 0) and (PT > 0)
-    if ( mass0[ievt] == 0 && isptgt0[ievt] )
-    {
-      const int ipagM = ievt/neppM; // #eventpage in this iteration
-      oxzxxx( hstMomenta.get(), ihel, nsf, outwf, ipagM, ipar );
-      testwf6( outwf, "oxzxxx", ievt );
-=======
-  const int nhel = 1;
-  cxtype outwf[6];
   for ( auto nsp : { -1, +1 } ) // antifermion/fermion (or initial/final for scalar and vector)
   {
     for ( int ievt = 0; ievt < nevt; ievt++ )
@@ -283,72 +149,81 @@
       // Test ixxxxx - NO ASSUMPTIONS
       {
         const fptype fmass = mass0[ievt];
-        ixxxxx( hstMomenta.get(), fmass, nhel, nsp, outwf, ievt, ipar );
+        const int ipagM = ievt/neppM; // #eventpage in this iteration
+        ixxxxx( hstMomenta.get(), fmass, nhel, nsp, outwf, ipagM, ipar );
         testwf6( outwf, "ixxxxx", ievt, nsp, fmass );
-        ixxxxx( hstMomenta.get(), -fmass, nhel, nsp, outwf, ievt, ipar );
+        ixxxxx( hstMomenta.get(), -fmass, nhel, nsp, outwf, ipagM, ipar );
         testwf6( outwf, "ixxxxx", ievt, nsp, -fmass );
       }
       // Test ipzxxx - ASSUMPTIONS: (FMASS == 0) and (PX == PY == 0 and E == +PZ > 0)
       if ( mass0[ievt] == 0 && ispzgt0[ievt] )
       {
-        ipzxxx( hstMomenta.get(), nhel, nsp, outwf, ievt, ipar );
+        const int ipagM = ievt/neppM; // #eventpage in this iteration
+        ipzxxx( hstMomenta.get(), nhel, nsp, outwf, ipagM, ipar );
         testwf6( outwf, "ipzxxx", ievt, nsp, 0 );
       }
       // Test imzxxx - ASSUMPTIONS: (FMASS == 0) and (PX == PY == 0 and E == -PZ > 0)
       if ( mass0[ievt] == 0 && ispzlt0[ievt] )
       {
-        imzxxx( hstMomenta.get(), nhel, nsp, outwf, ievt, ipar );
+        const int ipagM = ievt/neppM; // #eventpage in this iteration
+        imzxxx( hstMomenta.get(), nhel, nsp, outwf, ipagM, ipar );
         testwf6( outwf, "imzxxx", ievt, nsp, 0 );
       }
       // Test ixzxxx - ASSUMPTIONS: (FMASS == 0) and (PT > 0)
       if ( mass0[ievt] == 0 && isptgt0[ievt] )
       {
-        ixzxxx( hstMomenta.get(), nhel, nsp, outwf, ievt, ipar );
+        const int ipagM = ievt/neppM; // #eventpage in this iteration
+        ixzxxx( hstMomenta.get(), nhel, nsp, outwf, ipagM, ipar );
         testwf6( outwf, "ixzxxx", ievt, nsp, 0 );
       }
       // Test vxxxxx - NO ASSUMPTIONS
       {
         const fptype vmass = mass0[ievt];
-        vxxxxx( hstMomenta.get(), vmass, nhel, nsp, outwf, ievt, ipar );
+        const int ipagM = ievt/neppM; // #eventpage in this iteration
+        vxxxxx( hstMomenta.get(), vmass, nhel, nsp, outwf, ipagM, ipar );
         testwf6( outwf, "vxxxxx", ievt, nsp, vmass );
-        vxxxxx( hstMomenta.get(), -vmass, nhel, nsp, outwf, ievt, ipar );
+        vxxxxx( hstMomenta.get(), -vmass, nhel, nsp, outwf, ipagM, ipar );
         testwf6( outwf, "vxxxxx", ievt, nsp, -vmass );
       }
       // Test sxxxxx - NO ASSUMPTIONS
       {
         const fptype smass = mass0[ievt];
-        sxxxxx( hstMomenta.get(), smass, nhel, nsp, outwf, ievt, ipar );
+        const int ipagM = ievt/neppM; // #eventpage in this iteration
+        sxxxxx( hstMomenta.get(), smass, nhel, nsp, outwf, ipagM, ipar );
         testwf6( outwf, "sxxxxx", ievt, nsp, smass );
-        sxxxxx( hstMomenta.get(), -smass, nhel, nsp, outwf, ievt, ipar );
+        sxxxxx( hstMomenta.get(), -smass, nhel, nsp, outwf, ipagM, ipar );
         testwf6( outwf, "sxxxxx", ievt, nsp, -smass );
       }
       // Test oxxxxx - NO ASSUMPTIONS
       {
         const fptype fmass = mass0[ievt];
-        oxxxxx( hstMomenta.get(), fmass, nhel, nsp, outwf, ievt, ipar );
+        const int ipagM = ievt/neppM; // #eventpage in this iteration
+        oxxxxx( hstMomenta.get(), fmass, nhel, nsp, outwf, ipagM, ipar );
         testwf6( outwf, "oxxxxx", ievt, nsp, fmass );
-        oxxxxx( hstMomenta.get(), -fmass, nhel, nsp, outwf, ievt, ipar );
+        oxxxxx( hstMomenta.get(), -fmass, nhel, nsp, outwf, ipagM, ipar );
         testwf6( outwf, "oxxxxx", ievt, nsp, -fmass );
       }
       // Test opzxxx - ASSUMPTIONS: (FMASS == 0) and (PX == PY == 0 and E == +PZ > 0)
       if ( mass0[ievt] == 0 && ispzgt0[ievt] )
       {
-        opzxxx( hstMomenta.get(), nhel, nsp, outwf, ievt, ipar );
+        const int ipagM = ievt/neppM; // #eventpage in this iteration
+        opzxxx( hstMomenta.get(), nhel, nsp, outwf, ipagM, ipar );
         testwf6( outwf, "opzxxx", ievt, nsp, 0 );
       }
       // Test omzxxx - ASSUMPTIONS: (FMASS == 0) and (PX == PY == 0 and E == -PZ > 0)
       if ( mass0[ievt] == 0 && ispzlt0[ievt] )
       {
-        omzxxx( hstMomenta.get(), nhel, nsp, outwf, ievt, ipar );
+        const int ipagM = ievt/neppM; // #eventpage in this iteration
+        omzxxx( hstMomenta.get(), nhel, nsp, outwf, ipagM, ipar );
         testwf6( outwf, "omzxxx", ievt, nsp, 0 );
       }
       // Test oxzxxx - ASSUMPTIONS: (FMASS == 0) and (PT > 0)
       if ( mass0[ievt] == 0 && isptgt0[ievt] )
       {
-        oxzxxx( hstMomenta.get(), nhel, nsp, outwf, ievt, ipar );
+        const int ipagM = ievt/neppM; // #eventpage in this iteration
+        oxzxxx( hstMomenta.get(), nhel, nsp, outwf, ipagM, ipar );
         testwf6( outwf, "oxzxxx", ievt, nsp, 0 );
       }
->>>>>>> 5347a1f1
     }
   }
   if ( dumpEvents )
