[submodule "MG5aMC/mg5amcnlo"]
	path = MG5aMC/mg5amcnlo
<<<<<<< HEAD
	url = https://github.com/zeniheisser/mg5amcnlo/
	branch = gpucpp
[submodule "MG5aMC/"]
	url = git@github.com:zeniheisser/mg5amcnlo.git
[submodule "MG5aMC"]
	url = git@github.com:zeniheisser/mg5amcnlo.git
=======
	url = https://github.com/mg5amcnlo/mg5amcnlo
	branch = 3.6.1
        # See https://git-scm.com/docs/gitmodules#Documentation/gitmodules.txt-submoduleltnamegtignore
        ignore = untracked
>>>>>>> 32a3c69b
<|MERGE_RESOLUTION|>--- conflicted
+++ resolved
@@ -1,15 +1,6 @@
 [submodule "MG5aMC/mg5amcnlo"]
 	path = MG5aMC/mg5amcnlo
-<<<<<<< HEAD
-	url = https://github.com/zeniheisser/mg5amcnlo/
-	branch = gpucpp
-[submodule "MG5aMC/"]
-	url = git@github.com:zeniheisser/mg5amcnlo.git
-[submodule "MG5aMC"]
-	url = git@github.com:zeniheisser/mg5amcnlo.git
-=======
 	url = https://github.com/mg5amcnlo/mg5amcnlo
 	branch = 3.6.1
         # See https://git-scm.com/docs/gitmodules#Documentation/gitmodules.txt-submoduleltnamegtignore
-        ignore = untracked
->>>>>>> 32a3c69b
+        ignore = untracked