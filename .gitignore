--- conflicted
+++ resolved
@@ -16,7 +16,7 @@
 
 #=== Perf data ===
 *-perf-test-run*.json
-***/perf/params*.txt
+**/perf/params*.txt
 
 #=== Googletest ===
 test/googletest
@@ -32,9 +32,4 @@
 *.error
 *.cobaltlog
 *.BKP
-<<<<<<< HEAD
-.DS_Store
-***/build
-=======
-.DS_Store
->>>>>>> c1c280db
+.DS_Store