--- conflicted
+++ resolved
@@ -695,17 +695,8 @@
     sumelemdiff += ( matrixelementALL[ievtALL] - minelem );
     sumweigdiff += ( weightALL[ievtALL] - minweig );
   }
-<<<<<<< HEAD
-  double meanelem = minelem + sumelemdiff / ( nevtALL - nnan );
-  std::cout << "minelem: " << minelem << std::endl;
-  std::cout << "sumelemdiff: " << sumelemdiff << std::endl;
-  std::cout << "nevtALL: " << nevtALL << std::endl;
-  std::cout << "nnan: " << nnan << std::endl;
-  double meanweig = minweig + sumweigdiff / ( nevtALL - nnan );
-=======
   double meanelem = minelem + sumelemdiff / ( nevtALL - nabn );
   double meanweig = minweig + sumweigdiff / ( nevtALL - nabn );
->>>>>>> 2a416d4f
   double sqselemdiff = 0;
   double sqsweigdiff = 0;
   for ( int ievtALL = 0; ievtALL < nevtALL; ++ievtALL )
