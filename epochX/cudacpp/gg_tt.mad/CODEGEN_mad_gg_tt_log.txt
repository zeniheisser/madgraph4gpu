[1;31mNote that this is a development version.
This version is intended for development/beta testing and NOT for production.
This version has not been fully tested (if at all) and might have limited user support (if at all)[0m
Running MG5 in debug mode
************************************************************
*                                                          *
*                     W E L C O M E to                     *
*              M A D G R A P H 5 _ a M C @ N L O           *
*                                                          *
*                                                          *
*                 *                       *                *
*                   *        * *        *                  *
*                     * * * * 5 * * * *                    *
*                   *        * *        *                  *
*                 *                       *                *
*                                                          *
*         VERSION 3.5.3_lo_vect         2023-12-23         *
[1;31m*                                                          *[1;0m
[1;31m*          WARNING: UNKNOWN DEVELOPMENT VERSION.           *[1;0m
[1;31m*            WARNING: DO NOT USE FOR PRODUCTION            *[1;0m
[1;31m*                                                          *[1;0m
*                                                          *
*    The MadGraph5_aMC@NLO Development Team - Find us at   *
*              http://madgraph.phys.ucl.ac.be/             *
*                            and                           *
*            http://amcatnlo.web.cern.ch/amcatnlo/         *
*                                                          *
*               Type 'help' for in-line help.              *
*           Type 'tutorial' to learn how MG5 works         *
*    Type 'tutorial aMCatNLO' to learn how aMC@NLO works   *
*    Type 'tutorial MadLoop' to learn how MadLoop works    *
*                                                          *
************************************************************
load MG5 configuration from input/mg5_configuration.txt 
fastjet-config does not seem to correspond to a valid fastjet-config executable (v3+). We will use fjcore instead.
 Please set the 'fastjet'variable to the full (absolute) /PATH/TO/fastjet-config (including fastjet-config).
 MG5_aMC> set fastjet /PATH/TO/fastjet-config

eMELA-config does not seem to correspond to a valid eMELA-config executable.
 Please set the 'fastjet'variable to the full (absolute) /PATH/TO/eMELA-config (including eMELA-config).
 MG5_aMC> set eMELA /PATH/TO/eMELA-config

lhapdf-config does not seem to correspond to a valid lhapdf-config executable. 
Please set the 'lhapdf' variable to the (absolute) /PATH/TO/lhapdf-config (including lhapdf-config).
Note that you can still compile and run aMC@NLO with the built-in PDFs
 MG5_aMC> set lhapdf /PATH/TO/lhapdf-config

None does not seem to correspond to a valid lhapdf-config executable. 
Please set the 'lhapdf' variable to the (absolute) /PATH/TO/lhapdf-config (including lhapdf-config).
Note that you can still compile and run aMC@NLO with the built-in PDFs
 MG5_aMC> set lhapdf /PATH/TO/lhapdf-config

Using default text editor "vi". Set another one in ./input/mg5_configuration.txt
Using default eps viewer "evince". Set another one in ./input/mg5_configuration.txt
Using default web browser "firefox". Set another one in ./input/mg5_configuration.txt
import /data/avalassi/GPU2023/madgraph4gpuX/MG5aMC/TMPOUT/CODEGEN_mad_gg_tt.mg
The import format was not given, so we guess it as command
set stdout_level DEBUG
set output information to level: 10
set zerowidth_tchannel F
generate g g > t t~
No model currently active, so we import the Standard Model
INFO: load particles 
INFO: load vertices 
<<<<<<< HEAD
[1;32mDEBUG: model prefixing  takes 0.005323648452758789 [0m
=======
[1;32mDEBUG: model prefixing  takes 0.005348682403564453 [0m
>>>>>>> c05ffdd7
INFO: Restrict model sm with file models/sm/restrict_default.dat . 
[1;32mDEBUG: Simplifying conditional expressions [0m
[1;32mDEBUG: remove interactions: u s w+ at order: QED=1 [0m
[1;32mDEBUG: remove interactions: u b w+ at order: QED=1 [0m
[1;32mDEBUG: remove interactions: c d w+ at order: QED=1 [0m
[1;32mDEBUG: remove interactions: c b w+ at order: QED=1 [0m
[1;32mDEBUG: remove interactions: t d w+ at order: QED=1 [0m
[1;32mDEBUG: remove interactions: t s w+ at order: QED=1 [0m
[1;32mDEBUG: remove interactions: s u w+ at order: QED=1 [0m
[1;32mDEBUG: remove interactions: b u w+ at order: QED=1 [0m
[1;32mDEBUG: remove interactions: d c w+ at order: QED=1 [0m
[1;32mDEBUG: remove interactions: b c w+ at order: QED=1 [0m
[1;32mDEBUG: remove interactions: d t w+ at order: QED=1 [0m
[1;32mDEBUG: remove interactions: s t w+ at order: QED=1 [0m
[1;32mDEBUG: remove interactions: c c h at order: QED=1 [0m
[1;32mDEBUG: remove interactions: e- e- h at order: QED=1 [0m
[1;32mDEBUG: remove interactions: mu- mu- h at order: QED=1 [0m
[1;32mDEBUG:  Fuse the Following coupling (they have the same value): ('GC_100', 1), ('GC_104', 1), ('GC_108', 1), ('GC_40', 1), ('GC_41', 1), ('GC_45', 1), ('GC_49', 1)  [0m
[1;32mDEBUG:  Fuse the Following coupling (they have the same value): ('GC_21', 1), ('GC_27', -1)  [0m
[1;32mDEBUG:  Fuse the Following coupling (they have the same value): ('GC_15', 1), ('GC_30', -1)  [0m
[1;32mDEBUG:  Fuse the Following coupling (they have the same value): ('GC_38', 1), ('GC_39', -1)  [0m
[1;32mDEBUG:  Fuse the Following coupling (they have the same value): ('GC_3', 1), ('GC_4', -1)  [0m
[1;32mDEBUG:  Fuse the Following coupling (they have the same value): ('GC_50', 1), ('GC_51', -1)  [0m
[1;32mDEBUG:  Fuse the Following coupling (they have the same value): ('GC_54', 1), ('GC_56', -1)  [0m
[1;32mDEBUG:  Fuse the Following coupling (they have the same value): ('GC_66', 1), ('GC_67', -1)  [0m
[1;32mDEBUG:  Fuse the Following coupling (they have the same value): ('GC_70', 1), ('GC_73', -1)  [0m
[1;32mDEBUG:  Fuse the Following coupling (they have the same value): ('GC_74', 1), ('GC_75', -1)  [0m
[1;32mDEBUG:  Fuse the Following coupling (they have the same value): ('GC_77', 1), ('GC_78', -1)  [0m
[1;32mDEBUG:  Fuse the Following coupling (they have the same value): ('GC_76', 1), ('GC_79', -1)  [0m
[1;32mDEBUG:  Fuse the Following coupling (they have the same value): ('GC_7', 1), ('GC_9', -1)  [0m
[1;32mDEBUG:  Fuse the Following coupling (they have the same value): ('GC_96', 1), ('GC_97', -1)  [0m
[1;32mDEBUG: remove parameters: mdl_lamWS [0m
[1;32mDEBUG: remove parameters: mdl_AWS [0m
[1;32mDEBUG: remove parameters: mdl_rhoWS [0m
[1;32mDEBUG: remove parameters: mdl_etaWS [0m
[1;32mDEBUG: remove parameters: mdl_ymc [0m
[1;32mDEBUG: remove parameters: mdl_yme [0m
[1;32mDEBUG: remove parameters: mdl_ymm [0m
[1;32mDEBUG: remove parameters: mdl_MC [0m
[1;32mDEBUG: remove parameters: mdl_Me [0m
[1;32mDEBUG: remove parameters: mdl_MM [0m
[1;32mDEBUG: remove parameters: mdl_WTau [0m
[1;32mDEBUG: remove parameters: mdl_lamWS__exp__2 [0m
[1;32mDEBUG: remove parameters: mdl_CKM1x2 [0m
[1;32mDEBUG: remove parameters: mdl_lamWS__exp__3 [0m
[1;32mDEBUG: remove parameters: mdl_CKM1x3 [0m
[1;32mDEBUG: remove parameters: mdl_CKM2x1 [0m
[1;32mDEBUG: remove parameters: mdl_CKM2x3 [0m
[1;32mDEBUG: remove parameters: mdl_CKM3x1 [0m
[1;32mDEBUG: remove parameters: mdl_CKM3x2 [0m
[1;32mDEBUG: remove parameters: mdl_conjg__CKM1x3 [0m
[1;32mDEBUG: remove parameters: mdl_conjg__CKM2x3 [0m
[1;32mDEBUG: remove parameters: mdl_conjg__CKM2x1 [0m
[1;32mDEBUG: remove parameters: mdl_conjg__CKM3x1 [0m
[1;32mDEBUG: remove parameters: mdl_conjg__CKM3x2 [0m
[1;32mDEBUG: remove parameters: mdl_conjg__CKM1x2 [0m
[1;32mDEBUG: remove parameters: mdl_yc [0m
[1;32mDEBUG: remove parameters: mdl_ye [0m
[1;32mDEBUG: remove parameters: mdl_ym [0m
[1;32mDEBUG: remove parameters: mdl_I1x31 [0m
[1;32mDEBUG: remove parameters: mdl_I1x32 [0m
[1;32mDEBUG: remove parameters: mdl_I2x12 [0m
[1;32mDEBUG: remove parameters: mdl_I2x13 [0m
[1;32mDEBUG: remove parameters: mdl_I2x22 [0m
[1;32mDEBUG: remove parameters: mdl_I2x23 [0m
[1;32mDEBUG: remove parameters: mdl_I2x32 [0m
[1;32mDEBUG: remove parameters: mdl_I3x21 [0m
[1;32mDEBUG: remove parameters: mdl_I3x22 [0m
[1;32mDEBUG: remove parameters: mdl_I3x23 [0m
[1;32mDEBUG: remove parameters: mdl_I3x31 [0m
[1;32mDEBUG: remove parameters: mdl_I3x32 [0m
[1;32mDEBUG: remove parameters: mdl_I4x13 [0m
[1;32mDEBUG: remove parameters: mdl_I4x23 [0m
[1;32mDEBUG: remove parameters: mdl_CKM1x1 [0m
[1;32mDEBUG: remove parameters: mdl_CKM2x2 [0m
[1;32mDEBUG: fix parameter value: mdl_CKM3x3 [0m
[1;32mDEBUG: fix parameter value: mdl_conjg__CKM3x3 [0m
[1;32mDEBUG: remove parameters: mdl_conjg__CKM2x2 [0m
[1;32mDEBUG: fix parameter value: mdl_conjg__CKM1x1 [0m
INFO: Change particles name to pass to MG5 convention 
Defined multiparticle p = g u c d s u~ c~ d~ s~
Defined multiparticle j = g u c d s u~ c~ d~ s~
Defined multiparticle l+ = e+ mu+
Defined multiparticle l- = e- mu-
Defined multiparticle vl = ve vm vt
Defined multiparticle vl~ = ve~ vm~ vt~
Defined multiparticle all = g u c d s u~ c~ d~ s~ a ve vm vt e- mu- ve~ vm~ vt~ e+ mu+ t b t~ b~ z w+ h w- ta- ta+
INFO: Checking for minimal orders which gives processes. 
INFO: Please specify coupling orders to bypass this step. 
INFO: Trying coupling order WEIGHTED<=2: WEIGTHED IS QCD+2*QED 
INFO: Trying process: g g > t t~ WEIGHTED<=2 @1  
INFO: Process has 3 diagrams 
1 processes with 3 diagrams generated in 0.008 s
Total: 1 processes with 3 diagrams
output madevent_simd ../TMPOUT/CODEGEN_mad_gg_tt --hel_recycling=False --vector_size=32
Load PLUGIN.CUDACPP_OUTPUT
[1;34mPlugin PLUGIN.CUDACPP_OUTPUT has marked as NOT being validated with this version: 3.5.3_lo_vect. 
It has been validated for the last time with version: 3.5.2[0m
[1mOutput will be done with PLUGIN: CUDACPP_OUTPUT[0m
[1mAddition matrix-element will be done with PLUGIN: CUDACPP_OUTPUT[0m
[1mOutput will be done with PLUGIN: CUDACPP_OUTPUT[0m
[1;32mDEBUG:  cformat = [0m standalone_simd [1;30m[export_cpp.py at line 3070][0m [0m
[1;32mDEBUG:  Entering PLUGIN_ProcessExporter.__init__ (initialise the exporter) [1;30m[output.py at line 162][0m [0m
INFO: initialize a new directory: CODEGEN_mad_gg_tt 
INFO: remove old information in CODEGEN_mad_gg_tt 
[1;32mDEBUG:  Entering PLUGIN_ProcessExporter.copy_template (initialise the directory) [1;30m[output.py at line 167][0m [0m
[1;34mWARNING: File exists /data/avalassi/GPU2023/madgraph4gpuX/MG5aMC/TMPOUT/CODEGEN_mad_gg_tt [0m
INFO: Creating subdirectories in directory /data/avalassi/GPU2023/madgraph4gpuX/MG5aMC/TMPOUT/CODEGEN_mad_gg_tt 
[1;34mWARNING: File exists /data/avalassi/GPU2023/madgraph4gpuX/MG5aMC/TMPOUT/CODEGEN_mad_gg_tt/Cards [0m
[1;34mWARNING: File exists /data/avalassi/GPU2023/madgraph4gpuX/MG5aMC/TMPOUT/CODEGEN_mad_gg_tt/SubProcesses [0m
INFO: Organizing processes into subprocess groups 
INFO: Generating Helas calls for process: g g > t t~ WEIGHTED<=2 @1 
INFO: Processing color information for process: g g > t t~ @1 
INFO: Creating files in directory P1_gg_ttx 
[1;32mDEBUG:  kwargs[prefix] = 0 [1;30m[model_handling.py at line 1151][0m [0m
<<<<<<< HEAD
[1;32mDEBUG:  process_exporter_cpp = [0m <PLUGIN.CUDACPP_OUTPUT.model_handling.PLUGIN_OneProcessExporter object at 0x7f43e779b8b0> [1;30m[export_v4.py at line 6261][0m [0m
=======
[1;32mDEBUG:  process_exporter_cpp = [0m <PLUGIN.CUDACPP_OUTPUT.model_handling.PLUGIN_OneProcessExporter object at 0x7f0924e2d880> [1;30m[export_v4.py at line 6261][0m [0m
>>>>>>> c05ffdd7
INFO: Creating files in directory . 
FileWriter <class 'PLUGIN.CUDACPP_OUTPUT.model_handling.PLUGIN_CPPWriter'> for ././CPPProcess.h
FileWriter <class 'PLUGIN.CUDACPP_OUTPUT.model_handling.PLUGIN_CPPWriter'> for ././CPPProcess.cc
INFO: Created files CPPProcess.h and CPPProcess.cc in directory ./. 
[1;32mDEBUG:  proc_id = [0m 1 [1;30m[export_cpp.py at line 710][0m [0m
[1;32mDEBUG:  config_map = [0m [1, 2, 3] [1;30m[export_cpp.py at line 711][0m [0m
[1;32mDEBUG:  subproc_number = [0m 0 [1;30m[export_cpp.py at line 712][0m [0m
[1;32mDEBUG:  Done [1;30m[export_cpp.py at line 713][0m [0m
[1;32mDEBUG:  vector, subproc_group,self.opt['vector_size'] = [0m False True 32 [1;30m[export_v4.py at line 1871][0m [0m
[1;32mDEBUG:  vector, subproc_group,self.opt['vector_size'] = [0m False True 32 [1;30m[export_v4.py at line 1871][0m [0m
[1;32mDEBUG:  vector, subproc_group,self.opt['vector_size'] = [0m 32 True 32 [1;30m[export_v4.py at line 1871][0m [0m
[1;32mDEBUG:  vector, subproc_group,self.opt['vector_size'] = [0m 32 True 32 [1;30m[export_v4.py at line 1871][0m [0m
INFO: Generating Feynman diagrams for Process: g g > t t~ WEIGHTED<=2 @1 
INFO: Finding symmetric diagrams for subprocess group gg_ttx 
[1;32mDEBUG:  os.getcwd() = [0m /data/avalassi/GPU2023/madgraph4gpuX/MG5aMC/TMPOUT/CODEGEN_mad_gg_tt/SubProcesses/P1_gg_ttx [1;30m[export_v4.py at line 6438][0m [0m
[1;32mDEBUG:  len(subproc_diagrams_for_config) = [0m 3 [1;30m[model_handling.py at line 1519][0m [0m
[1;32mDEBUG:  iconfig_to_diag = [0m {1: 1, 2: 2, 3: 3} [1;30m[model_handling.py at line 1543][0m [0m
[1;32mDEBUG:  diag_to_iconfig = [0m {1: 1, 2: 2, 3: 3} [1;30m[model_handling.py at line 1544][0m [0m
Generated helas calls for 1 subprocesses (3 diagrams) in 0.006 s
<<<<<<< HEAD
Wrote files for 10 helas calls in 0.117 s
=======
Wrote files for 10 helas calls in 0.116 s
>>>>>>> c05ffdd7
ALOHA: aloha starts to compute helicity amplitudes
ALOHA: aloha creates VVV1 set of routines with options: P0[0m
ALOHA: aloha creates FFV1 routines[0m
ALOHA: aloha creates 2 routines in  0.153 s
[1;32mDEBUG:  Entering PLUGIN_ProcessExporter.convert_model (create the model) [1;30m[output.py at line 205][0m [0m
ALOHA: aloha starts to compute helicity amplitudes
ALOHA: aloha creates VVV1 set of routines with options: P0[0m
ALOHA: aloha creates FFV1 routines[0m
ALOHA: aloha creates 4 routines in  0.131 s
<class 'aloha.create_aloha.AbstractRoutine'> VVV1
<class 'aloha.create_aloha.AbstractRoutine'> FFV1
<class 'aloha.create_aloha.AbstractRoutine'> FFV1
<class 'aloha.create_aloha.AbstractRoutine'> FFV1
FileWriter <class 'PLUGIN.CUDACPP_OUTPUT.model_handling.PLUGIN_CPPWriter'> for /data/avalassi/GPU2023/madgraph4gpuX/MG5aMC/TMPOUT/CODEGEN_mad_gg_tt/src/./HelAmps_sm.h
INFO: Created file HelAmps_sm.h in directory /data/avalassi/GPU2023/madgraph4gpuX/MG5aMC/TMPOUT/CODEGEN_mad_gg_tt/src/. 
super_write_set_parameters_onlyfixMajorana (hardcoded=False)
super_write_set_parameters_onlyfixMajorana (hardcoded=True)
FileWriter <class 'PLUGIN.CUDACPP_OUTPUT.model_handling.PLUGIN_CPPWriter'> for /data/avalassi/GPU2023/madgraph4gpuX/MG5aMC/TMPOUT/CODEGEN_mad_gg_tt/src/./Parameters_sm.h
FileWriter <class 'PLUGIN.CUDACPP_OUTPUT.model_handling.PLUGIN_CPPWriter'> for /data/avalassi/GPU2023/madgraph4gpuX/MG5aMC/TMPOUT/CODEGEN_mad_gg_tt/src/./Parameters_sm.cc
INFO: Created files Parameters_sm.h and Parameters_sm.cc in directory 
INFO: /data/avalassi/GPU2023/madgraph4gpuX/MG5aMC/TMPOUT/CODEGEN_mad_gg_tt/src/. and /data/avalassi/GPU2023/madgraph4gpuX/MG5aMC/TMPOUT/CODEGEN_mad_gg_tt/src/. 
The option zerowidth_tchannel is modified [True] but will not be written in the configuration files.
If you want to make this value the default for future session, you can run 'save options --all'
save configuration file to /data/avalassi/GPU2023/madgraph4gpuX/MG5aMC/TMPOUT/CODEGEN_mad_gg_tt/Cards/me5_configuration.txt
INFO: Use Fortran compiler gfortran 
INFO: Use c++ compiler g++ 
INFO: Generate jpeg diagrams 
INFO: Generate web pages 
DEBUG: cd /data/avalassi/GPU2023/madgraph4gpuX/MG5aMC/TMPOUT/CODEGEN_mad_gg_tt; patch -p4 -i /data/avalassi/GPU2023/madgraph4gpuX/epochX/cudacpp/CODEGEN/PLUGIN/CUDACPP_SA_OUTPUT/MG5aMC_patches/PROD/patch.common
patching file Source/genps.inc
patching file Source/makefile
patching file SubProcesses/makefile
patching file bin/internal/gen_ximprove.py
patching file bin/internal/madevent_interface.py
DEBUG: cd /data/avalassi/GPU2023/madgraph4gpuX/MG5aMC/TMPOUT/CODEGEN_mad_gg_tt/SubProcesses/P1_gg_ttx; patch -p6 -i /data/avalassi/GPU2023/madgraph4gpuX/epochX/cudacpp/CODEGEN/PLUGIN/CUDACPP_SA_OUTPUT/MG5aMC_patches/PROD/patch.P1
patching file auto_dsig1.f
patching file driver.f
patching file matrix1.f
[1;32mDEBUG:  p.returncode = [0m 0 [1;30m[output.py at line 241][0m [0m
Output to directory /data/avalassi/GPU2023/madgraph4gpuX/MG5aMC/TMPOUT/CODEGEN_mad_gg_tt done.
Type "launch" to generate events from this process, or see
/data/avalassi/GPU2023/madgraph4gpuX/MG5aMC/TMPOUT/CODEGEN_mad_gg_tt/README
Run "open index.html" to see more information about this process.
quit

<<<<<<< HEAD
real	0m1.939s
user	0m1.652s
sys	0m0.275s
=======
real	0m2.001s
user	0m1.648s
sys	0m0.240s
>>>>>>> c05ffdd7
Code generation completed in 2 seconds
************************************************************
*                                                          *
*                      W E L C O M E to                    *
*             M A D G R A P H 5 _ a M C @ N L O            *
*                      M A D E V E N T                     *
*                                                          *
*                 *                       *                *
*                   *        * *        *                  *
*                     * * * * 5 * * * *                    *
*                   *        * *        *                  *
*                 *                       *                *
*                                                          *
*         VERSION 3.5.3_lo_vect                            *
*                                                          *
*    The MadGraph5_aMC@NLO Development Team - Find us at   *
*    https://server06.fynu.ucl.ac.be/projects/madgraph     *
*                                                          *
*               Type 'help' for in-line help.              *
*                                                          *
************************************************************
INFO: load configuration from /data/avalassi/GPU2023/madgraph4gpuX/MG5aMC/TMPOUT/CODEGEN_mad_gg_tt/Cards/me5_configuration.txt  
INFO: load configuration from /data/avalassi/GPU2023/madgraph4gpuX/MG5aMC/mg5amcnlo/input/mg5_configuration.txt  
INFO: load configuration from /data/avalassi/GPU2023/madgraph4gpuX/MG5aMC/TMPOUT/CODEGEN_mad_gg_tt/Cards/me5_configuration.txt  
Using default text editor "vi". Set another one in ./input/mg5_configuration.txt
Using default eps viewer "evince". Set another one in ./input/mg5_configuration.txt
Using default web browser "firefox". Set another one in ./input/mg5_configuration.txt
treatcards run
quit
INFO:  
launch in debug mode
************************************************************
*                                                          *
*                      W E L C O M E to                    *
*             M A D G R A P H 5 _ a M C @ N L O            *
*                      M A D E V E N T                     *
*                                                          *
*                 *                       *                *
*                   *        * *        *                  *
*                     * * * * 5 * * * *                    *
*                   *        * *        *                  *
*                 *                       *                *
*                                                          *
*         VERSION 3.5.3_lo_vect                            *
*                                                          *
*    The MadGraph5_aMC@NLO Development Team - Find us at   *
*    https://server06.fynu.ucl.ac.be/projects/madgraph     *
*                                                          *
*               Type 'help' for in-line help.              *
*                                                          *
************************************************************
INFO: load configuration from /data/avalassi/GPU2023/madgraph4gpuX/MG5aMC/TMPOUT/CODEGEN_mad_gg_tt/Cards/me5_configuration.txt  
INFO: load configuration from /data/avalassi/GPU2023/madgraph4gpuX/MG5aMC/mg5amcnlo/input/mg5_configuration.txt  
INFO: load configuration from /data/avalassi/GPU2023/madgraph4gpuX/MG5aMC/TMPOUT/CODEGEN_mad_gg_tt/Cards/me5_configuration.txt  
Using default text editor "vi". Set another one in ./input/mg5_configuration.txt
Using default eps viewer "evince". Set another one in ./input/mg5_configuration.txt
Using default web browser "firefox". Set another one in ./input/mg5_configuration.txt
treatcards param
quit
INFO:  
launch in debug mode<|MERGE_RESOLUTION|>--- conflicted
+++ resolved
@@ -62,11 +62,7 @@
 No model currently active, so we import the Standard Model
 INFO: load particles 
 INFO: load vertices 
-<<<<<<< HEAD
-[1;32mDEBUG: model prefixing  takes 0.005323648452758789 [0m
-=======
 [1;32mDEBUG: model prefixing  takes 0.005348682403564453 [0m
->>>>>>> c05ffdd7
 INFO: Restrict model sm with file models/sm/restrict_default.dat . 
 [1;32mDEBUG: Simplifying conditional expressions [0m
 [1;32mDEBUG: remove interactions: u s w+ at order: QED=1 [0m
@@ -182,11 +178,7 @@
 INFO: Processing color information for process: g g > t t~ @1 
 INFO: Creating files in directory P1_gg_ttx 
 [1;32mDEBUG:  kwargs[prefix] = 0 [1;30m[model_handling.py at line 1151][0m [0m
-<<<<<<< HEAD
-[1;32mDEBUG:  process_exporter_cpp = [0m <PLUGIN.CUDACPP_OUTPUT.model_handling.PLUGIN_OneProcessExporter object at 0x7f43e779b8b0> [1;30m[export_v4.py at line 6261][0m [0m
-=======
 [1;32mDEBUG:  process_exporter_cpp = [0m <PLUGIN.CUDACPP_OUTPUT.model_handling.PLUGIN_OneProcessExporter object at 0x7f0924e2d880> [1;30m[export_v4.py at line 6261][0m [0m
->>>>>>> c05ffdd7
 INFO: Creating files in directory . 
 FileWriter <class 'PLUGIN.CUDACPP_OUTPUT.model_handling.PLUGIN_CPPWriter'> for ././CPPProcess.h
 FileWriter <class 'PLUGIN.CUDACPP_OUTPUT.model_handling.PLUGIN_CPPWriter'> for ././CPPProcess.cc
@@ -206,15 +198,11 @@
 [1;32mDEBUG:  iconfig_to_diag = [0m {1: 1, 2: 2, 3: 3} [1;30m[model_handling.py at line 1543][0m [0m
 [1;32mDEBUG:  diag_to_iconfig = [0m {1: 1, 2: 2, 3: 3} [1;30m[model_handling.py at line 1544][0m [0m
 Generated helas calls for 1 subprocesses (3 diagrams) in 0.006 s
-<<<<<<< HEAD
-Wrote files for 10 helas calls in 0.117 s
-=======
 Wrote files for 10 helas calls in 0.116 s
->>>>>>> c05ffdd7
 ALOHA: aloha starts to compute helicity amplitudes
 ALOHA: aloha creates VVV1 set of routines with options: P0[0m
 ALOHA: aloha creates FFV1 routines[0m
-ALOHA: aloha creates 2 routines in  0.153 s
+ALOHA: aloha creates 2 routines in  0.144 s
 [1;32mDEBUG:  Entering PLUGIN_ProcessExporter.convert_model (create the model) [1;30m[output.py at line 205][0m [0m
 ALOHA: aloha starts to compute helicity amplitudes
 ALOHA: aloha creates VVV1 set of routines with options: P0[0m
@@ -256,15 +244,9 @@
 Run "open index.html" to see more information about this process.
 quit
 
-<<<<<<< HEAD
-real	0m1.939s
-user	0m1.652s
-sys	0m0.275s
-=======
 real	0m2.001s
 user	0m1.648s
 sys	0m0.240s
->>>>>>> c05ffdd7
 Code generation completed in 2 seconds
 ************************************************************
 *                                                          *
