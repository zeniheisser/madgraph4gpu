--- conflicted
+++ resolved
@@ -62,11 +62,7 @@
 No model currently active, so we import the Standard Model
 INFO: load particles 
 INFO: load vertices 
-<<<<<<< HEAD
-[1;32mDEBUG: model prefixing  takes 0.0055196285247802734 [0m
-=======
 [1;32mDEBUG: model prefixing  takes 0.005348682403564453 [0m
->>>>>>> 4703af28
 INFO: Restrict model sm with file models/sm/restrict_default.dat . 
 [1;32mDEBUG: Simplifying conditional expressions [0m
 [1;32mDEBUG: remove interactions: u s w+ at order: QED=1 [0m
@@ -182,11 +178,7 @@
 INFO: Processing color information for process: g g > t t~ @1 
 INFO: Creating files in directory P1_gg_ttx 
 [1;32mDEBUG:  kwargs[prefix] = 0 [1;30m[model_handling.py at line 1151][0m [0m
-<<<<<<< HEAD
-[1;32mDEBUG:  process_exporter_cpp = [0m <PLUGIN.CUDACPP_OUTPUT.model_handling.PLUGIN_OneProcessExporter object at 0x7f7a61bfe880> [1;30m[export_v4.py at line 6261][0m [0m
-=======
 [1;32mDEBUG:  process_exporter_cpp = [0m <PLUGIN.CUDACPP_OUTPUT.model_handling.PLUGIN_OneProcessExporter object at 0x7f0924e2d880> [1;30m[export_v4.py at line 6261][0m [0m
->>>>>>> 4703af28
 INFO: Creating files in directory . 
 FileWriter <class 'PLUGIN.CUDACPP_OUTPUT.model_handling.PLUGIN_CPPWriter'> for ././CPPProcess.h
 FileWriter <class 'PLUGIN.CUDACPP_OUTPUT.model_handling.PLUGIN_CPPWriter'> for ././CPPProcess.cc
@@ -206,11 +198,7 @@
 [1;32mDEBUG:  iconfig_to_diag = [0m {1: 1, 2: 2, 3: 3} [1;30m[model_handling.py at line 1543][0m [0m
 [1;32mDEBUG:  diag_to_iconfig = [0m {1: 1, 2: 2, 3: 3} [1;30m[model_handling.py at line 1544][0m [0m
 Generated helas calls for 1 subprocesses (3 diagrams) in 0.006 s
-<<<<<<< HEAD
-Wrote files for 10 helas calls in 0.114 s
-=======
 Wrote files for 10 helas calls in 0.116 s
->>>>>>> 4703af28
 ALOHA: aloha starts to compute helicity amplitudes
 ALOHA: aloha creates VVV1 set of routines with options: P0[0m
 ALOHA: aloha creates FFV1 routines[0m
@@ -219,7 +207,7 @@
 ALOHA: aloha starts to compute helicity amplitudes
 ALOHA: aloha creates VVV1 set of routines with options: P0[0m
 ALOHA: aloha creates FFV1 routines[0m
-ALOHA: aloha creates 4 routines in  0.133 s
+ALOHA: aloha creates 4 routines in  0.131 s
 <class 'aloha.create_aloha.AbstractRoutine'> VVV1
 <class 'aloha.create_aloha.AbstractRoutine'> FFV1
 <class 'aloha.create_aloha.AbstractRoutine'> FFV1
@@ -256,15 +244,9 @@
 Run "open index.html" to see more information about this process.
 quit
 
-<<<<<<< HEAD
-real	0m1.902s
-user	0m1.650s
-sys	0m0.249s
-=======
 real	0m2.001s
 user	0m1.648s
 sys	0m0.240s
->>>>>>> 4703af28
 Code generation completed in 2 seconds
 ************************************************************
 *                                                          *
