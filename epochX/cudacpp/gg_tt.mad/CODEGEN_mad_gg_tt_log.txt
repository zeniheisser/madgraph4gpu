[1;31mNote that this is a development version.
This version is intended for development/beta testing and NOT for production.
This version has not been fully tested (if at all) and might have limited user support (if at all)[0m
Running MG5 in debug mode
************************************************************
*                                                          *
*                     W E L C O M E to                     *
*              M A D G R A P H 5 _ a M C @ N L O           *
*                                                          *
*                                                          *
*                 *                       *                *
*                   *        * *        *                  *
*                     * * * * 5 * * * *                    *
*                   *        * *        *                  *
*                 *                       *                *
*                                                          *
*         VERSION 3.5.2_lo_vect         2023-11-08         *
[1;31m*                                                          *[1;0m
[1;31m*          WARNING: UNKNOWN DEVELOPMENT VERSION.           *[1;0m
[1;31m*            WARNING: DO NOT USE FOR PRODUCTION            *[1;0m
[1;31m*                                                          *[1;0m
*                                                          *
*    The MadGraph5_aMC@NLO Development Team - Find us at   *
*              http://madgraph.phys.ucl.ac.be/             *
*                            and                           *
*            http://amcatnlo.web.cern.ch/amcatnlo/         *
*                                                          *
*               Type 'help' for in-line help.              *
*           Type 'tutorial' to learn how MG5 works         *
*    Type 'tutorial aMCatNLO' to learn how aMC@NLO works   *
*    Type 'tutorial MadLoop' to learn how MadLoop works    *
*                                                          *
************************************************************
load MG5 configuration from input/mg5_configuration.txt 
fastjet-config does not seem to correspond to a valid fastjet-config executable (v3+). We will use fjcore instead.
 Please set the 'fastjet'variable to the full (absolute) /PATH/TO/fastjet-config (including fastjet-config).
 MG5_aMC> set fastjet /PATH/TO/fastjet-config

eMELA-config does not seem to correspond to a valid eMELA-config executable.
 Please set the 'fastjet'variable to the full (absolute) /PATH/TO/eMELA-config (including eMELA-config).
 MG5_aMC> set eMELA /PATH/TO/eMELA-config

lhapdf-config does not seem to correspond to a valid lhapdf-config executable. 
Please set the 'lhapdf' variable to the (absolute) /PATH/TO/lhapdf-config (including lhapdf-config).
Note that you can still compile and run aMC@NLO with the built-in PDFs
 MG5_aMC> set lhapdf /PATH/TO/lhapdf-config

None does not seem to correspond to a valid lhapdf-config executable. 
Please set the 'lhapdf' variable to the (absolute) /PATH/TO/lhapdf-config (including lhapdf-config).
Note that you can still compile and run aMC@NLO with the built-in PDFs
 MG5_aMC> set lhapdf /PATH/TO/lhapdf-config

Using default text editor "vi". Set another one in ./input/mg5_configuration.txt
Using default eps viewer "evince". Set another one in ./input/mg5_configuration.txt
Using default web browser "firefox". Set another one in ./input/mg5_configuration.txt
import /data/avalassi/GPU2023/madgraph4gpuX/MG5aMC/TMPOUT/CODEGEN_mad_gg_tt.mg
The import format was not given, so we guess it as command
set stdout_level DEBUG
set output information to level: 10
set zerowidth_tchannel F
generate g g > t t~
No model currently active, so we import the Standard Model
INFO: load particles 
INFO: load vertices 
<<<<<<< HEAD
[1;32mDEBUG: model prefixing  takes 0.0053844451904296875 [0m
=======
[1;32mDEBUG: model prefixing  takes 0.005816459655761719 [0m
>>>>>>> 80ff7164
INFO: Restrict model sm with file models/sm/restrict_default.dat . 
[1;32mDEBUG: Simplifying conditional expressions [0m
[1;32mDEBUG: remove interactions: u s w+ at order: QED=1 [0m
[1;32mDEBUG: remove interactions: u b w+ at order: QED=1 [0m
[1;32mDEBUG: remove interactions: c d w+ at order: QED=1 [0m
[1;32mDEBUG: remove interactions: c b w+ at order: QED=1 [0m
[1;32mDEBUG: remove interactions: t d w+ at order: QED=1 [0m
[1;32mDEBUG: remove interactions: t s w+ at order: QED=1 [0m
[1;32mDEBUG: remove interactions: s u w+ at order: QED=1 [0m
[1;32mDEBUG: remove interactions: b u w+ at order: QED=1 [0m
[1;32mDEBUG: remove interactions: d c w+ at order: QED=1 [0m
[1;32mDEBUG: remove interactions: b c w+ at order: QED=1 [0m
[1;32mDEBUG: remove interactions: d t w+ at order: QED=1 [0m
[1;32mDEBUG: remove interactions: s t w+ at order: QED=1 [0m
[1;32mDEBUG: remove interactions: c c h at order: QED=1 [0m
[1;32mDEBUG: remove interactions: e- e- h at order: QED=1 [0m
[1;32mDEBUG: remove interactions: mu- mu- h at order: QED=1 [0m
[1;32mDEBUG:  Fuse the Following coupling (they have the same value): ('GC_100', 1), ('GC_104', 1), ('GC_108', 1), ('GC_40', 1), ('GC_41', 1), ('GC_45', 1), ('GC_49', 1)  [0m
[1;32mDEBUG:  Fuse the Following coupling (they have the same value): ('GC_21', 1), ('GC_27', -1)  [0m
[1;32mDEBUG:  Fuse the Following coupling (they have the same value): ('GC_15', 1), ('GC_30', -1)  [0m
[1;32mDEBUG:  Fuse the Following coupling (they have the same value): ('GC_38', 1), ('GC_39', -1)  [0m
[1;32mDEBUG:  Fuse the Following coupling (they have the same value): ('GC_3', 1), ('GC_4', -1)  [0m
[1;32mDEBUG:  Fuse the Following coupling (they have the same value): ('GC_50', 1), ('GC_51', -1)  [0m
[1;32mDEBUG:  Fuse the Following coupling (they have the same value): ('GC_54', 1), ('GC_56', -1)  [0m
[1;32mDEBUG:  Fuse the Following coupling (they have the same value): ('GC_66', 1), ('GC_67', -1)  [0m
[1;32mDEBUG:  Fuse the Following coupling (they have the same value): ('GC_70', 1), ('GC_73', -1)  [0m
[1;32mDEBUG:  Fuse the Following coupling (they have the same value): ('GC_74', 1), ('GC_75', -1)  [0m
[1;32mDEBUG:  Fuse the Following coupling (they have the same value): ('GC_77', 1), ('GC_78', -1)  [0m
[1;32mDEBUG:  Fuse the Following coupling (they have the same value): ('GC_76', 1), ('GC_79', -1)  [0m
[1;32mDEBUG:  Fuse the Following coupling (they have the same value): ('GC_7', 1), ('GC_9', -1)  [0m
[1;32mDEBUG:  Fuse the Following coupling (they have the same value): ('GC_96', 1), ('GC_97', -1)  [0m
[1;32mDEBUG: remove parameters: mdl_lamWS [0m
[1;32mDEBUG: remove parameters: mdl_AWS [0m
[1;32mDEBUG: remove parameters: mdl_rhoWS [0m
[1;32mDEBUG: remove parameters: mdl_etaWS [0m
[1;32mDEBUG: remove parameters: mdl_ymc [0m
[1;32mDEBUG: remove parameters: mdl_yme [0m
[1;32mDEBUG: remove parameters: mdl_ymm [0m
[1;32mDEBUG: remove parameters: mdl_MC [0m
[1;32mDEBUG: remove parameters: mdl_Me [0m
[1;32mDEBUG: remove parameters: mdl_MM [0m
[1;32mDEBUG: remove parameters: mdl_WTau [0m
[1;32mDEBUG: remove parameters: mdl_lamWS__exp__2 [0m
[1;32mDEBUG: remove parameters: mdl_CKM1x2 [0m
[1;32mDEBUG: remove parameters: mdl_lamWS__exp__3 [0m
[1;32mDEBUG: remove parameters: mdl_CKM1x3 [0m
[1;32mDEBUG: remove parameters: mdl_CKM2x1 [0m
[1;32mDEBUG: remove parameters: mdl_CKM2x3 [0m
[1;32mDEBUG: remove parameters: mdl_CKM3x1 [0m
[1;32mDEBUG: remove parameters: mdl_CKM3x2 [0m
[1;32mDEBUG: remove parameters: mdl_conjg__CKM1x3 [0m
[1;32mDEBUG: remove parameters: mdl_conjg__CKM2x3 [0m
[1;32mDEBUG: remove parameters: mdl_conjg__CKM2x1 [0m
[1;32mDEBUG: remove parameters: mdl_conjg__CKM3x1 [0m
[1;32mDEBUG: remove parameters: mdl_conjg__CKM3x2 [0m
[1;32mDEBUG: remove parameters: mdl_conjg__CKM1x2 [0m
[1;32mDEBUG: remove parameters: mdl_yc [0m
[1;32mDEBUG: remove parameters: mdl_ye [0m
[1;32mDEBUG: remove parameters: mdl_ym [0m
[1;32mDEBUG: remove parameters: mdl_I1x31 [0m
[1;32mDEBUG: remove parameters: mdl_I1x32 [0m
[1;32mDEBUG: remove parameters: mdl_I2x12 [0m
[1;32mDEBUG: remove parameters: mdl_I2x13 [0m
[1;32mDEBUG: remove parameters: mdl_I2x22 [0m
[1;32mDEBUG: remove parameters: mdl_I2x23 [0m
[1;32mDEBUG: remove parameters: mdl_I2x32 [0m
[1;32mDEBUG: remove parameters: mdl_I3x21 [0m
[1;32mDEBUG: remove parameters: mdl_I3x22 [0m
[1;32mDEBUG: remove parameters: mdl_I3x23 [0m
[1;32mDEBUG: remove parameters: mdl_I3x31 [0m
[1;32mDEBUG: remove parameters: mdl_I3x32 [0m
[1;32mDEBUG: remove parameters: mdl_I4x13 [0m
[1;32mDEBUG: remove parameters: mdl_I4x23 [0m
[1;32mDEBUG: remove parameters: mdl_CKM1x1 [0m
[1;32mDEBUG: remove parameters: mdl_CKM2x2 [0m
[1;32mDEBUG: fix parameter value: mdl_CKM3x3 [0m
[1;32mDEBUG: fix parameter value: mdl_conjg__CKM3x3 [0m
[1;32mDEBUG: remove parameters: mdl_conjg__CKM2x2 [0m
[1;32mDEBUG: fix parameter value: mdl_conjg__CKM1x1 [0m
INFO: Change particles name to pass to MG5 convention 
Defined multiparticle p = g u c d s u~ c~ d~ s~
Defined multiparticle j = g u c d s u~ c~ d~ s~
Defined multiparticle l+ = e+ mu+
Defined multiparticle l- = e- mu-
Defined multiparticle vl = ve vm vt
Defined multiparticle vl~ = ve~ vm~ vt~
Defined multiparticle all = g u c d s u~ c~ d~ s~ a ve vm vt e- mu- ve~ vm~ vt~ e+ mu+ t b t~ b~ z w+ h w- ta- ta+
INFO: Checking for minimal orders which gives processes. 
INFO: Please specify coupling orders to bypass this step. 
INFO: Trying coupling order WEIGHTED<=2: WEIGTHED IS QCD+2*QED 
INFO: Trying process: g g > t t~ WEIGHTED<=2 @1  
INFO: Process has 3 diagrams 
1 processes with 3 diagrams generated in 0.008 s
Total: 1 processes with 3 diagrams
output madevent ../TMPOUT/CODEGEN_mad_gg_tt --hel_recycling=False --vector_size=32 --me_exporter=standalone_cudacpp
Load PLUGIN.CUDACPP_OUTPUT
[1mAddition matrix-element will be done with PLUGIN: CUDACPP_OUTPUT[0m
[1mOutput will be done with PLUGIN: CUDACPP_OUTPUT[0m
[1;32mDEBUG:  cformat = [0m standalone_cudacpp [1;30m[export_cpp.py at line 3071][0m [0m
[1;32mDEBUG:  Entering PLUGIN_ProcessExporter.__init__ (initialise the exporter) [1;30m[output.py at line 160][0m [0m
INFO: initialize a new directory: CODEGEN_mad_gg_tt 
INFO: remove old information in CODEGEN_mad_gg_tt 
[1;32mDEBUG:  Entering PLUGIN_ProcessExporter.copy_template (initialise the directory) [1;30m[output.py at line 165][0m [0m
[1;34mWARNING: File exists /data/avalassi/GPU2023/madgraph4gpuX/MG5aMC/TMPOUT/CODEGEN_mad_gg_tt [0m
INFO: Creating subdirectories in directory /data/avalassi/GPU2023/madgraph4gpuX/MG5aMC/TMPOUT/CODEGEN_mad_gg_tt 
[1;34mWARNING: File exists /data/avalassi/GPU2023/madgraph4gpuX/MG5aMC/TMPOUT/CODEGEN_mad_gg_tt/Cards [0m
[1;34mWARNING: File exists /data/avalassi/GPU2023/madgraph4gpuX/MG5aMC/TMPOUT/CODEGEN_mad_gg_tt/SubProcesses [0m
INFO: Organizing processes into subprocess groups 
INFO: Generating Helas calls for process: g g > t t~ WEIGHTED<=2 @1 
INFO: Processing color information for process: g g > t t~ @1 
INFO: Creating files in directory P1_gg_ttx 
[1;32mDEBUG:  kwargs[prefix] = 0 [1;30m[model_handling.py at line 1058][0m [0m
<<<<<<< HEAD
[1;32mDEBUG:  process_exporter_cpp = [0m <PLUGIN.CUDACPP_OUTPUT.model_handling.PLUGIN_OneProcessExporter object at 0x7f2d218b29d0> [1;30m[export_v4.py at line 6262][0m [0m
=======
[1;32mDEBUG:  process_exporter_cpp = [0m <PLUGIN.CUDACPP_OUTPUT.model_handling.PLUGIN_OneProcessExporter object at 0x7f089da5e700> [1;30m[export_v4.py at line 6262][0m [0m
>>>>>>> 80ff7164
INFO: Creating files in directory . 
FileWriter <class 'PLUGIN.CUDACPP_OUTPUT.model_handling.PLUGIN_CPPWriter'> for ././CPPProcess.h
FileWriter <class 'PLUGIN.CUDACPP_OUTPUT.model_handling.PLUGIN_CPPWriter'> for ././CPPProcess.cc
INFO: Created files CPPProcess.h and CPPProcess.cc in directory ./. 
[1;32mDEBUG:  proc_id = [0m 1 [1;30m[export_cpp.py at line 710][0m [0m
[1;32mDEBUG:  config_map = [0m [1, 2, 3] [1;30m[export_cpp.py at line 711][0m [0m
[1;32mDEBUG:  subproc_number = [0m 0 [1;30m[export_cpp.py at line 712][0m [0m
[1;32mDEBUG:  Done [1;30m[export_cpp.py at line 713][0m [0m
[1;32mDEBUG:  vector, subproc_group,self.opt['vector_size'] = [0m False True 32 [1;30m[export_v4.py at line 1872][0m [0m
[1;32mDEBUG:  vector, subproc_group,self.opt['vector_size'] = [0m False True 32 [1;30m[export_v4.py at line 1872][0m [0m
[1;32mDEBUG:  vector, subproc_group,self.opt['vector_size'] = [0m 32 True 32 [1;30m[export_v4.py at line 1872][0m [0m
[1;32mDEBUG:  vector, subproc_group,self.opt['vector_size'] = [0m 32 True 32 [1;30m[export_v4.py at line 1872][0m [0m
INFO: Generating Feynman diagrams for Process: g g > t t~ WEIGHTED<=2 @1 
INFO: Finding symmetric diagrams for subprocess group gg_ttx 
Generated helas calls for 1 subprocesses (3 diagrams) in 0.006 s
<<<<<<< HEAD
Wrote files for 10 helas calls in 0.099 s
ALOHA: aloha starts to compute helicity amplitudes
ALOHA: aloha creates VVV1 set of routines with options: P0[0m
ALOHA: aloha creates FFV1 routines[0m
ALOHA: aloha creates 2 routines in  0.143 s
=======
Wrote files for 10 helas calls in 0.103 s
ALOHA: aloha starts to compute helicity amplitudes
ALOHA: aloha creates VVV1 set of routines with options: P0[0m
ALOHA: aloha creates FFV1 routines[0m
ALOHA: aloha creates 2 routines in  0.155 s
>>>>>>> 80ff7164
[1;32mDEBUG:  Entering PLUGIN_ProcessExporter.convert_model (create the model) [1;30m[output.py at line 202][0m [0m
ALOHA: aloha starts to compute helicity amplitudes
ALOHA: aloha creates VVV1 set of routines with options: P0[0m
ALOHA: aloha creates FFV1 routines[0m
<<<<<<< HEAD
ALOHA: aloha creates 4 routines in  0.132 s
=======
ALOHA: aloha creates 4 routines in  0.135 s
>>>>>>> 80ff7164
<class 'aloha.create_aloha.AbstractRoutine'> VVV1
<class 'aloha.create_aloha.AbstractRoutine'> FFV1
<class 'aloha.create_aloha.AbstractRoutine'> FFV1
<class 'aloha.create_aloha.AbstractRoutine'> FFV1
FileWriter <class 'PLUGIN.CUDACPP_OUTPUT.model_handling.PLUGIN_CPPWriter'> for /data/avalassi/GPU2023/madgraph4gpuX/MG5aMC/TMPOUT/CODEGEN_mad_gg_tt/src/./HelAmps_sm.h
INFO: Created file HelAmps_sm.h in directory /data/avalassi/GPU2023/madgraph4gpuX/MG5aMC/TMPOUT/CODEGEN_mad_gg_tt/src/. 
super_write_set_parameters_onlyfixMajorana (hardcoded=False)
super_write_set_parameters_onlyfixMajorana (hardcoded=True)
FileWriter <class 'PLUGIN.CUDACPP_OUTPUT.model_handling.PLUGIN_CPPWriter'> for /data/avalassi/GPU2023/madgraph4gpuX/MG5aMC/TMPOUT/CODEGEN_mad_gg_tt/src/./Parameters_sm.h
FileWriter <class 'PLUGIN.CUDACPP_OUTPUT.model_handling.PLUGIN_CPPWriter'> for /data/avalassi/GPU2023/madgraph4gpuX/MG5aMC/TMPOUT/CODEGEN_mad_gg_tt/src/./Parameters_sm.cc
INFO: Created files Parameters_sm.h and Parameters_sm.cc in directory 
INFO: /data/avalassi/GPU2023/madgraph4gpuX/MG5aMC/TMPOUT/CODEGEN_mad_gg_tt/src/. and /data/avalassi/GPU2023/madgraph4gpuX/MG5aMC/TMPOUT/CODEGEN_mad_gg_tt/src/. 
The option zerowidth_tchannel is modified [True] but will not be written in the configuration files.
If you want to make this value the default for future session, you can run 'save options --all'
save configuration file to /data/avalassi/GPU2023/madgraph4gpuX/MG5aMC/TMPOUT/CODEGEN_mad_gg_tt/Cards/me5_configuration.txt
INFO: Use Fortran compiler gfortran 
INFO: Use c++ compiler g++ 
INFO: Generate web pages 
DEBUG: cd /data/avalassi/GPU2023/madgraph4gpuX/MG5aMC/TMPOUT/CODEGEN_mad_gg_tt; patch -p4 -i /data/avalassi/GPU2023/madgraph4gpuX/epochX/cudacpp/CODEGEN/PLUGIN/CUDACPP_SA_OUTPUT/MG5aMC_patches/PROD/patch.common
patching file Source/genps.inc
patching file Source/makefile
patching file SubProcesses/makefile
patching file bin/internal/gen_ximprove.py
Hunk #1 succeeded at 391 (offset 6 lines).
patching file bin/internal/madevent_interface.py
patching file SubProcesses/makefile
Hunk #1 succeeded at 15 with fuzz 2 (offset 6 lines).
Hunk #2 succeeded at 81 (offset 6 lines).
Hunk #3 succeeded at 153 (offset 11 lines).
Hunk #4 succeeded at 164 (offset 11 lines).
Hunk #5 succeeded at 270 (offset 11 lines).
DEBUG: cd /data/avalassi/GPU2023/madgraph4gpuX/MG5aMC/TMPOUT/CODEGEN_mad_gg_tt/SubProcesses/P1_gg_ttx; patch -p6 -i /data/avalassi/GPU2023/madgraph4gpuX/epochX/cudacpp/CODEGEN/PLUGIN/CUDACPP_SA_OUTPUT/MG5aMC_patches/PROD/patch.P1
patching file auto_dsig1.f
patching file driver.f
patching file matrix1.f
[1;32mDEBUG:  p.returncode = [0m 0 [1;30m[output.py at line 237][0m [0m
Output to directory /data/avalassi/GPU2023/madgraph4gpuX/MG5aMC/TMPOUT/CODEGEN_mad_gg_tt done.
Type "launch" to generate events from this process, or see
/data/avalassi/GPU2023/madgraph4gpuX/MG5aMC/TMPOUT/CODEGEN_mad_gg_tt/README
Run "open index.html" to see more information about this process.
quit

<<<<<<< HEAD
real	0m1.670s
user	0m1.447s
sys	0m0.220s
=======
real	0m1.729s
user	0m1.515s
sys	0m0.204s
Code generation completed in 2 seconds
>>>>>>> 80ff7164
************************************************************
*                                                          *
*                      W E L C O M E to                    *
*             M A D G R A P H 5 _ a M C @ N L O            *
*                      M A D E V E N T                     *
*                                                          *
*                 *                       *                *
*                   *        * *        *                  *
*                     * * * * 5 * * * *                    *
*                   *        * *        *                  *
*                 *                       *                *
*                                                          *
*         VERSION 3.5.2_lo_vect                            *
*                                                          *
*    The MadGraph5_aMC@NLO Development Team - Find us at   *
*    https://server06.fynu.ucl.ac.be/projects/madgraph     *
*                                                          *
*               Type 'help' for in-line help.              *
*                                                          *
************************************************************
INFO: load configuration from /data/avalassi/GPU2023/madgraph4gpuX/MG5aMC/TMPOUT/CODEGEN_mad_gg_tt/Cards/me5_configuration.txt  
INFO: load configuration from /data/avalassi/GPU2023/madgraph4gpuX/MG5aMC/mg5amcnlo/input/mg5_configuration.txt  
INFO: load configuration from /data/avalassi/GPU2023/madgraph4gpuX/MG5aMC/TMPOUT/CODEGEN_mad_gg_tt/Cards/me5_configuration.txt  
Using default text editor "vi". Set another one in ./input/mg5_configuration.txt
Using default eps viewer "evince". Set another one in ./input/mg5_configuration.txt
Using default web browser "firefox". Set another one in ./input/mg5_configuration.txt
treatcards run
quit
INFO:  
launch in debug mode
************************************************************
*                                                          *
*                      W E L C O M E to                    *
*             M A D G R A P H 5 _ a M C @ N L O            *
*                      M A D E V E N T                     *
*                                                          *
*                 *                       *                *
*                   *        * *        *                  *
*                     * * * * 5 * * * *                    *
*                   *        * *        *                  *
*                 *                       *                *
*                                                          *
*         VERSION 3.5.2_lo_vect                            *
*                                                          *
*    The MadGraph5_aMC@NLO Development Team - Find us at   *
*    https://server06.fynu.ucl.ac.be/projects/madgraph     *
*                                                          *
*               Type 'help' for in-line help.              *
*                                                          *
************************************************************
INFO: load configuration from /data/avalassi/GPU2023/madgraph4gpuX/MG5aMC/TMPOUT/CODEGEN_mad_gg_tt/Cards/me5_configuration.txt  
INFO: load configuration from /data/avalassi/GPU2023/madgraph4gpuX/MG5aMC/mg5amcnlo/input/mg5_configuration.txt  
INFO: load configuration from /data/avalassi/GPU2023/madgraph4gpuX/MG5aMC/TMPOUT/CODEGEN_mad_gg_tt/Cards/me5_configuration.txt  
Using default text editor "vi". Set another one in ./input/mg5_configuration.txt
Using default eps viewer "evince". Set another one in ./input/mg5_configuration.txt
Using default web browser "firefox". Set another one in ./input/mg5_configuration.txt
treatcards param
quit
INFO:  
launch in debug mode<|MERGE_RESOLUTION|>--- conflicted
+++ resolved
@@ -52,7 +52,7 @@
 
 Using default text editor "vi". Set another one in ./input/mg5_configuration.txt
 Using default eps viewer "evince". Set another one in ./input/mg5_configuration.txt
-Using default web browser "firefox". Set another one in ./input/mg5_configuration.txt
+No valid web browser found. Please set in ./input/mg5_configuration.txt
 import /data/avalassi/GPU2023/madgraph4gpuX/MG5aMC/TMPOUT/CODEGEN_mad_gg_tt.mg
 The import format was not given, so we guess it as command
 set stdout_level DEBUG
@@ -62,11 +62,7 @@
 No model currently active, so we import the Standard Model
 INFO: load particles 
 INFO: load vertices 
-<<<<<<< HEAD
-[1;32mDEBUG: model prefixing  takes 0.0053844451904296875 [0m
-=======
 [1;32mDEBUG: model prefixing  takes 0.005816459655761719 [0m
->>>>>>> 80ff7164
 INFO: Restrict model sm with file models/sm/restrict_default.dat . 
 [1;32mDEBUG: Simplifying conditional expressions [0m
 [1;32mDEBUG: remove interactions: u s w+ at order: QED=1 [0m
@@ -179,11 +175,7 @@
 INFO: Processing color information for process: g g > t t~ @1 
 INFO: Creating files in directory P1_gg_ttx 
 [1;32mDEBUG:  kwargs[prefix] = 0 [1;30m[model_handling.py at line 1058][0m [0m
-<<<<<<< HEAD
-[1;32mDEBUG:  process_exporter_cpp = [0m <PLUGIN.CUDACPP_OUTPUT.model_handling.PLUGIN_OneProcessExporter object at 0x7f2d218b29d0> [1;30m[export_v4.py at line 6262][0m [0m
-=======
 [1;32mDEBUG:  process_exporter_cpp = [0m <PLUGIN.CUDACPP_OUTPUT.model_handling.PLUGIN_OneProcessExporter object at 0x7f089da5e700> [1;30m[export_v4.py at line 6262][0m [0m
->>>>>>> 80ff7164
 INFO: Creating files in directory . 
 FileWriter <class 'PLUGIN.CUDACPP_OUTPUT.model_handling.PLUGIN_CPPWriter'> for ././CPPProcess.h
 FileWriter <class 'PLUGIN.CUDACPP_OUTPUT.model_handling.PLUGIN_CPPWriter'> for ././CPPProcess.cc
@@ -199,28 +191,16 @@
 INFO: Generating Feynman diagrams for Process: g g > t t~ WEIGHTED<=2 @1 
 INFO: Finding symmetric diagrams for subprocess group gg_ttx 
 Generated helas calls for 1 subprocesses (3 diagrams) in 0.006 s
-<<<<<<< HEAD
-Wrote files for 10 helas calls in 0.099 s
-ALOHA: aloha starts to compute helicity amplitudes
-ALOHA: aloha creates VVV1 set of routines with options: P0[0m
-ALOHA: aloha creates FFV1 routines[0m
-ALOHA: aloha creates 2 routines in  0.143 s
-=======
 Wrote files for 10 helas calls in 0.103 s
 ALOHA: aloha starts to compute helicity amplitudes
 ALOHA: aloha creates VVV1 set of routines with options: P0[0m
 ALOHA: aloha creates FFV1 routines[0m
 ALOHA: aloha creates 2 routines in  0.155 s
->>>>>>> 80ff7164
 [1;32mDEBUG:  Entering PLUGIN_ProcessExporter.convert_model (create the model) [1;30m[output.py at line 202][0m [0m
 ALOHA: aloha starts to compute helicity amplitudes
 ALOHA: aloha creates VVV1 set of routines with options: P0[0m
 ALOHA: aloha creates FFV1 routines[0m
-<<<<<<< HEAD
-ALOHA: aloha creates 4 routines in  0.132 s
-=======
 ALOHA: aloha creates 4 routines in  0.135 s
->>>>>>> 80ff7164
 <class 'aloha.create_aloha.AbstractRoutine'> VVV1
 <class 'aloha.create_aloha.AbstractRoutine'> FFV1
 <class 'aloha.create_aloha.AbstractRoutine'> FFV1
@@ -246,12 +226,6 @@
 patching file bin/internal/gen_ximprove.py
 Hunk #1 succeeded at 391 (offset 6 lines).
 patching file bin/internal/madevent_interface.py
-patching file SubProcesses/makefile
-Hunk #1 succeeded at 15 with fuzz 2 (offset 6 lines).
-Hunk #2 succeeded at 81 (offset 6 lines).
-Hunk #3 succeeded at 153 (offset 11 lines).
-Hunk #4 succeeded at 164 (offset 11 lines).
-Hunk #5 succeeded at 270 (offset 11 lines).
 DEBUG: cd /data/avalassi/GPU2023/madgraph4gpuX/MG5aMC/TMPOUT/CODEGEN_mad_gg_tt/SubProcesses/P1_gg_ttx; patch -p6 -i /data/avalassi/GPU2023/madgraph4gpuX/epochX/cudacpp/CODEGEN/PLUGIN/CUDACPP_SA_OUTPUT/MG5aMC_patches/PROD/patch.P1
 patching file auto_dsig1.f
 patching file driver.f
@@ -263,16 +237,10 @@
 Run "open index.html" to see more information about this process.
 quit
 
-<<<<<<< HEAD
-real	0m1.670s
-user	0m1.447s
-sys	0m0.220s
-=======
 real	0m1.729s
 user	0m1.515s
 sys	0m0.204s
 Code generation completed in 2 seconds
->>>>>>> 80ff7164
 ************************************************************
 *                                                          *
 *                      W E L C O M E to                    *
@@ -298,7 +266,7 @@
 INFO: load configuration from /data/avalassi/GPU2023/madgraph4gpuX/MG5aMC/TMPOUT/CODEGEN_mad_gg_tt/Cards/me5_configuration.txt  
 Using default text editor "vi". Set another one in ./input/mg5_configuration.txt
 Using default eps viewer "evince". Set another one in ./input/mg5_configuration.txt
-Using default web browser "firefox". Set another one in ./input/mg5_configuration.txt
+No valid web browser found. Please set in ./input/mg5_configuration.txt
 treatcards run
 quit
 INFO:  
@@ -328,7 +296,7 @@
 INFO: load configuration from /data/avalassi/GPU2023/madgraph4gpuX/MG5aMC/TMPOUT/CODEGEN_mad_gg_tt/Cards/me5_configuration.txt  
 Using default text editor "vi". Set another one in ./input/mg5_configuration.txt
 Using default eps viewer "evince". Set another one in ./input/mg5_configuration.txt
-Using default web browser "firefox". Set another one in ./input/mg5_configuration.txt
+No valid web browser found. Please set in ./input/mg5_configuration.txt
 treatcards param
 quit
 INFO:  
