################################################################################
#
# Copyright (c) 2011 The MadGraph5_aMC@NLO Development team and Contributors
#
# This file is a part of the MadGraph5_aMC@NLO project, an application which 
# automatically generates Feynman diagrams and matrix elements for arbitrary
# high-energy processes in the Standard Model and beyond.
#
# It is subject to the MadGraph5_aMC@NLO license which should accompany this 
# distribution.
#
# For more information, visit madgraph.phys.ucl.ac.be and amcatnlo.web.cern.ch
#
################################################################################

from __future__ import division
from __future__ import absolute_import
import ast
import collections
import copy
import filecmp
import logging
import numbers
import os
import sys
import re
import math
import six
StringIO = six
from six.moves import range
if six.PY3:
    import io
    file = io.IOBase
import itertools
import time


pjoin = os.path.join

try:
    import madgraph
except ImportError:
    MADEVENT = True
    from internal import MadGraph5Error, InvalidCmd
    import internal.file_writers as file_writers
    import internal.files as files
    import internal.check_param_card as param_card_reader
    import internal.misc as misc
    MEDIR = os.path.split(os.path.dirname(os.path.realpath( __file__ )))[0]
    MEDIR = os.path.split(MEDIR)[0]
    MG5DIR = None
else:
    MADEVENT = False
    import madgraph.various.misc as misc
    import madgraph.iolibs.file_writers as file_writers
    import madgraph.iolibs.files as files 
    import models.check_param_card as param_card_reader
    from madgraph import MG5DIR, MadGraph5Error, InvalidCmd



logger = logging.getLogger('madevent.cards')

# A placeholder class to store unknown parameters with undecided format
class UnknownType(str):
    pass

#dict
class Banner(dict):
    """ """

    ordered_items = ['mgversion', 'mg5proccard', 'mgproccard', 'mgruncard',
                     'slha','initrwgt','mggenerationinfo', 'mgpythiacard', 'mgpgscard',
                     'mgdelphescard', 'mgdelphestrigger','mgshowercard', 'foanalyse',
                     'ma5card_parton','ma5card_hadron','run_settings']

    capitalized_items = {
            'mgversion': 'MGVersion',
            'mg5proccard': 'MG5ProcCard',
            'mgproccard': 'MGProcCard',
            'mgruncard': 'MGRunCard',
            'ma5card_parton' : 'MA5Card_parton',
            'ma5card_hadron' : 'MA5Card_hadron',            
            'mggenerationinfo': 'MGGenerationInfo',
            'mgpythiacard': 'MGPythiaCard',
            'mgpgscard': 'MGPGSCard',
            'mgdelphescard': 'MGDelphesCard',
            'mgdelphestrigger': 'MGDelphesTrigger',
            'mgshowercard': 'MGShowerCard' }
    
    forbid_cdata = ['initrwgt']
    
    def __init__(self, banner_path=None):
        """ """

        if isinstance(banner_path, Banner):
            dict.__init__(self, banner_path)
            self.lhe_version = banner_path.lhe_version
            return     
        else:
            dict.__init__(self)
        
        #Look at the version
        if MADEVENT:
            self['mgversion'] = '#%s\n' % open(pjoin(MEDIR, 'MGMEVersion.txt')).read()
        else:
            info = misc.get_pkg_info()
            self['mgversion'] = info['version']+'\n'
        
        self.lhe_version = None

   
        if banner_path:
            self.read_banner(banner_path)

    ############################################################################
    #  READ BANNER
    ############################################################################
    pat_begin=re.compile('<(?P<name>\w*)>')
    pat_end=re.compile('</(?P<name>\w*)>')

    tag_to_file={'slha':'param_card.dat',
      'mgruncard':'run_card.dat',
      'mgpythiacard':'pythia_card.dat',
      'mgpgscard' : 'pgs_card.dat',
      'mgdelphescard':'delphes_card.dat',      
      'mgdelphestrigger':'delphes_trigger.dat',
      'mg5proccard':'proc_card_mg5.dat',
      'mgproccard': 'proc_card.dat',
      'foanalyse': 'FO_analyse_card.dat',
      'init': '',
      'mggenerationinfo':'',
      'scalesfunctionalform':'',
      'montecarlomasses':'',
      'initrwgt':'',
      'madspin':'madspin_card.dat',
      'mgshowercard':'shower_card.dat',
      'pythia8':'pythia8_card.dat',
      'ma5card_parton':'madanalysis5_parton_card.dat',
      'ma5card_hadron':'madanalysis5_hadron_card.dat',      
      'run_settings':''
      }
    
    def read_banner(self, input_path):
        """read a banner"""

        if isinstance(input_path, str):
            if input_path.find('\n') ==-1:
                input_path = open(input_path)
            else:
                def split_iter(string):
                    return (x.groups(0)[0] for x in re.finditer(r"([^\n]*\n)", string, re.DOTALL))
                input_path = split_iter(input_path)
                
        text = ''
        store = False
        for line in input_path:
            if self.pat_begin.search(line):
                if self.pat_begin.search(line).group('name').lower() in self.tag_to_file:
                    tag = self.pat_begin.search(line).group('name').lower()
                    store = True
                    continue
            if store and self.pat_end.search(line):
                if tag == self.pat_end.search(line).group('name').lower():
                    self[tag] = text
                    text = ''
                    store = False
            if store and not line.startswith(('<![CDATA[',']]>')):
                if line.endswith('\n'):
                    text += line
                else:
                    text += '%s%s' % (line, '\n')
                
            #reaching end of the banner in a event file avoid to read full file 
            if "</init>" in line:
                break
            elif "<event>" in line:
                break
    
    def __getattribute__(self, attr):
        """allow auto-build for the run_card/param_card/... """
        try:
            return super(Banner, self).__getattribute__(attr)
        except:
            if attr not in ['run_card', 'param_card', 'slha', 'mgruncard', 'mg5proccard', 'mgshowercard', 'foanalyse']:
                raise
            return self.charge_card(attr)


    
    def change_lhe_version(self, version):
        """change the lhe version associate to the banner"""
    
        version = float(version)
        if version < 3:
            version = 1
        elif version > 3:
            raise Exception("Not Supported version")
        self.lhe_version = version
    
    def get_cross(self, witherror=False):
        """return the cross-section of the file"""

        if "init" not in self:
            raise Exception
        
        text = self["init"].split('\n')
        cross = 0
        error = 0
        for line in text:
            s = line.split()
            if len(s)==4:
                cross += float(s[0])
                if witherror:
                    error += float(s[1])**2
        if not witherror:
            return cross
        else:
            return cross, math.sqrt(error)
        

    def scale_init_cross(self, ratio):
        """modify the init information with the associate scale"""

        assert "init" in self
        
        all_lines = self["init"].split('\n')
        new_data = []
        new_data.append(all_lines[0])
        for i in range(1, len(all_lines)):
            line = all_lines[i]
            split = line.split()
            if len(split) == 4:
                xsec, xerr, xmax, pid = split 
            else:
                new_data += all_lines[i:]
                break
            pid = int(pid)
            
            line = "   %+13.7e %+13.7e %+13.7e %i" % \
                (ratio*float(xsec), ratio* float(xerr), ratio*float(xmax), pid)
            new_data.append(line)
        self['init'] = '\n'.join(new_data)
    
    def get_pdg_beam(self):
        """return the pdg of each beam"""
        
        assert "init" in self
        
        all_lines = self["init"].split('\n')
        pdg1,pdg2,_ = all_lines[0].split(None, 2)
        return int(pdg1), int(pdg2)
    
    def load_basic(self, medir):
        """ Load the proc_card /param_card and run_card """
        
        self.add(pjoin(medir,'Cards', 'param_card.dat'))
        self.add(pjoin(medir,'Cards', 'run_card.dat'))
        if os.path.exists(pjoin(medir, 'SubProcesses', 'procdef_mg5.dat')):
            self.add(pjoin(medir,'SubProcesses', 'procdef_mg5.dat'))
            self.add(pjoin(medir,'Cards', 'proc_card_mg5.dat'))
        else:
            self.add(pjoin(medir,'Cards', 'proc_card.dat'))
        
    def change_seed(self, seed):
        """Change the seed value in the banner"""
        #      0       = iseed
        p = re.compile(r'''^\s*\d+\s*=\s*iseed''', re.M)
        new_seed_str = " %s = iseed" % seed
        self['mgruncard'] = p.sub(new_seed_str, self['mgruncard'])
    
    def add_generation_info(self, cross, nb_event):
        """add info on MGGeneration"""
        
        text = """
#  Number of Events        :       %s
#  Integrated weight (pb)  :       %s
""" % (nb_event, cross)
        self['MGGenerationInfo'] = text
    
    ############################################################################
    #  SPLIT BANNER
    ############################################################################
    def split(self, me_dir, proc_card=True):
        """write the banner in the Cards directory.
        proc_card argument is present to avoid the overwrite of proc_card 
        information"""

        for tag, text in self.items():
            if tag == 'mgversion':
                continue
            if not proc_card and tag in ['mg5proccard','mgproccard']:
                continue
            if not self.tag_to_file[tag]:
                continue
            ff = open(pjoin(me_dir, 'Cards', self.tag_to_file[tag]), 'w')
            ff.write(text)
            ff.close()


    ############################################################################
    #  WRITE BANNER
    ############################################################################
    def check_pid(self, pid2label):
        """special routine removing width/mass of particles not present in the model
        This is usefull in case of loop model card, when we want to use the non
        loop model."""
        
        if not hasattr(self, 'param_card'):
            self.charge_card('slha')
            
        for tag in ['mass', 'decay']:
            block = self.param_card.get(tag)
            for data in block:
                pid = data.lhacode[0]
                if pid not in list(pid2label.keys()): 
                    block.remove((pid,))

    def get_lha_strategy(self):
        """get the lha_strategy: how the weight have to be handle by the shower"""
        
        if not self["init"]:
            raise Exception("No init block define")
        
        data = self["init"].split('\n')[0].split()
        if len(data) != 10:
            misc.sprint(len(data), self['init'])
            raise Exception("init block has a wrong format")
        return int(float(data[-2]))
        
    def set_lha_strategy(self, value):
        """set the lha_strategy: how the weight have to be handle by the shower"""
        
        if not (-4 <= int(value) <= 4):
            six.reraise(Exception, "wrong value for lha_strategy", value)
        if not self["init"]:
            raise Exception("No init block define")
        
        all_lines = self["init"].split('\n')
        data = all_lines[0].split()
        if len(data) != 10:
            misc.sprint(len(data), self['init'])
            raise Exception("init block has a wrong format")
        data[-2] = '%s' % value
        all_lines[0] = ' '.join(data)
        self['init'] = '\n'.join(all_lines)


    def modify_init_cross(self, cross, allow_zero=False):
        """modify the init information with the associate cross-section"""
        assert isinstance(cross, dict)
#        assert "all" in cross
        assert "init" in self
        
        cross = dict(cross)
        for key in cross.keys():
            if isinstance(key, str) and key.isdigit() and int(key) not in cross:
                cross[int(key)] = cross[key]
        
        
        all_lines = self["init"].split('\n')
        new_data = []
        new_data.append(all_lines[0])
        for i in range(1, len(all_lines)):
            line = all_lines[i]
            split = line.split()
            if len(split) == 4:
                xsec, xerr, xmax, pid = split 
            else:
                new_data += all_lines[i:]
                break
            if int(pid) not in cross:
                if allow_zero:
                    cross[int(pid)] = 0.0 # this is for sub-process with 0 events written in files
                else:
                    raise Exception
            pid = int(pid)
            if float(xsec):
                ratio = cross[pid]/float(xsec)
            else:
                ratio = 0
            line = "   %+13.7e %+13.7e %+13.7e %i" % \
                (float(cross[pid]), ratio* float(xerr), ratio*float(xmax), pid)
            new_data.append(line)
        self['init'] = '\n'.join(new_data)
                
    ############################################################################
    #  WRITE BANNER
    ############################################################################
    def write(self, output_path, close_tag=True, exclude=[]):
        """write the banner"""
        
        if isinstance(output_path, str):
            ff = open(output_path, 'w')
        else:
            ff = output_path
            
        if MADEVENT:
            header = open(pjoin(MEDIR, 'Source', 'banner_header.txt')).read()
        else:
            header = open(pjoin(MG5DIR,'Template', 'LO', 'Source', 'banner_header.txt')).read()
            
        if not self.lhe_version:
            self.lhe_version = self.get('run_card', 'lhe_version', default=1.0)
            if float(self.lhe_version) < 3:
                self.lhe_version = 1.0
        out = header % { 'version':float(self.lhe_version)}
        try:
            ff.write(out)
        except:
            ff.write(out.encode('utf-8'))

        for tag in [t for t in self.ordered_items if t in list(self.keys())]+ \
            [t for t in self.keys() if t not in self.ordered_items]:
            if tag in ['init'] or tag in exclude: 
                continue
            capitalized_tag = self.capitalized_items[tag] if tag in self.capitalized_items else tag
            start_data, stop_data = '', ''
            if capitalized_tag not in self.forbid_cdata and \
                                          ('<' in self[tag] or '@' in self[tag]):
                start_data = '\n<![CDATA['
                stop_data = ']]>\n'
            out = '<%(tag)s>%(start_data)s\n%(text)s\n%(stop_data)s</%(tag)s>\n' % \
                     {'tag':capitalized_tag, 'text':self[tag].strip(),
                      'start_data': start_data, 'stop_data':stop_data} 
            try:
                ff.write(out)
            except:
                ff.write(out.encode('utf-8'))
        
        
        if not '/header' in exclude:
            out = '</header>\n'
            try:
                ff.write(out)
            except:
                ff.write(out.encode('utf-8'))   

        if 'init' in self and not 'init' in exclude:
            text = self['init']
            out = '<%(tag)s>\n%(text)s\n</%(tag)s>\n' % \
                     {'tag':'init', 'text':text.strip()}
            try:
                ff.write(out)
            except:
                ff.write(out.encode('utf-8'))
                
        if close_tag:
            out = '</LesHouchesEvents>\n'          
            try:
                ff.write(out)
            except:
                ff.write(out.encode('utf-8'))            
        return ff
        
        
    ############################################################################
    # BANNER
    ############################################################################
    def add(self, path, tag=None):
        """Add the content of the file to the banner"""
        
        if not tag:
            card_name = os.path.basename(path)
            if 'param_card' in card_name:
                tag = 'slha'
            elif 'run_card' in card_name:
                tag = 'MGRunCard'
            elif 'pythia_card' in card_name:
                tag = 'MGPythiaCard'
            elif 'pythia8_card' in card_name or 'pythia8.cmd' in card_name:
                tag = 'MGPythiaCard'
            elif 'pgs_card' in card_name:
                tag = 'MGPGSCard'
            elif 'delphes_card' in card_name:
                tag = 'MGDelphesCard'
            elif 'delphes_trigger' in card_name:
                tag = 'MGDelphesTrigger'
            elif 'proc_card_mg5' in card_name:
                tag = 'MG5ProcCard'
            elif 'proc_card' in card_name:
                tag = 'MGProcCard'
            elif 'procdef_mg5' in card_name:
                tag = 'MGProcCard'
            elif 'shower_card' in card_name:
                tag = 'MGShowerCard'
            elif 'madspin_card' in card_name:
                tag = 'madspin'
            elif 'FO_analyse_card' in card_name:
                tag = 'foanalyse'
            elif 'reweight_card' in card_name:
                tag='reweight_card'
            elif 'madanalysis5_parton_card' in card_name:
                tag='MA5Card_parton'
            elif 'madanalysis5_hadron_card' in card_name:
                tag='MA5Card_hadron'
            else:
                raise Exception('Impossible to know the type of the card')

            self.add_text(tag.lower(), open(path).read())

    def add_text(self, tag, text):
        """Add the content of the file to the banner"""

        if tag == 'param_card':
            tag = 'slha'
        elif tag == 'run_card':
            tag = 'mgruncard' 
        elif tag == 'proc_card':
            tag = 'mg5proccard' 
        elif tag == 'shower_card':
            tag = 'mgshowercard'
        elif tag == 'FO_analyse_card':
            tag = 'foanalyse'
        
        self[tag.lower()] = text
    
    
    def charge_card(self, tag):
        """Build the python object associated to the card"""
        
        if tag in ['param_card', 'param']:
            tag = 'slha'
        elif tag  in ['run_card', 'run']:
            tag = 'mgruncard' 
        elif tag == 'proc_card':
            tag = 'mg5proccard' 
        elif tag == 'shower_card':
            tag = 'mgshowercard'
        elif tag == 'FO_analyse_card':
            tag = 'foanalyse'

        assert tag in ['slha', 'mgruncard', 'mg5proccard', 'mgshowercard', 'foanalyse'], 'invalid card %s' % tag
        
        if tag == 'slha':
            param_card = self[tag].split('\n')
            self.param_card = param_card_reader.ParamCard(param_card)
            return self.param_card
        elif tag == 'mgruncard':
            self.run_card = RunCard(self[tag], unknown_warning=False)
            return self.run_card
        elif tag == 'mg5proccard':
            proc_card = self[tag].split('\n')
            self.proc_card = ProcCard(proc_card)
            return self.proc_card
        elif tag =='mgshowercard':
            shower_content = self[tag] 
            if MADEVENT:
                import internal.shower_card as shower_card
            else:
                import madgraph.various.shower_card as shower_card
            self.shower_card = shower_card.ShowerCard(shower_content, True)
            # set testing to false (testing = true allow to init using 
            #  the card content instead of the card path"
            self.shower_card.testing = False
            return self.shower_card
        elif tag =='foanalyse':
            analyse_content = self[tag] 
            if MADEVENT:
                import internal.FO_analyse_card as FO_analyse_card
            else:
                import madgraph.various.FO_analyse_card as FO_analyse_card
            # set testing to false (testing = true allow to init using 
            #  the card content instead of the card path"
            self.FOanalyse_card = FO_analyse_card.FOAnalyseCard(analyse_content, True)
            self.FOanalyse_card.testing = False
            return self.FOanalyse_card
        

    def get_detail(self, tag, *arg, **opt):
        """return a specific """
                
        if tag in ['param_card', 'param']:
            tag = 'slha'
            attr_tag = 'param_card'
        elif tag in ['run_card', 'run']:
            tag = 'mgruncard' 
            attr_tag = 'run_card'
        elif tag == 'proc_card':
            tag = 'mg5proccard' 
            attr_tag = 'proc_card'
        elif tag == 'model':
            tag = 'mg5proccard' 
            attr_tag = 'proc_card'
            arg = ('model',)
        elif tag == 'generate':
            tag = 'mg5proccard' 
            attr_tag = 'proc_card'
            arg = ('generate',)
        elif tag == 'shower_card':
            tag = 'mgshowercard'
            attr_tag = 'shower_card'
        assert tag in ['slha', 'mgruncard', 'mg5proccard', 'shower_card'], '%s not recognized' % tag
        
        if not hasattr(self, attr_tag):
            self.charge_card(attr_tag) 

        card = getattr(self, attr_tag)
        if len(arg) == 0:
            return card
        elif len(arg) == 1:
            if tag == 'mg5proccard':
                try:
                    return card.get(arg[0])
                except KeyError as error:
                    if 'default' in opt:
                        return opt['default']
                    else:
                        raise
            try:
                return card[arg[0]]
            except KeyError:
                if 'default' in opt:
                    return opt['default']
                else:
                    raise                
        elif len(arg) == 2 and tag == 'slha':
            try:
                return card[arg[0]].get(arg[1:])
            except KeyError:
                if 'default' in opt:
                    return opt['default']
                else:
                    raise  
        elif len(arg) == 0:
            return card
        else:
            raise Exception("Unknow command")
    
    #convenient alias
    get = get_detail
    
    def set(self, tag, *args):
        """modify one of the cards"""

        if tag == 'param_card':
            tag = 'slha'
            attr_tag = 'param_card'
        elif tag == 'run_card':
            tag = 'mgruncard' 
            attr_tag = 'run_card'
        elif tag == 'proc_card':
            tag = 'mg5proccard' 
            attr_tag = 'proc_card'
        elif tag == 'model':
            tag = 'mg5proccard' 
            attr_tag = 'proc_card'
            arg = ('model',)
        elif tag == 'generate':
            tag = 'mg5proccard' 
            attr_tag = 'proc_card'
            arg = ('generate',)
        elif tag == 'shower_card':
            tag = 'mgshowercard'
            attr_tag = 'shower_card'
        assert tag in ['slha', 'mgruncard', 'mg5proccard', 'shower_card'], 'not recognized'
        
        if not hasattr(self, attr_tag):
            self.charge_card(attr_tag) 
            
        card = getattr(self, attr_tag)
        if len(args) ==2:
            if tag == 'mg5proccard':
                card.info[args[0]] = args[-1]
            else:
                card[args[0]] = args[1]
        else:
            card[args[:-1]] = args[-1]
        
    
    @misc.multiple_try()
    def add_to_file(self, path, seed=None, out=None):
        """Add the banner to a file and change the associate seed in the banner"""

        if seed is not None:
            self.set("run_card", "iseed", seed)
        
        if not out:
            path_out = "%s.tmp" % path
        else:
            path_out = out
        
        ff = self.write(path_out, close_tag=False,
                        exclude=['MGGenerationInfo', '/header', 'init'])
        ff.write("## END BANNER##\n")
        if self.lhe_version >= 3:
        #add the original content
            [ff.write(line) if not line.startswith("<generator name='MadGraph5_aMC@NLO'")
                        else ff.write("<generator name='MadGraph5_aMC@NLO' version='%s'>" % self['mgversion'][:-1])
                        for line in open(path)]
        else:
            [ff.write(line) for line in open(path)]
        ff.write("</LesHouchesEvents>\n")
        ff.close()
        if out:
            os.remove(path)
        else:
            files.mv(path_out, path)


        
def split_banner(banner_path, me_dir, proc_card=True):
    """a simple way to split a banner"""
    
    banner = Banner(banner_path)
    banner.split(me_dir, proc_card)
    
def recover_banner(results_object, level, run=None, tag=None):
    """as input we receive a gen_crossxhtml.AllResults object.
       This define the current banner and load it
    """
    
    if not run:
        try: 
            _run = results_object.current['run_name']   
            _tag = results_object.current['tag'] 
        except Exception:
            return Banner()
    else:
        _run = run
    if not tag:
        try:    
            _tag = results_object[run].tags[-1] 
        except Exception as error:
            if os.path.exists( pjoin(results_object.path,'Events','%s_banner.txt' % (run))):
                tag = None
            else:
                return Banner()      
    else:
        _tag = tag
    

    path = results_object.path    
    if tag:        
        banner_path = pjoin(path,'Events',run,'%s_%s_banner.txt' % (run, tag))
    else:
        banner_path = pjoin(results_object.path,'Events','%s_banner.txt' % (run))
      
    if not os.path.exists(banner_path):
        if level != "parton" and tag != _tag:
            return recover_banner(results_object, level, _run, results_object[_run].tags[0])
        elif level == 'parton':
            paths = [pjoin(path,'Events',run, 'unweighted_events.lhe.gz'),
                     pjoin(path,'Events',run, 'unweighted_events.lhe'),
                     pjoin(path,'Events',run, 'events.lhe.gz'),
                     pjoin(path,'Events',run, 'events.lhe')]
            for p in paths:
                if os.path.exists(p):
                    if MADEVENT:
                        import internal.lhe_parser as lhe_parser
                    else:
                        import madgraph.various.lhe_parser as lhe_parser
                    lhe = lhe_parser.EventFile(p)
                    return Banner(lhe.banner)

        # security if the banner was remove (or program canceled before created it)
        return Banner()  
    
    banner = Banner(banner_path)
    
    
    
    if level == 'pythia':
        if 'mgpythiacard' in banner:
            del banner['mgpythiacard']
    if level in ['pythia','pgs','delphes']:
        for tag in ['mgpgscard', 'mgdelphescard', 'mgdelphestrigger']:
            if tag in banner:
                del banner[tag]
    return banner
    
class InvalidRunCard(InvalidCmd):
    pass

class ProcCard(list):
    """Basic Proccard object"""
    
    history_header = \
        '#************************************************************\n' + \
        '#*                     MadGraph5_aMC@NLO                    *\n' + \
        '#*                                                          *\n' + \
        "#*                *                       *                 *\n" + \
        "#*                  *        * *        *                   *\n" + \
        "#*                    * * * * 5 * * * *                     *\n" + \
        "#*                  *        * *        *                   *\n" + \
        "#*                *                       *                 *\n" + \
        "#*                                                          *\n" + \
        "#*                                                          *\n" + \
        "%(info_line)s" +\
        "#*                                                          *\n" + \
        "#*    The MadGraph5_aMC@NLO Development Team - Find us at   *\n" + \
        "#*    https://server06.fynu.ucl.ac.be/projects/madgraph     *\n" + \
        '#*                                                          *\n' + \
        '#************************************************************\n' + \
        '#*                                                          *\n' + \
        '#*               Command File for MadGraph5_aMC@NLO         *\n' + \
        '#*                                                          *\n' + \
        '#*     run as ./bin/mg5_aMC  filename                       *\n' + \
        '#*                                                          *\n' + \
        '#************************************************************\n'
    
    
    
    
    def __init__(self, init=None):
        """ initialize a basic proc_card"""
        self.info = {'model': 'sm', 'generate':None,
                     'full_model_line':'import model sm'}
        list.__init__(self)
        if init:
            self.read(init)

            
    def read(self, init):
        """read the proc_card and save the information"""
        
        if isinstance(init, str): #path to file
            init = open(init, 'r')
        
        store_line = ''
        for line in init:
            line = line.rstrip()
            if line.endswith('\\'):
                store_line += line[:-1]
            else:
                tmp = store_line + line
                self.append(tmp.strip())
                store_line = ""
        if store_line:
            raise Exception("WRONG CARD FORMAT")
        
        
    def move_to_last(self, cmd):
        """move an element to the last history."""
        for line in self[:]:
            if line.startswith(cmd):
                self.remove(line)
                list.append(self, line)
    
    def append(self, line):
        """"add a line in the proc_card perform automatically cleaning"""
        
        line = line.strip()
        cmds = line.split()
        if len(cmds) == 0:
            return
        
        list.append(self, line)
        
        # command type:
        cmd = cmds[0]
        
        if cmd == 'output':
            # Remove previous outputs from history
            self.clean(allow_for_removal = ['output'], keep_switch=True,
                           remove_bef_last='output')
        elif cmd == 'generate':
            # Remove previous generations from history
            self.clean(remove_bef_last='generate', keep_switch=True,
                     allow_for_removal= ['generate', 'add process', 'output'])
            self.info['generate'] = ' '.join(cmds[1:])
        elif cmd == 'add' and cmds[1] == 'process' and not self.info['generate']:
            self.info['generate'] = ' '.join(cmds[2:])
        elif cmd == 'import':
            if len(cmds) < 2:
                return
            if cmds[1].startswith('model'):
                self.info['full_model_line'] = line
                self.clean(remove_bef_last='import', keep_switch=True,
                        allow_for_removal=['generate', 'add process', 'add model', 'output'])
                if cmds[1] == 'model' and len(cmds)>2:
                    self.info['model'] = cmds[2]
                else:
                    self.info['model'] = None # not UFO model
            elif cmds[1] == 'proc_v4':
                #full cleaning
                self[:] = []
                

    def clean(self, to_keep=['set','add','load'],
                            remove_bef_last=None,
                            to_remove=['open','display','launch', 'check','history'],
                            allow_for_removal=None,
                            keep_switch=False):
        """Remove command in arguments from history.
        All command before the last occurrence of  'remove_bef_last'
        (including it) will be removed (but if another options tells the opposite).                
        'to_keep' is a set of line to always keep.
        'to_remove' is a set of line to always remove (don't care about remove_bef_ 
        status but keep_switch acts.).
        if 'allow_for_removal' is define only the command in that list can be 
        remove of the history for older command that remove_bef_lb1. all parameter
        present in to_remove are always remove even if they are not part of this 
        list.
        keep_switch force to keep the statement remove_bef_??? which changes starts
        the removal mode.
        """

        #check consistency
        if __debug__ and allow_for_removal:
            for arg in to_keep:
                assert arg not in allow_for_removal
            
    
        nline = -1
        removal = False
        #looping backward
        while nline > -len(self):
            switch  = False # set in True when removal pass in True

            #check if we need to pass in removal mode
            if not removal and remove_bef_last:
                    if self[nline].startswith(remove_bef_last):
                        removal = True
                        switch = True  

            # if this is the switch and is protected pass to the next element
            if switch and keep_switch:
                nline -= 1
                continue

            # remove command in to_remove (whatever the status of removal)
            if any([self[nline].startswith(arg) for arg in to_remove]):
                self.pop(nline)
                continue
            
            # Only if removal mode is active!
            if removal:
                if allow_for_removal:
                    # Only a subset of command can be removed
                    if any([self[nline].startswith(arg) 
                                                 for arg in allow_for_removal]):
                        self.pop(nline)
                        continue
                elif not any([self[nline].startswith(arg) for arg in to_keep]):
                    # All command have to be remove but protected
                    self.pop(nline)
                    continue
            
            # update the counter to pass to the next element
            nline -= 1
        
    def get(self, tag, default=None):
        if isinstance(tag, int):
            list.__getattr__(self, tag)
        elif tag == 'info' or tag == "__setstate__":
            return default #for pickle
        elif tag == "multiparticles":
            out = []
            for line in self:
                if line.startswith('define'):
                    try:
                        name, content = line[7:].split('=',1)
                    except ValueError:
                        name, content = line[7:].split(None,1)
                    out.append((name, content))
            return out 
        else:
            return self.info[tag]
            
    def write(self, path):
        """write the proc_card to a given path"""
        
        fsock = open(path, 'w')
        fsock.write(self.history_header)
        for line in self:
            while len(line) > 70:
                sub, line = line[:70]+"\\" , line[70:] 
                fsock.write(sub+"\n")
            else:
                fsock.write(line+"\n")
 
class InvalidCardEdition(InvalidCmd): pass 
 
class ConfigFile(dict):
    """ a class for storing/dealing with input file.
    """     

    def __init__(self, finput=None, **opt):
        """initialize a new instance. input can be an instance of MadLoopParam,
        a file, a path to a file, or simply Nothing"""                
        
        if isinstance(finput, self.__class__):
            dict.__init__(self)
            for key in finput.__dict__:
                setattr(self, key, copy.copy(getattr(finput, key)) )
            for key,value in finput.items():
                dict.__setitem__(self, key.lower(), value)
            return
        else:
            dict.__init__(self)
        
        # Initialize it with all the default value
        self.user_set = set()
        self.auto_set = set()
        self.system_only = set()
        self.lower_to_case = {}
        self.list_parameter = {} #key -> type of list (int/float/bool/str/...
        self.dict_parameter = {}
        self.comments = {} # comment associated to parameters. can be display via help message
        # store the valid options for a given parameter.
        self.allowed_value = {}
        
        self.default_setup()
        self.plugin_input(finput)
        

        # if input is define read that input
        if isinstance(finput, (file, str, StringIO.StringIO)):
            self.read(finput, **opt)
        



    def plugin_input(self, finput=None):
        pass


    def default_setup(self):
        pass

    def __copy__(self):
        return self.__class__(self)

    def __add__(self, other):
        """define the sum"""
        assert isinstance(other, dict)
        base = self.__class__(self)
        #base = copy.copy(self)
        base.update((key.lower(),value) for key, value in other.items())
        
        return base

    def __radd__(self, other):
        """define the sum"""
        new = copy.copy(other)
        new.update((key, value) for key, value in self.items())
        return new
    
    def __contains__(self, key):
        return dict.__contains__(self, key.lower())

    def __iter__(self):
        
        for name in super(ConfigFile, self).__iter__():
            yield self.lower_to_case[name.lower()]
        
        
        #iter = super(ConfigFile, self).__iter__()
        #misc.sprint(iter)
        #return (self.lower_to_case[name] for name in iter)
    
    def keys(self):
        return [name for name in self]
    
    def items(self):
        return [(name,self[name]) for name in self]
        
    @staticmethod
    def warn(text, level, raiseerror=False):
        """convenient proxy to raiseerror/print warning"""

        if raiseerror is True:
            raise InvalidCardEdition(text)
        elif raiseerror:
            raise raiseerror(text)

        if isinstance(level,str):
            log = getattr(logger, level.lower())
        elif isinstance(level, int):
            log = lambda t: logger.log(level, t)
        elif level:
            log = level
        
        return log(text)

    def post_set(self, name, value, change_userdefine, raiseerror):
        
        if value is None:
            value = self[name]

        if hasattr(self, 'post_set_%s' % name):
            try:
                return getattr(self, 'post_set_%s' % name)(value, change_userdefine, raiseerror, name=name)
            except TypeError as err:
                if "an unexpected keyword argument 'name'" in str(err):
                    return getattr(self, 'post_set_%s' % name)(value, change_userdefine, raiseerror)
                else:
                    raise
    
    def __setitem__(self, name, value, change_userdefine=False,raiseerror=False):
        """set the attribute and set correctly the type if the value is a string.
           change_userdefine on True if we have to add the parameter in user_set
        """
                       
        if  not len(self):
            #Should never happen but when deepcopy/pickle
            self.__init__()
                
        name = name.strip()
        lower_name = name.lower() 
        
        # 0. check if this parameter is a system only one
        if change_userdefine and lower_name in self.system_only:
            text='%s is a private entry which can not be modify by the user. Keep value at %s' % (name,self[name])
            self.warn(text, 'critical', raiseerror)
            return
        
        #1. check if the parameter is set to auto -> pass it to special
        if lower_name in self:
            targettype = type(dict.__getitem__(self, lower_name))
            if targettype != str and isinstance(value, str) and value.lower() == 'auto':
                self.auto_set.add(lower_name)
                if lower_name in self.user_set:
                    self.user_set.remove(lower_name)
                #keep old value.
                self.post_set(lower_name, 'auto', change_userdefine, raiseerror)
                return 
            elif lower_name in self.auto_set:
                self.auto_set.remove(lower_name)
            
        # 2. Find the type of the attribute that we want
        if lower_name in self.list_parameter:
            targettype = self.list_parameter[lower_name]
            
            
            
            if isinstance(value, str):
                # split for each comma/space
                value = value.strip()
                if value.startswith('[') and value.endswith(']'):
                    value = value[1:-1]
                #do not perform split within a " or ' block  
                data = re.split(r"((?<![\\])['\"])((?:.(?!(?<![\\])\1))*.?)\1", str(value))
                new_value = []
                i = 0
                while len(data) > i:
                    current = [_f for _f in re.split(r'(?:(?<!\\)\s)|,', data[i]) if _f]
                    i+=1
                    if len(data) > i+1:
                        if current:
                            current[-1] += '{0}{1}{0}'.format(data[i], data[i+1])
                        else:
                            current = ['{0}{1}{0}'.format(data[i], data[i+1])]
                        i+=2
                    new_value += current
 
                value = new_value                           
                
            elif not hasattr(value, '__iter__'):
                value = [value]
            elif isinstance(value, dict):
                text = "not being able to handle dictionary in card entry"
                return self.warn(text, 'critical', raiseerror)

            #format each entry    
            values =[self.format_variable(v, targettype, name=name) 
                                                                 for v in value]
            
            # ensure that each entry are in the allowed list
            if lower_name in self.allowed_value and '*' not in self.allowed_value[lower_name]:
                new_values = []
                dropped = []
                for val in values:
                    allowed = self.allowed_value[lower_name]
            
                    if val in allowed:
                        new_values.append(val)
                        continue
                    elif isinstance(val, str):
                        val = val.lower()
                        allowed = allowed.lower()
                        if value in allowed:
                            i = allowed.index(value)
                            new_values.append(self.allowed_value[i])
                            continue
                    # no continue -> bad input
                    dropped.append(val)
                    
                if not new_values:

                    text= "value '%s' for entry '%s' is not valid.  Preserving previous value: '%s'.\n" \
                               % (value, name, self[lower_name])
                    text += "allowed values are any list composed of the following entries: %s" % ', '.join([str(i) for i in self.allowed_value[lower_name]])
                    return self.warn(text, 'warning', raiseerror)                    
                elif dropped:               
                    text = "some value for entry '%s' are not valid. Invalid items are: '%s'.\n" \
                               % (name, dropped)
                    text += "value will be set to %s" % new_values
                    text += "allowed items in the list are: %s" % ', '.join([str(i) for i in self.allowed_value[lower_name]])        
                    self.warn(text, 'warning')

                values = new_values

            # make the assignment
            dict.__setitem__(self, lower_name, values) 
            if change_userdefine:
                self.user_set.add(lower_name)
            #check for specific action
            return self.post_set(lower_name, None, change_userdefine, raiseerror) 
        elif lower_name in self.dict_parameter:
            targettype = self.dict_parameter[lower_name] 
            full_reset = True #check if we just update the current dict or not
            
            if isinstance(value, str):
                value = value.strip()
                # allowed entry:
                #   name : value   => just add the entry
                #   name , value   => just add the entry
                #   name  value    => just add the entry
                #   {name1:value1, name2:value2}   => full reset
                
                # split for each comma/space
                if value.startswith('{') and value.endswith('}'):
                    new_value = {}
                    for pair in value[1:-1].split(','):
                        if not pair.strip():
                            break
                        x, y = pair.split(':')
                        x, y = x.strip(), y.strip()
                        if x.startswith(('"',"'")) and x.endswith(x[0]):
                            x = x[1:-1] 
                        new_value[x] = y
                    value = new_value
                elif ',' in value:
                    x,y = value.split(',')
                    value = {x.strip():y.strip()}
                    full_reset = False
                    
                elif ':' in value:
                    x,y = value.split(':')
                    value = {x.strip():y.strip()}
                    full_reset = False       
                else:
                    x,y = value.split()
                    value = {x:y}
                    full_reset = False 
            
            if isinstance(value, dict):
                for key in value:
                    value[key] = self.format_variable(value[key], targettype, name=name)
                if full_reset:
                    dict.__setitem__(self, lower_name, value)
                else:
                    dict.__getitem__(self, lower_name).update(value)
            else:
                raise Exception('%s should be of dict type'% lower_name)
            if change_userdefine:
                self.user_set.add(lower_name)
            return self.post_set(lower_name, None, change_userdefine, raiseerror)
        elif name in self:            
            targettype = type(self[name])
        else:
            logger.debug('Trying to add argument %s in %s. ' % (name, self.__class__.__name__) +\
              'This argument is not defined by default. Please consider adding it.')
            suggestions = [k for k in self.keys() if k.startswith(name[0].lower())]
            if len(suggestions)>0:
                logger.debug("Did you mean one of the following: %s"%suggestions)
            self.add_param(lower_name, self.format_variable(UnknownType(value), 
                                                             UnknownType, name))
            self.lower_to_case[lower_name] = name
            if change_userdefine:
                self.user_set.add(lower_name)
            return self.post_set(lower_name, None, change_userdefine, raiseerror)
    
        value = self.format_variable(value, targettype, name=name)
        #check that the value is allowed:
        if lower_name in self.allowed_value and '*' not in self.allowed_value[lower_name]:
            valid = False
            allowed = self.allowed_value[lower_name]
            
            # check if the current value is allowed or not (set valid to True)
            if value in allowed:
                valid=True     
            elif isinstance(value, str):
                value = value.lower().strip()
                allowed = [str(v).lower() for v in allowed]
                if value in allowed:
                    i = allowed.index(value)
                    value = self.allowed_value[lower_name][i]
                    valid=True
                    
            if not valid:
                # act if not valid:
                text = "value '%s' for entry '%s' is not valid.  Preserving previous value: '%s'.\n" \
                               % (value, name, self[lower_name])
                text += "allowed values are %s\n" % ', '.join([str(i) for i in self.allowed_value[lower_name]])
                if lower_name in self.comments:
                    text += 'type "help %s" for more information' % name
                return self.warn(text, 'warning', raiseerror)

        dict.__setitem__(self, lower_name, value)
        if change_userdefine:
            self.user_set.add(lower_name)
        self.post_set(lower_name, value, change_userdefine, raiseerror)


    def add_param(self, name, value, system=False, comment=False, typelist=None,
                  allowed=[]):
        """add a default parameter to the class"""

        lower_name = name.lower()
        if __debug__:
            if lower_name in self:
                raise Exception("Duplicate case for %s in %s" % (name,self.__class__))
        
        dict.__setitem__(self, lower_name, value)
        self.lower_to_case[lower_name] = name
        if isinstance(value, list):
            if len(value):
                targettype = type(value[0])
            else:
                targettype=typelist
                assert typelist
            if any([targettype != type(v) for v in value]):
                raise Exception("All entry should have the same type")
            self.list_parameter[lower_name] = targettype
        elif isinstance(value, dict):
            allvalues = list(value.values())
            if any([type(allvalues[0]) != type(v) for v in allvalues]):
                raise Exception("All entry should have the same type")   
            self.dict_parameter[lower_name] = type(allvalues[0])  
            if '__type__' in value:
                del value['__type__']
                dict.__setitem__(self, lower_name, value)
        
        if allowed and allowed != ['*']:
            self.allowed_value[lower_name] = allowed
            if lower_name in self.list_parameter:
                for val in value:
                    assert val in allowed or '*' in allowed
            else:
                assert value in allowed or '*' in allowed
        #elif isinstance(value, bool) and allowed != ['*']:
        #    self.allowed_value[name] = [True, False]
        
             
        if system:
            self.system_only.add(lower_name)
        if comment:
            self.comments[lower_name] = comment

    def do_help(self, name):
        """return a minimal help for the parameter"""
        
        out = "## Information on parameter %s from class %s\n" % (name, self.__class__.__name__)
        if name.lower() in self:
            out += "## current value: %s (parameter should be of type %s)\n" % (self[name], type(self[name]))
            if name.lower() in self.comments:
                out += '## %s\n' % self.comments[name.lower()].replace('\n', '\n## ')
        else:
            out += "## Unknown for this class\n"
        if name.lower() in self.user_set:
            out += "## This value is considered as being set by the user\n" 
        else:
            out += "## This value is considered as being set by the system\n"
        if name.lower() in self.allowed_value:
            if '*' not in self.allowed_value[name.lower()]:
                out += "Allowed value are: %s\n" % ','.join([str(p) for p in self.allowed_value[name.lower()]])
            else:
                out += "Suggested value are : %s\n " % ','.join([str(p) for p in self.allowed_value[name.lower()] if p!='*'])
        
        logger.info(out)
        return out

    @staticmethod
    def guess_type_from_value(value):
        "try to guess the type of the string --do not use eval as it might not be safe"
        
        if not isinstance(value, str):
            return str(value.__class__.__name__)
        
        #use ast.literal_eval to be safe since value is untrusted
        # add a timeout to mitigate infinite loop, memory stack attack
        with misc.stdchannel_redirected(sys.stdout, os.devnull):
            tmp = misc.timeout(ast.literal_eval, [value], default=None)
        if tmp is not None:
            out = str(tmp.__class__.__name__)
        else:
            out =  "str"

        if out in ["tuple", "set"]:
           out = "list"

        return out


    @staticmethod
    def format_variable(value, targettype, name="unknown"):
        """assign the value to the attribute for the given format"""
        
        if isinstance(targettype, str):
            if targettype in ['str', 'int', 'float', 'bool']:
                targettype = eval(targettype)

        if (six.PY2 and not isinstance(value, (str,six.text_type)) or (six.PY3 and  not isinstance(value, str))):
            # just have to check that we have the correct format
            if isinstance(value, targettype):
                pass # assignement at the end
            elif isinstance(value, numbers.Number) and issubclass(targettype, numbers.Number):
                try:
                    new_value = targettype(value)
                except TypeError:
                    if value.imag/value.real<1e-12:
                        new_value = targettype(value.real)
                    else:
                        raise
                if new_value == value:
                    value = new_value
                else:
                    raise InvalidCmd("Wrong input type for %s found %s and expecting %s for value %s" %\
                        (name, type(value), targettype, value))
            else:
                raise InvalidCmd("Wrong input type for %s found %s and expecting %s for value %s" %\
                        (name, type(value), targettype, value))                
        else:
            if targettype != UnknownType:
                value = value.strip()
                if value.startswith("="):
                    value = value[1:].strip()
            # We have a string we have to format the attribute from the string
            if targettype == UnknownType:
                # No formatting
                pass
            elif targettype == bool:
                if value.lower() in ['0', '.false.', 'f', 'false', 'off']:
                    value = False
                elif value.lower() in ['1', '.true.', 't', 'true', 'on']:
                    value = True
                else:
                    raise InvalidCmd("%s can not be mapped to True/False for %s" % (repr(value),name))
            elif targettype == str:
                if value.startswith('\'') and value.endswith('\''):
                    value = value[1:-1]
                elif value.startswith('"') and value.endswith('"'):
                    value = value[1:-1]
            elif targettype == int:
                if value.isdigit():
                    value = int(value)
                elif value[1:].isdigit() and value[0] == '-':
                    value = int(value)
                elif value.endswith(('k', 'M')) and value[:-1].isdigit():
                    convert = {'k':1000, 'M':1000000}
                    value =int(value[:-1]) * convert[value[-1]] 
                elif '/' in value or '*' in value:               
                    try:
                        split = re.split('(\*|/)',value)
                        v = float(split[0])
                        for i in range((len(split)//2)):
                            if split[2*i+1] == '*':
                                v *=  float(split[2*i+2])
                            else:
                                v /=  float(split[2*i+2])
                    except:
                        v=0
                    finally:
                        value = int(v)
                        if value != v:
                            raise InvalidCmd( "%s can not be mapped to an integer" % v)
                else:
                    try:
                        value = float(value.replace('d','e'))
                    except ValueError:
                        raise InvalidCmd("%s can not be mapped to an integer" % value)                    
                    try:
                        new_value = int(value)
                    except ValueError:
                        raise InvalidCmd( "%s can not be mapped to an integer" % value)
                    else:
                        if value == new_value:
                            value = new_value
                        else:
                            raise InvalidCmd("incorect input: %s need an integer for %s" % (value,name))
                     
            elif targettype == float:
                if value.endswith(('k', 'M')) and value[:-1].isdigit():
                    convert = {'k':1000, 'M':1000000}
                    value = 1.*int(value[:-1]) * convert[value[-1]]
                else:
                    value = value.replace('d','e') # pass from Fortran formatting
                    try:
                        value = float(value)
                    except ValueError:
                        try:
                            split = re.split('(\*|/)',value)
                            v = float(split[0])
                            for i in range((len(split)//2)):
                                if split[2*i+1] == '*':
                                    v *=  float(split[2*i+2])
                                else:
                                    v /=  float(split[2*i+2])
                        except:
                            v=0
                            raise InvalidCmd("%s can not be mapped to a float" % value)
                        finally:
                            value = v
            else:
                raise InvalidCmd("type %s is not handle by the card" % targettype)
            
        return value
            
 

    def __getitem__(self, name):
        
        lower_name = name.lower()
        if __debug__:
            if lower_name not in self:
                if lower_name in [key.lower() for key in self] :
                    raise Exception("Some key are not lower case %s. Invalid use of the class!"\
                                     % [key for key in self if key.lower() != key])
        
        if lower_name in self.auto_set:
            return 'auto'
        
        return dict.__getitem__(self, name.lower())

    
    get = __getitem__

    def set(self, name, value, changeifuserset=True, user=False, raiseerror=False):
        """convenient way to change attribute.
        changeifuserset=False means that the value is NOT change is the value is not on default.
        user=True, means that the value will be marked as modified by the user 
        (potentially preventing future change to the value) 
        """

        # changeifuserset=False -> we need to check if the user force a value.
        if not changeifuserset:
            if name.lower() in self.user_set:
                #value modified by the user -> do nothing
                return
        self.__setitem__(name, value, change_userdefine=user, raiseerror=raiseerror) 
 

class RivetCard(ConfigFile):

    def default_setup(self):
        """initialize the directory to the default value"""
        self.add_param('analysis', [], typelist=str)
        self.add_param('run_rivet_later', False)
        self.add_param('run_contur', False)
        self.add_param('draw_rivet_plots', False)
        self.add_param('draw_contur_heatmap', True)
        self.add_param('xaxis_var', "default")
        self.add_param('xaxis_relvar', "default")
        self.add_param('xaxis_label', "default")
        self.add_param('xaxis_log', False)
        self.add_param('yaxis_var', "default")
        self.add_param('yaxis_relvar', "default")
        self.add_param('yaxis_label', "default")
        self.add_param('yaxis_log', False)

        # ================================================================
        # hidden (users don't really have to touch these most of the time)
        self.add_param('contur_ra', "default")
        self.add_param('rivet_sqrts', "default")
        self.add_param('weight_name', "default")
        self.add_param('rivet_add', 'default')
        self.add_param('contur_add', 'default')
        # ================================================================

    def read(self, finput):

        if isinstance(finput, str):
            if "\n" in finput:
                finput = finput.split('\n')
            elif os.path.isfile(finput):
                finput = open(finput)
            else:
                raise Exception("No such file %s" % finput)

        for line in finput:
            if '#' in line:
                line = line.split('#',1)[0]

            if '!' in line:
                line = line.split('#',1)[0]

            if not line:
                continue

            if '=' in line:
                key, value = line.split('=',1)
                if key.strip() in ["xaxis_var", "xaxis_relvar", "xaxis_label",\
                                   "yaxis_var", "yaxis_relvar", "yaxis_label",\
                                   "rivet_add", "contur_add"]:
                    value = value.lower()
                    if value.strip() == "default":
                        value = ""
                self[key.strip()] = value.strip()

    def write(self, output_file, template=None):

        if not template:
            if not MADEVENT:
                template = pjoin(MG5DIR, 'Template', 'LO', 'Cards', 'rivet_card_default.dat')
            else:
                template = pjoin(MEDIR, 'Cards', 'rivet_card_default.dat')

        text = ""
        for line in open(template,'r'):
            nline = line.split('#')[0]
            nline = nline.split('!')[0]
            comment = line[len(nline):]
            nline = nline.split('=')
            if len(nline) != 2:
                text += line
            elif nline[0].strip() in list(self.keys()):
                text += '%s\t= %s %s\n' % (nline[0], self[nline[0].strip()], comment)
            else:
                logger.info('Adding missing parameter %s to current rivet_card (with default value)' % nline[1].strip())
                text += line

        if isinstance(output_file, str):
            fsock =  open(output_file,'w')
        else:
            fsock = output_file

        fsock.write(text)
        fsock.close()

    def getAnalysisList(self, runcard):

        '''
 This function defines/parses which analysis to run with Rivet
 If not given and CONTUR is turned off : electrons, muons, taus, met, jets
                               on : check the beam energy and run all available analyses with same beam E
        '''

        analysis_list = []
        rivet_sqrts = int(runcard['ebeam1']) + int(runcard['ebeam2'])
        self["rivet_sqrts"] = str(rivet_sqrts)

        if len(self["analysis"]) == 1:
            this_analysis = self["analysis"][0]

            if this_analysis == "default" or this_analysis == None or this_analysis == "":
                if not self["run_contur"]:
                    analysis_list.append("MC_ELECTRONS")
                    analysis_list.append("MC_MUONS")
                    analysis_list.append("MC_TAUS")
                    analysis_list.append("MC_MET")
                    analysis_list.append("MC_JETS")
                else:
                    if not ((runcard['lpp1'] == 1) and (runcard['lpp2'] == 1)):
                        raise MadGraph5Error("Incorrect beam type, lpp1 and lpp2 both should be 1 (proton)")
                    ebeamsLHC = [3500, 4000, 6500]

                    if ((int(runcard['ebeam1']) in ebeamsLHC) and (int(runcard['ebeam2']) in ebeamsLHC)):
                        if int(runcard['ebeam1']) == int(runcard['ebeam2']):
                            analysis_list.append("$CONTUR_RA{0}TeV".format(int(rivet_sqrts/1000)))
                            self["contur_ra"] = "{0}TeV".format(int(rivet_sqrts/1000))
                        else:
                            raise MadGraph5Error("Incorrect beam energy, ebeam1 and ebeam2 should be equal but\n\
                                                 ebeam1 = {0} and ebeam2 = {1}".format(runcard['ebeam1'], runcard['ebeam2']))
                    else:
                        raise MadGraph5Error("Incorrect beam energy, ebeam1 and ebeam2 should be {0}".format(ebeamsLHC))

            else:
                analysis_list.append(this_analysis)

        else:
            for this_analysis in self["analysis"]:
                analysis_list.append(this_analysis)

        return analysis_list

    def setWeightName(self, runcard, py8card):

        '''
      Give weight names in case the jet merging is used to use for Rivet runs
        '''

        if self['weight_name'] == "default":
            if runcard['ickkw'] == 0:
                self['weight_name'] = "None"
            else:
                self['weight_name'] = "Weight_MERGING={0}".str(round(py8card['JetMatching:qCut'],3))

    def setRelevantParamCard(self, f_params, f_relparams):

        '''
    Used for Contur
    Used for cases when user wants to scan a BSM parameter that is not a value directly modifiable from UFO
    e.g. Wants to scan the <<square of coupling>> when UFO only has <<coupling>>
        '''

        exec_line = "import math; "
        for l_param in f_params.readlines():
            exec_line = exec_line + l_param.strip() + "; "
            f_relparams.write(l_param.strip()+"\n")

        if self['xaxis_relvar']:
            xexec_dict = {}
            xexec_line = exec_line + "xaxis_relvar = " + self['xaxis_relvar']
            exec(xexec_line, locals(), xexec_dict)
            if self['xaxis_label'] == "":
                self['xaxis_label'] = "xaxis_relvar"
            f_relparams.write("{0} = {1}\n".format(self['xaxis_label'], xexec_dict['xaxis_relvar']))
        else:
            if self['xaxis_label'] == "":
                self['xaxis_label'] = self['xaxis_var']

        if self['yaxis_relvar']:
            yexec_dict = {}
            yexec_line = exec_line + "yaxis_relvar = " + self['yaxis_relvar']
            exec(yexec_line, locals(), yexec_dict)
            if self['yaxis_label'] == "": 
                self['yaxis_label'] = "yaxis_relvar"
            f_relparams.write("{0} = {1}\n".format(self['yaxis_label'], yexec_dict['yaxis_relvar']))
        else:
            if self['yaxis_label'] == "":
                self['yaxis_label'] = self['yaxis_var']

class ProcCharacteristic(ConfigFile):
    """A class to handle information which are passed from MadGraph to the madevent
       interface.""" 
     
    def default_setup(self):
        """initialize the directory to the default value"""
        
        self.add_param('loop_induced', False)
        self.add_param('has_isr', False)
        self.add_param('has_fsr', False)
        self.add_param('nb_channel', 0)
        self.add_param('nexternal', 0)
        self.add_param('ninitial', 0)
        self.add_param('grouped_matrix', True)
        self.add_param('has_loops', False)
        self.add_param('bias_module','None')
        self.add_param('max_n_matched_jets', 0)
        self.add_param('colored_pdgs', [1,2,3,4,5])
        self.add_param('complex_mass_scheme', False)
        self.add_param('pdg_initial1', [0])
        self.add_param('pdg_initial2', [0])
        self.add_param('splitting_types',[], typelist=str)
        self.add_param('perturbation_order', [], typelist=str)        
        self.add_param('limitations', [], typelist=str)        
        self.add_param('hel_recycling', False)  
        self.add_param('single_color', True)
        self.add_param('nlo_mixed_expansion', True)    

    def read(self, finput):
        """Read the input file, this can be a path to a file, 
           a file object, a str with the content of the file."""
           
        if isinstance(finput, str):
            if "\n" in finput:
                finput = finput.split('\n')
            elif os.path.isfile(finput):
                finput = open(finput)
            else:
                raise Exception("No such file %s" % finput)
            
        for line in finput:
            if '#' in line:
                line = line.split('#',1)[0]
            if not line:
                continue
            
            if '=' in line:
                key, value = line.split('=',1)
                self[key.strip()] = value
         
    def write(self, outputpath):
        """write the file"""

        template ="#    Information about the process      #\n"
        template +="#########################################\n"
        
        fsock = open(outputpath, 'w')
        fsock.write(template)
        
        for key, value in self.items():
            fsock.write(" %s = %s \n" % (key, value))
        
        fsock.close()   
 



class GridpackCard(ConfigFile):
    """an object for the GridpackCard"""
    
    def default_setup(self):
        """default value for the GridpackCard"""
    
        self.add_param("GridRun", True)
        self.add_param("gevents", 2500)
        self.add_param("gseed", 1)
        self.add_param("ngran", -1)  
 
    def read(self, finput):
        """Read the input file, this can be a path to a file, 
           a file object, a str with the content of the file."""
           
        if isinstance(finput, str):
            if "\n" in finput:
                finput = finput.split('\n')
            elif os.path.isfile(finput):
                finput = open(finput)
            else:
                raise Exception("No such file %s" % finput)
        
        for line in finput:
            line = line.split('#')[0]
            line = line.split('!')[0]
            line = line.split('=',1)
            if len(line) != 2:
                continue
            self[line[1].strip()] = line[0].replace('\'','').strip()

    def write(self, output_file, template=None):
        """Write the run_card in output_file according to template 
           (a path to a valid run_card)"""

        if not template:
            if not MADEVENT:
                template = pjoin(MG5DIR, 'Template', 'LO', 'Cards', 
                                                        'grid_card_default.dat')
            else:
                template = pjoin(MEDIR, 'Cards', 'grid_card_default.dat')

                
        text = ""
        for line in open(template,'r'):                  
            nline = line.split('#')[0]
            nline = nline.split('!')[0]
            comment = line[len(nline):]
            nline = nline.split('=')
            if len(nline) != 2:
                text += line
            elif nline[1].strip() in self:
                text += '  %s\t= %s %s' % (self[nline[1].strip()],nline[1], comment)        
            else:
                logger.info('Adding missing parameter %s to current run_card (with default value)' % nline[1].strip())
                text += line 
        
        if isinstance(output_file, str):
            fsock =  open(output_file,'w')
        else:
            fsock = output_file
            
        fsock.write(text)
        fsock.close()
        
class PY8Card(ConfigFile):
    """ Implements the Pythia8 card."""

    def add_default_subruns(self, type):
        """ Placeholder function to allow overwriting in the PY8SubRun daughter.
        The initialization of the self.subruns attribute should of course not
        be performed in PY8SubRun."""
        if type == 'parameters':
            if "LHEFInputs:nSubruns" not in self:
                self.add_param("LHEFInputs:nSubruns", 1,
                hidden='ALWAYS_WRITTEN',
                comment="""
    ====================
    Subrun definitions
    ====================
    """)
        if type == 'attributes':
            if not(hasattr(self,'subruns')):
                first_subrun = PY8SubRun(subrun_id=0)
                self.subruns = dict([(first_subrun['Main:subrun'],first_subrun)])

    def default_setup(self):
        """ Sets up the list of available PY8 parameters."""
        
        # Visible parameters
        # ==================
        self.add_param("Main:numberOfEvents", -1)
        # for MLM merging
        # -1.0 means that it will be set automatically by MadGraph5_aMC@NLO
        self.add_param("JetMatching:qCut", -1.0, always_write_to_card=False)
        self.add_param("JetMatching:doShowerKt",False,always_write_to_card=False)
        # -1 means that it is automatically set.
        self.add_param("JetMatching:nJetMax", -1, always_write_to_card=False) 
        # for CKKWL merging
        self.add_param("Merging:TMS", -1.0, always_write_to_card=False)
        self.add_param("Merging:Process", '<set_by_user>', always_write_to_card=False)
        # -1 means that it is automatically set.   
        self.add_param("Merging:nJetMax", -1, always_write_to_card=False)
        # for both merging, chose whether to also consider different merging
        # scale values for the extra weights related to scale and PDF variations.
        self.add_param("SysCalc:fullCutVariation", False)
        # Select the HepMC output. The user can prepend 'fifo:<optional_fifo_path>'
        # to indicate that he wants to pipe the output. Or /dev/null to turn the
        # output off.
        self.add_param("HEPMCoutput:file", 'hepmc.gz')

        # Hidden parameters always written out
        # ====================================
        self.add_param("Beams:frameType", 4,
            hidden=True,
            comment='Tell Pythia8 that an LHEF input is used.')
        self.add_param("HEPMCoutput:scaling", 1.0e9,
            hidden=True,
            comment='1.0 corresponds to HEPMC weight given in [mb]. We choose here the [pb] normalization.')
        self.add_param("Check:epTolErr", 1e-2,
            hidden=True,
            comment='Be more forgiving with momentum mismatches.')
        # By default it is important to disable any cut on the rapidity of the showered jets
        # during MLML merging and by default it is set to 2.5
        self.add_param("JetMatching:etaJetMax", 1000.0, hidden=True, always_write_to_card=True)

        # Hidden parameters written out only if user_set or system_set
        # ============================================================
        self.add_param("PDF:pSet", 'LHAPDF5:CT10.LHgrid', hidden=True, always_write_to_card=False,
            comment='Reminder: Parameter below is shower tune dependent.')
        self.add_param("SpaceShower:alphaSvalue", 0.118, hidden=True, always_write_to_card=False,
            comment='Reminder: Parameter below is shower tune dependent.')
        self.add_param("TimeShower:alphaSvalue", 0.118, hidden=True, always_write_to_card=False,
            comment='Reminder: Parameter below is shower tune dependent.')
        self.add_param("hadronlevel:all", True, hidden=True, always_write_to_card=False,
            comment='This allows to turn on/off hadronization alltogether.')
        self.add_param("partonlevel:mpi", True, hidden=True, always_write_to_card=False,
            comment='This allows to turn on/off MPI alltogether.')
        self.add_param("Beams:setProductionScalesFromLHEF", False, hidden=True, 
            always_write_to_card=False,
            comment='This parameter is automatically set to True by MG5aMC when doing MLM merging with PY8.')
        
        # for MLM merging
        self.add_param("JetMatching:merge", False, hidden=True, always_write_to_card=False,
          comment='Specifiy if we are merging sample of different multiplicity.')
        self.add_param("SysCalc:qCutList", [10.0,20.0], hidden=True, always_write_to_card=False)
        self['SysCalc:qCutList'] = 'auto'
        self.add_param("SysCalc:qWeed",-1.0,hidden=True, always_write_to_card=False,
          comment='Value of the merging scale below which one does not even write the HepMC event.')
        self.add_param("JetMatching:doVeto", False, hidden=True, always_write_to_card=False,
          comment='Do veto externally (e.g. in SysCalc).')
        self.add_param("JetMatching:scheme", 1, hidden=True, always_write_to_card=False) 
        self.add_param("JetMatching:setMad", False, hidden=True, always_write_to_card=False,
              comment='Specify one must read inputs from the MadGraph banner.') 
        self.add_param("JetMatching:coneRadius", 1.0, hidden=True, always_write_to_card=False)
        self.add_param("JetMatching:nQmatch",4,hidden=True, always_write_to_card=False)
        # for CKKWL merging (common with UMEPS, UNLOPS)
        self.add_param("TimeShower:pTmaxMatch", 2, hidden=True, always_write_to_card=False)
        self.add_param("SpaceShower:pTmaxMatch", 1, hidden=True, always_write_to_card=False)
        self.add_param("SysCalc:tmsList", [10.0,20.0], hidden=True, always_write_to_card=False)
        self['SysCalc:tmsList'] = 'auto'
        self.add_param("Merging:muFac", 91.188, hidden=True, always_write_to_card=False,
                        comment='Set factorisation scales of the 2->2 process.')
        self.add_param("Merging:applyVeto", False, hidden=True, always_write_to_card=False,
          comment='Do veto externally (e.g. in SysCalc).')
        self.add_param("Merging:includeWeightInXsection", True, hidden=True, always_write_to_card=False,
          comment='If turned off, then the option belows forces PY8 to keep the original weight.')                       
        self.add_param("Merging:muRen", 91.188, hidden=True, always_write_to_card=False,
                      comment='Set renormalization scales of the 2->2 process.')
        self.add_param("Merging:muFacInME", 91.188, hidden=True, always_write_to_card=False,
                 comment='Set factorisation scales of the 2->2 Matrix Element.')
        self.add_param("Merging:muRenInME", 91.188, hidden=True, always_write_to_card=False,
               comment='Set renormalization scales of the 2->2 Matrix Element.')
        self.add_param("SpaceShower:rapidityOrder", False, hidden=True, always_write_to_card=False)
        self.add_param("Merging:nQuarksMerge",4,hidden=True, always_write_to_card=False)
        # To be added in subruns for CKKWL
        self.add_param("Merging:mayRemoveDecayProducts", False, hidden=True, always_write_to_card=False)
        self.add_param("Merging:doKTMerging", False, hidden=True, always_write_to_card=False)
        self.add_param("Merging:Dparameter", 0.4, hidden=True, always_write_to_card=False)        
        self.add_param("Merging:doPTLundMerging", False, hidden=True, always_write_to_card=False)

        # Special Pythia8 paremeters useful to simplify the shower.
        self.add_param("BeamRemnants:primordialKT", True, hidden=True, always_write_to_card=False, comment="see http://home.thep.lu.se/~torbjorn/pythia82html/BeamRemnants.html")
        self.add_param("PartonLevel:Remnants", True, hidden=True, always_write_to_card=False, comment="Master switch for addition of beam remnants. Cannot be used to generate complete events")
        self.add_param("Check:event", True, hidden=True, always_write_to_card=False, comment="check physical sanity of the events")
        self.add_param("TimeShower:QEDshowerByQ", True, hidden=True, always_write_to_card=False, comment="Allow quarks to radiate photons for FSR, i.e. branchings q -> q gamma")
        self.add_param("TimeShower:QEDshowerByL", True, hidden=True, always_write_to_card=False, comment="Allow leptons to radiate photons for FSR, i.e. branchings l -> l gamma")
        self.add_param("SpaceShower:QEDshowerByQ", True, hidden=True, always_write_to_card=False, comment="Allow quarks to radiate photons for ISR, i.e. branchings q -> q gamma")
        self.add_param("SpaceShower:QEDshowerByL", True, hidden=True, always_write_to_card=False, comment="Allow leptons to radiate photonsfor ISR, i.e. branchings l -> l gamma")
        self.add_param("PartonLevel:FSRinResonances", True, hidden=True, always_write_to_card=False, comment="Do not allow shower to run from decay product of unstable particle")
        self.add_param("ProcessLevel:resonanceDecays", True, hidden=True, always_write_to_card=False, comment="Do not allow unstable particle to decay.")

        # Add parameters controlling the subruns execution flow.
        # These parameters should not be part of PY8SubRun daughter.
        self.add_default_subruns('parameters')
             
    def __init__(self, *args, **opts):
        # Parameters which are not printed in the card unless they are 
        # 'user_set' or 'system_set' or part of the 
        #  self.hidden_params_to_always_print set.
        self.hidden_param = []
        self.hidden_params_to_always_write = set()
        self.visible_params_to_always_write = set()
        # List of parameters that should never be written out given the current context.
        self.params_to_never_write = set()
        
        # Parameters which have been set by the system (i.e. MG5 itself during
        # the regular course of the shower interface)
        self.system_set = set()
        
        # Add attributes controlling the subruns execution flow.
        # These attributes should not be part of PY8SubRun daughter.
        self.add_default_subruns('attributes')
        
        # Parameters which have been set by the 
        super(PY8Card, self).__init__(*args, **opts)



    def add_param(self, name, value, hidden=False, always_write_to_card=True, 
                                                                  comment=None):
        """ add a parameter to the card. value is the default value and 
        defines the type (int/float/bool/str) of the input.
        The option 'hidden' decides whether the parameter should be visible to the user.
        The option 'always_write_to_card' decides whether it should
        always be printed or only when it is system_set or user_set.
        The option 'comment' can be used to specify a comment to write above
        hidden parameters.
        """
        super(PY8Card, self).add_param(name, value, comment=comment)
        name = name.lower()
        if hidden:
            self.hidden_param.append(name)
            if always_write_to_card:
                self.hidden_params_to_always_write.add(name)
        else:
            if always_write_to_card:
                self.visible_params_to_always_write.add(name)                
        if not comment is None:
            if not isinstance(comment, str):
                raise MadGraph5Error("Option 'comment' must be a string, not"+\
                                                          " '%s'."%str(comment))

    def add_subrun(self, py8_subrun):
        """Add a subrun to this PY8 Card."""
        assert(isinstance(py8_subrun,PY8SubRun))
        if py8_subrun['Main:subrun']==-1:
            raise MadGraph5Error("Make sure to correctly set the subrun ID"+\
                            " 'Main:subrun' *before* adding it to the PY8 Card.")
        if py8_subrun['Main:subrun'] in self.subruns:
            raise MadGraph5Error("A subrun with ID '%s'"%py8_subrun['Main:subrun']+\
                " is already present in this PY8 card. Remove it first, or "+\
                                                          " access it directly.")
        self.subruns[py8_subrun['Main:subrun']] = py8_subrun
        if not 'LHEFInputs:nSubruns' in self.user_set:
            self['LHEFInputs:nSubruns'] = max(self.subruns.keys())
        
    def userSet(self, name, value, **opts):
        """Set an attribute of this card, following a user_request"""
        self.__setitem__(name, value, change_userdefine=True, **opts)
        if name.lower() in self.system_set:
            self.system_set.remove(name.lower())

    def vetoParamWriteOut(self, name):
        """ Forbid the writeout of a specific parameter of this card when the 
        "write" function will be invoked."""
        self.params_to_never_write.add(name.lower())
    
    def systemSet(self, name, value, **opts):
        """Set an attribute of this card, independently of a specific user
        request and only if not already user_set."""
        try:
            force = opts.pop('force')
        except KeyError:
            force = False
        if force or name.lower() not in self.user_set:
            self.__setitem__(name, value, change_userdefine=False, **opts)
            self.system_set.add(name.lower())
    
    def MadGraphSet(self, name, value, **opts):
        """ Sets a card attribute, but only if it is absent or not already
        user_set."""
        try:
            force = opts.pop('force')
        except KeyError:
            force = False
        if name.lower() not in self or (force or name.lower() not in self.user_set):
            self.__setitem__(name, value, change_userdefine=False, **opts)
            self.system_set.add(name.lower())            
    
    def defaultSet(self, name, value, **opts):
            self.__setitem__(name, value, change_userdefine=False, **opts)
        
    @staticmethod
    def pythia8_formatting(value, formatv=None):
        """format the variable into pythia8 card convention.
        The type is detected by default"""
        if not formatv:
            if isinstance(value,UnknownType):
                formatv = 'unknown'                
            elif isinstance(value, bool):
                formatv = 'bool'
            elif isinstance(value, int):
                formatv = 'int'
            elif isinstance(value, float):
                formatv = 'float'
            elif isinstance(value, str):
                formatv = 'str'
            elif isinstance(value, list):
                formatv = 'list'
            else:
                logger.debug("unknow format for pythia8_formatting: %s" , value)
                formatv = 'str'
        else:
            assert formatv
            
        if formatv == 'unknown':
            # No formatting then
            return str(value)
        if formatv == 'bool':
            if str(value) in ['1','T','.true.','True','on']:
                return 'on'
            else:
                return 'off'
        elif formatv == 'int':
            try:
                return str(int(value))
            except ValueError:
                fl = float(value)
                if int(fl) == fl:
                    return str(int(fl))
                else:
                    raise
        elif formatv == 'float':
            return '%.10e' % float(value)
        elif formatv == 'shortfloat':
            return '%.3f' % float(value)        
        elif formatv == 'str':
            return "%s" % value
        elif formatv == 'list':
            if len(value) and isinstance(value[0],float):
                return ','.join([PY8Card.pythia8_formatting(arg, 'shortfloat') for arg in value])
            else:
                return ','.join([PY8Card.pythia8_formatting(arg) for arg in value])
            

    def write(self, output_file, template, read_subrun=False, 
                    print_only_visible=False, direct_pythia_input=False, add_missing=True):
        """ Write the card to output_file using a specific template.
        > 'print_only_visible' specifies whether or not the hidden parameters
            should be written out if they are in the hidden_params_to_always_write
            list and system_set.
        > If 'direct_pythia_input' is true, then visible parameters which are not
          in the self.visible_params_to_always_write list and are not user_set
          or system_set are commented.
        > If 'add_missing' is False then parameters that should be written_out but are absent
        from the template will not be written out."""

        # First list the visible parameters
        visible_param = [p for p in self if p.lower() not in self.hidden_param
                                                  or p.lower() in self.user_set]
        # Filter against list of parameters vetoed for write-out
        visible_param = [p for p in visible_param if p.lower() not in self.params_to_never_write]
        
        # Now the hidden param which must be written out
        if print_only_visible:
            hidden_output_param = []
        else:
            hidden_output_param = [p for p in self if p.lower() in self.hidden_param and
              not p.lower() in self.user_set and
              (p.lower() in self.hidden_params_to_always_write or 
                                                  p.lower() in self.system_set)]
        # Filter against list of parameters vetoed for write-out
        hidden_output_param = [p for p in hidden_output_param if p not in self.params_to_never_write]
        
        if print_only_visible:
            subruns = []
        else:
            if not read_subrun:
                subruns = sorted(self.subruns.keys())
        
        # Store the subruns to write in a dictionary, with its ID in key
        # and the corresponding stringstream in value
        subruns_to_write = {}
        
        # Sort these parameters nicely so as to put together parameters
        # belonging to the same group (i.e. prefix before the ':' in their name).
        def group_params(params):
            if len(params)==0:
                return []
            groups = {}
            for p in params:
                try:
                    groups[':'.join(p.split(':')[:-1])].append(p)
                except KeyError:
                    groups[':'.join(p.split(':')[:-1])] = [p,]
            res =  sum(list(groups.values()),[])
            # Make sure 'Main:subrun' appears first
            if 'Main:subrun' in res:
                res.insert(0,res.pop(res.index('Main:subrun')))
            # Make sure 'LHEFInputs:nSubruns' appears last
            if 'LHEFInputs:nSubruns' in res:
                res.append(res.pop(res.index('LHEFInputs:nSubruns')))
            return res

        visible_param       = group_params(visible_param)
        hidden_output_param = group_params(hidden_output_param)

        # First dump in a temporary_output (might need to have a second pass
        # at the very end to update 'LHEFInputs:nSubruns')
        output = StringIO.StringIO()
            
        # Setup template from which to read
        if isinstance(template, str):
            if os.path.isfile(template):
                tmpl = open(template, 'r')
            elif '\n' in template:
                tmpl = StringIO.StringIO(template)
            else:
                raise Exception("File input '%s' not found." % file_input)     
        elif template is None:
            # Then use a dummy empty StringIO, hence skipping the reading
            tmpl = StringIO.StringIO()
        elif isinstance(template, (StringIO.StringIO, file)):
            tmpl = template
        else:
            raise MadGraph5Error("Incorrect type for argument 'template': %s"%
                                                    template.__class__.__name__)

        # Read the template
        last_pos = tmpl.tell()
        line     = tmpl.readline()
        started_subrun_reading = False
        while line!='':
            # Skip comments
            if line.strip().startswith('!') or \
               line.strip().startswith('\n') or\
               line.strip() == '':
                output.write(line)
                # Proceed to next line
                last_pos = tmpl.tell()
                line     = tmpl.readline()
                continue
            # Read parameter
            try:
                param_entry, value_entry = line.split('=')
                param = param_entry.strip()
                value = value_entry.strip()
            except ValueError:
                line = line.replace('\n','')
                raise MadGraph5Error("Could not read line '%s' of Pythia8 card."%\
                                                                            line)
            # Read a subrun if detected:
            if param=='Main:subrun':
                if read_subrun:
                    if not started_subrun_reading:
                        # Record that the subrun reading has started and proceed
                        started_subrun_reading = True
                    else:
                        # We encountered the next subrun. rewind last line and exit
                        tmpl.seek(last_pos)
                        break
                else:
                    # Start the reading of this subrun
                    tmpl.seek(last_pos)
                    subruns_to_write[int(value)] = StringIO.StringIO()
                    if int(value) in subruns:
                        self.subruns[int(value)].write(subruns_to_write[int(value)],
                                                      tmpl,read_subrun=True)
                        # Remove this subrun ID from the list
                        subruns.pop(subruns.index(int(value)))
                    else:
                        # Unknow subrun, create a dummy one
                        DummySubrun=PY8SubRun()
                        # Remove all of its variables (so that nothing is overwritten)
                        DummySubrun.clear()
                        DummySubrun.write(subruns_to_write[int(value)],
                                tmpl, read_subrun=True, 
                                print_only_visible=print_only_visible, 
                                direct_pythia_input=direct_pythia_input)

                        logger.info('Adding new unknown subrun with ID %d.'%
                                                                     int(value))
                    # Proceed to next line
                    last_pos = tmpl.tell()
                    line     = tmpl.readline()
                    continue
            
            # Change parameters which must be output
            if param in visible_param:
                new_value = PY8Card.pythia8_formatting(self[param])
                visible_param.pop(visible_param.index(param))
            elif param in hidden_output_param:
                new_value = PY8Card.pythia8_formatting(self[param])
                hidden_output_param.pop(hidden_output_param.index(param))
            else:
                # Just copy parameters which don't need to be specified
                if param.lower() not in self.params_to_never_write:
                    output.write(line)
                else:
                    output.write('! The following parameter was forced to be commented out by MG5aMC.\n')
                    output.write('! %s'%line)
                # Proceed to next line
                last_pos = tmpl.tell()
                line     = tmpl.readline()
                continue
            
            # Substitute the value. 
            # If it is directly the pytia input, then don't write the param if it
            # is not in the list of visible_params_to_always_write and was 
            # not user_set or system_set
            if ((not direct_pythia_input) or
                  (param.lower() in self.visible_params_to_always_write) or
                  (param.lower() in self.user_set) or
                  (param.lower() in self.system_set)):
                template = '%s=%s'
            else:
                # These are parameters that the user can edit in AskEditCards
                # but if neither the user nor the system edited them,
                # then they shouldn't be passed to Pythia
                template = '!%s=%s'

            output.write(template%(param_entry,
                                  value_entry.replace(value,new_value)))
        
            # Proceed to next line
            last_pos = tmpl.tell()
            line     = tmpl.readline()
        
        # If add_missing is False, make sure to empty the list of remaining parameters
        if not add_missing:
            visible_param = []
            hidden_output_param = []
        
        # Now output the missing parameters. Warn about visible ones.
        if len(visible_param)>0 and not template is None:
            output.write(
"""!
! Additional general parameters%s.
!
"""%(' for subrun %d'%self['Main:subrun'] if 'Main:subrun' in self else ''))
        for param in visible_param:
            value = PY8Card.pythia8_formatting(self[param])
            output.write('%s=%s\n'%(param,value))
            if template is None:
                if param=='Main:subrun':
                    output.write(
"""!
!  Definition of subrun %d
!
"""%self['Main:subrun'])
            elif param.lower() not in self.hidden_param:
                logger.debug('Adding parameter %s (missing in the template) to current '+\
                                    'pythia8 card (with value %s)',param, value)

        if len(hidden_output_param)>0 and not template is None:
            output.write(
"""!
! Additional technical parameters%s set by MG5_aMC.
!
"""%(' for subrun %d'%self['Main:subrun'] if 'Main:subrun' in self else ''))
        for param in hidden_output_param:
            if param.lower() in self.comments:
                comment = '\n'.join('! %s'%c for c in 
                          self.comments[param.lower()].split('\n'))
                output.write(comment+'\n')
            output.write('%s=%s\n'%(param,PY8Card.pythia8_formatting(self[param])))
        
        # Don't close the file if we were reading a subrun, but simply write 
        # output and return now
        if read_subrun:
            output_file.write(output.getvalue())
            return

        # Now add subruns not present in the template
        for subrunID in subruns:
            new_subrun = StringIO.StringIO()
            self.subruns[subrunID].write(new_subrun,None,read_subrun=True)
            subruns_to_write[subrunID] = new_subrun

        # Add all subruns to the output, in the right order
        for subrunID in sorted(subruns_to_write):
            output.write(subruns_to_write[subrunID].getvalue())

        # If 'LHEFInputs:nSubruns' is not user_set, then make sure it is
        # updated at least larger or equal to the maximum SubRunID
        if 'LHEFInputs:nSubruns'.lower() not in self.user_set and \
             len(subruns_to_write)>0 and 'LHEFInputs:nSubruns' in self\
             and self['LHEFInputs:nSubruns']<max(subruns_to_write.keys()):
            logger.info("Updating PY8 parameter 'LHEFInputs:nSubruns' to "+
          "%d so as to cover all defined subruns."%max(subruns_to_write.keys()))
            self['LHEFInputs:nSubruns'] = max(subruns_to_write.keys())
            output = StringIO.StringIO()
            self.write(output,template,print_only_visible=print_only_visible)

        # Write output
        if isinstance(output_file, str):
            out = open(output_file,'w')
            out.write(output.getvalue())
            out.close()
        else:
            output_file.write(output.getvalue())
        
    def read(self, file_input, read_subrun=False, setter='default'):
        """Read the input file, this can be a path to a file, 
           a file object, a str with the content of the file.
           The setter option choses the authority that sets potential 
           modified/new parameters. It can be either: 
             'default' or 'user' or 'system'"""
        if isinstance(file_input, str):
            if "\n" in file_input:
                finput = StringIO.StringIO(file_input)
            elif os.path.isfile(file_input):
                finput = open(file_input)
            else:
                raise Exception("File input '%s' not found." % file_input)
        elif isinstance(file_input, (StringIO.StringIO, file)):
            finput = file_input
        else:
            raise MadGraph5Error("Incorrect type for argument 'file_input': %s"%
                                                    file_input.__class__.__name__)

        # Read the template
        last_pos = finput.tell()
        line     = finput.readline()
        started_subrun_reading = False
        while line!='':
            # Skip comments
            if line.strip().startswith('!') or line.strip()=='':
                # proceed to next line
                last_pos = finput.tell()
                line     = finput.readline()
                continue
            # Read parameter
            try:
                param, value = line.split('=',1)
                param = param.strip()
                value = value.strip()
            except ValueError:
                line = line.replace('\n','')
                raise MadGraph5Error("Could not read line '%s' of Pythia8 card."%\
                                                                          line)
            if '!' in value:
                value,_ = value.split('!',1)                                                             
                                                                          
            # Read a subrun if detected:
            if param=='Main:subrun':
                if read_subrun:
                    if not started_subrun_reading:
                        # Record that the subrun reading has started and proceed
                        started_subrun_reading = True
                    else:
                        # We encountered the next subrun. rewind last line and exit
                        finput.seek(last_pos)
                        return
                else:
                    # Start the reading of this subrun
                    finput.seek(last_pos)
                    if int(value) in self.subruns:
                        self.subruns[int(value)].read(finput,read_subrun=True,
                                                                  setter=setter)
                    else:
                        # Unknow subrun, create a dummy one
                        NewSubrun=PY8SubRun()
                        NewSubrun.read(finput,read_subrun=True, setter=setter)
                        self.add_subrun(NewSubrun)

                    # proceed to next line
                    last_pos = finput.tell()
                    line     = finput.readline()
                    continue
            
            # Read parameter. The case of a parameter not defined in the card is
            # handled directly in ConfigFile.

            # Use the appropriate authority to set the new/changed variable
            if setter == 'user':
                self.userSet(param,value)
            elif setter == 'system':
                self.systemSet(param,value)
            else:
                self.defaultSet(param,value)

            # proceed to next line
            last_pos = finput.tell()
            line     = finput.readline()

class PY8SubRun(PY8Card):
    """ Class to characterize a specific PY8 card subrun section. """

    def add_default_subruns(self, type):
        """ Overloading of the homonym function called in the __init__ of PY8Card.
        The initialization of the self.subruns attribute should of course not
        be performed in PY8SubRun."""
        pass

    def __init__(self, *args, **opts):
        """ Initialize a subrun """
        
        # Force user to set it manually.
        subrunID = -1
        if 'subrun_id' in opts:
            subrunID = opts.pop('subrun_id')

        super(PY8SubRun, self).__init__(*args, **opts)
        self['Main:subrun']=subrunID

    def default_setup(self):
        """Sets up the list of available PY8SubRun parameters."""
        
        # Add all default PY8Card parameters
        super(PY8SubRun, self).default_setup()
        # Make sure they are all hidden
        self.hidden_param = [k.lower() for k in self.keys()]
        self.hidden_params_to_always_write = set()
        self.visible_params_to_always_write = set()

        # Now add Main:subrun and Beams:LHEF. They are not hidden.
        self.add_param("Main:subrun", -1)
        self.add_param("Beams:LHEF", "events.lhe.gz")

        
class RunBlock(object):
    """ Class for a series of parameter in the run_card that can be either
        visible or hidden.
        name: allow to set in the default run_card $name to set where that 
              block need to be inserted
        template_on: information to include is block is active
        template_off: information to include is block is not active
        on_fields/off_fields: paramater associated to the block
               can be specify but are otherwise automatically but 
               otherwise determined from the template.
       
        function:
           status(self,run_card) -> return which template need to be used
           check_validity(self, runcard)  -> sanity check
           create_default_for_process(self, run_card, proc_characteristic, 
                   history, proc_def)       
           post_set_XXXX(card, value, change_userdefine, raiseerror)
                   -> fct called when XXXXX is set
           post_set(card, value, change_userdefine, raiseerror, **opt)
                   -> fct called when a parameter is changed
                   -> no access to parameter name 
                   -> not called if post_set_XXXX is defined
    """
                        

    
    def __init__(self, name, template_on, template_off, on_fields=False, off_fields=False):

        self.name = name
        self.template_on = template_on
        self.template_off = template_off
        if on_fields:
            self.on_fields = on_fields
        else:
            self.on_fields = self.find_fields_from_template(self.template_on)
        if off_fields:
            self.off_fields = off_fields
        else:
            self.off_fields = self.find_fields_from_template(self.template_off)

    @property
    def fields(self):
        return self.on_fields + self.off_fields

    @staticmethod
    def find_fields_from_template(template):
        """ return the list of fields from a template. checking line like
        %(mass_ion2)s = mass_ion2 # mass of the heavy ion (second beam)  """
        
        return re.findall(r"^\s*%\((.*)\)s\s*=\s*\1", template, re.M)

    def get_template(self, card):
        """ return the correct template according to the current banner status """
        if self.status(card):
            return self.template_on
        else:
            return self.template_off

    def get_unused_template(self, card):
        """ return the correct template according to the current banner status """
        if self.status(card):
            return self.template_off
        else:
            return self.template_on        

    def status(self, card):
        """return False if template_off to be used, True if template_on to be used"""

        if self.name in card.display_block:
            return True

        if any(f in card.user_set for f in self.off_fields):
            return False

        if any(f in card.user_set for f in self.on_fields):
            return True

        return False


    def manage_parameters(self, card, written, to_write):
        """manage written/to_write according to the template written"""

        if self.status(card):
            used = self.on_fields
        else:
            used = self.off_fields

        for name in used:
            written.add(name)
            if name in to_write:
                to_write.remove(name)
    
    def check_validity(self, runcard):
        """run self consistency check here --avoid to use runcard[''] = xxx here since it can trigger post_set function"""
        return

    def create_default_for_process(self, run_card, proc_characteristic, history, proc_def):
        return 

#    @staticmethod
#    def post_set(card, value, change_userdefine, raiseerror, **opt):
#        """default action to run when a parameter of the block is defined.
#           Here we do not know which parameter is modified. if this is needed.
#           then one need to define post_set_XXXXX(card, value, change_userdefine, raiseerror)
#           and then only that function is used        
#        """
#
#        if 'pdlabel' in card.user_set:
#            card.user_set.remove('pdlabel')


class RunCard(ConfigFile):

    filename = 'run_card'
    LO = True

    blocks = []
    parameter_in_block = {}
    allowed_lep_densities = {}    
    default_include_file = 'run_card.inc'
    default_autodef_file = 'run.inc'
    donewarning = []
    include_as_parameter = []

    def plugin_input(self, finput):

        if not finput and not MADEVENT:
            return
        curr_dir = None
        if isinstance(finput, file):
            # expected path to be like "XXXX/Cards/run_card.dat"
            curr_dir = os.path.dirname(os.path.dirname(finput.name))
        elif isinstance(finput, str):
            curr_dir = os.path.dirname(os.path.dirname(finput))
        
        if curr_dir:
            if os.path.exists(pjoin(curr_dir, 'bin', 'internal', 'plugin_run_card')):
                # expected format {} passing everything as optional argument
                for line in open(pjoin(curr_dir, 'bin', 'internal', 'plugin_run_card')):
                    if line.startswith('#'):
                        continue
                    opts = dict(eval(line))
                    self.add_param(**opts)
        
    @classmethod
    def fill_post_set_from_blocks(cls):
        """set the post_set function for any parameter defined in a run_block"""

        if not cls.parameter_in_block and cls.blocks:
            for block in cls.blocks:
                for parameter in block.fields:
                    if hasattr(block, 'post_set_%s' % parameter):
                        setattr(cls, 'post_set_%s' % parameter, getattr(block, 'post_set_%s' % parameter))
                    elif hasattr(block, 'post_set'):
                        setattr(cls, 'post_set_%s' % parameter, block.post_set)
                    cls.parameter_in_block[parameter] = block
                    
                    
    def __new__(cls, finput=None, **opt):

        cls.fill_post_set_from_blocks()
        RunCard.get_lepton_densities()

        if cls is RunCard:
            if not finput:
                target_class = RunCardLO
            elif isinstance(finput, cls):
                target_class = finput.__class__
            elif isinstance(finput, str):
                path = finput
                if '\n' not in finput:
                    finput = open(finput).read()
                if 'req_acc_FO' in finput:
                    target_class = RunCardNLO
                else:
                    target_class = RunCardLO
                    if MADEVENT and os.path.exists(pjoin(MEDIR, 'bin','internal', 'launch_plugin.py')):
                        with  misc.TMP_variable(sys, 'path', sys.path + [pjoin(MEDIR, 'bin', 'internal')]):
                            from importlib import reload
                            try:
                                reload('launch_plugin')
                            except Exception as error:
                                import launch_plugin
                        target_class = launch_plugin.RunCard
<<<<<<< HEAD
                    elif not MADEVENT and os.path.exists(path.replace('run_card.dat', '../bin/internal/launch_plugin.py')):
                        misc.sprint('try to use plugin class')
                        pydir = path.replace('run_card.dat', '../bin/internal/')
                        with  misc.TMP_variable(sys, 'path', sys.path + [pydir]):
                            from importlib import reload
                            try:
                                reload('launch_plugin')
                            except Exception as error:
                                import launch_plugin
                        target_class = launch_plugin.RunCard

=======
                    elif not MADEVENT:
                        if 'run_card.dat' in path:
                            launch_plugin_path = path.replace('run_card.dat', '../bin/internal/launch_plugin.py')
                        elif 'run_card_default.dat' in path:
                             launch_plugin_path = path.replace('run_card_default.dat', '../bin/internal/launch_plugin.py')
                        else:
                            launch_plugin_path = None
                        if launch_plugin_path and os.path.exists(launch_plugin_path):
                            misc.sprint('try to use plugin class', path.replace('run_card.dat', '../bin/internal/launch_plugin.py'))
                            pydir = os.path.dirname(launch_plugin_path)
                            with  misc.TMP_variable(sys, 'path', sys.path + [pydir]):
                                from importlib import reload
                                try:
                                    reload('launch_plugin')
                                except Exception as error:
                                    import launch_plugin
                            target_class = launch_plugin.RunCard
            elif issubclass(finput, RunCard):
                target_class = finput
>>>>>>> b9f16e99
            else:
                return None

            target_class.fill_post_set_from_blocks()
            out = super(RunCard, cls).__new__(target_class, finput, **opt)
            if not isinstance(out, RunCard): #should not happen but in presence of missmatch of library loaded.
                out.__init__(finput, **opt)
            return out
        else:
            return super(RunCard, cls).__new__(cls, finput, **opt)

    def __init__(self, *args, **opts):
        
        # The following parameter are updated in the defaultsetup stage.
        
        #parameter for which no warning should be raised if not define
        self.hidden_param = []
        # in which include file the parameer should be written
        self.includepath = collections.defaultdict(list)
        # in which include file the parameter should be define
        self.definition_path = collections.defaultdict(list)
        #some parameters have a different name in fortran code
        self.fortran_name = {}
        #parameters which are not supported anymore. (no action on the code)
        self.legacy_parameter = {}
        #a list with all the cuts variable and which type object impacted
        # L means charged lepton (l) and neutral lepton (n)
        # d means that it is related to decay chain
        # J means both light jet (j) and heavy jet (b)
        # aj/jl/bj/bl/al are also possible (and stuff like aa/jj/llll/...
        self.cuts_parameter = {}
        # parameter added where legacy requires an older value.
        self.system_default = {}
        
        self.display_block = [] # set some block to be displayed
        self.fct_mod = {} # {param: (fct_pointer, *argument, **opts)}

        self.cut_class = {} 
        self.warned=False


        super(RunCard, self).__init__(*args, **opts)

    @classmethod
    def get_lepton_densities(cls):
        """ """

        if cls.allowed_lep_densities:
            return

        if MADEVENT:
            check_dir = pjoin(MEDIR, 'Source', 'PDF', 'lep_densities')
        else:
            check_dir = pjoin( MG5DIR, 'Template', 'Common', 'Source', 'PDF', 'lep_densities')

        for name in os.listdir(check_dir):
            if os.path.isdir(pjoin(check_dir, name)):
                identity = (-11,11)
                if os.path.exists(pjoin(check_dir, name, 'info')):
                    for line in open(pjoin(check_dir, name, 'info')):
                        if 'identity:' in line:
                            identity = tuple([int(x) for x in line.split(':',1)[1].split(',')])
            else:
                continue

            if identity not in cls.allowed_lep_densities:
                cls.allowed_lep_densities[identity] = [name]
            else:
                cls.allowed_lep_densities[identity].append(name)

    def add_param(self, name, value, fortran_name=None, include=True, 
                  hidden=False, legacy=False, cut=False, system=False, sys_default=None,
                  autodef=False, fct_mod=None,
                  **opts):
        """ add a parameter to the card. value is the default value and 
        defines the type (int/float/bool/str) of the input.
        fortran_name: defines what is the associate name in the f77 code
        include: defines if we have to put the value in the include file
        hidden: defines if the parameter is expected to be define by the user.
        legacy: parameter that is not used anymore (raise a warning if not default)
        cut: defines the list of cut parameter to allow to set them all to off.
        sys_default: default used if the parameter is not in the card
        autodef: if True the fortran definition will be added automatically in run.inc
                 If a path (Source/PDF/pdf.inc) the definition will be added within that file
                 Default is False (does not add the definition)
                 entry added in the run_card will automatically have this on True.
        fct_mod: defines a function to run if the parameter is modify in the include file
        options of **opts:
        - allowed: list of valid options. '*' means anything else should be allowed.
                 empty list means anything possible as well. 
        - comment: add comment for writing/help
        - typelist: type of the list if default is empty
        """

        super(RunCard, self).add_param(name, value, system=system,**opts)
        name = name.lower()
        if fortran_name:
            self.fortran_name[name] = fortran_name
        if legacy:
            self.legacy_parameter[name] = value
            include = False
        self.includepath[include].append(name)
        if hidden or system:
            self.hidden_param.append(name)
        if cut:
            self.cuts_parameter[name] = cut
        if sys_default is not None:
            self.system_default[name] = sys_default
        if autodef:
            self.definition_path[autodef].append(name)
            self.user_set.add(name)
        # function to trigger if a value is modified in the include file
        # main target is action to force correct recompilation (like for compilation flag/...)
        if fct_mod:
            self.fct_mod[name] = fct_mod

<<<<<<< HEAD
    def read(self, finput, consistency=True, unknown_warning=True):
=======
    def read(self, finput, consistency=True, unknown_warning=True, **opt):
>>>>>>> b9f16e99
        """Read the input file, this can be a path to a file, 
           a file object, a str with the content of the file."""
           
        if isinstance(finput, str):
            if "\n" in finput:
                finput = finput.split('\n')
                if 'path' in opt:
                    self.path = opt['path']
            elif os.path.isfile(finput):
                self.path = finput
                finput = open(finput)
            else:
                raise Exception("No such file %s" % finput)
        
        for line in finput:
            line = line.split('#')[0]
            line = line.split('!')[0]
            line = line.rsplit('=',1)
            if len(line) != 2:
                continue
            value, name = line
            name = name.lower().strip()
            if name not in self:
                #looks like an entry added by a user -> add it nicely
                self.add_unknown_entry(name, value, unknown_warning)
            else:
                self.set( name, value, user=True)
        # parameter not set in the run_card can be set to compatiblity value
        if consistency:
                try:
                    self.check_validity()
                except InvalidRunCard as error:
                    if consistency == 'warning':
                        logger.warning(str(error))
                    else:
                        raise
    def add_unknown_entry(self, name, value, unknow_warning):
        """function to add an entry to the run_card when the associated parameter does not exists.
           This is based on the guess_entry_fromname for the various syntax providing input.
           This then call add_param accordingly.

           This function does not returns anything.  
        """        

        if name == "dsqrt_q2fact1" and not self.LO:
            raise InvalidRunCard("Looks like you passed a LO run_card for a NLO run. Please correct")
        elif name == "shower_scale_factor" and self.LO:
            raise InvalidRunCard("Looks like you passed a NLO run_card for a LO run. Please correct")

        vartype, name, opts = self.guess_entry_fromname(name, value)
        # vartype is str, float, bool, int
        # opts is a dictionary with options for add_param like {'cut':True}
        # name can be strip of prefix/postfix that give type/options
        for key in ['hidden', 'autodef']:
            if key not in opts:
                opts[key] = True

        # first use a default value for the add_param to setup the code correctly
        # and then set the value via string such that parser are use correctly
        # this avoid to have to set a parser for add_param
        default = {'int': 1,
                   'float': 1.0,
                   'str': value,
                   'bool':True,
                   'list': [],
                   'tuple': [],
                   'dict': {}} # likely issue with missing __type__ here

        # need to have an entry for the type.
        if vartype == 'dict':
            default_value = re.findall(':(.*?)[,}]', value)
            if len(default_value) == 0:
                raise Exception("dictionary need to have at least one entry")
            default['dict']['__type__'] = default[self.guess_type_from_value(default_value[0])]

        if name not in RunCard.donewarning and unknow_warning:
            logger.warning("Found unexpected entry in run_card: \"%s\" with value \"%s\".\n"+\
                "  The type was assigned to %s. \n"+\
                "  The definition of that variable will %sbe automatically added to fortran file %s\n"+\
                "  The value of that variable will %sbe passed to the fortran code via fortran file %s",\
                name, value, vartype if vartype != "list" else "list of %s" %  opts.get('typelist').__name__, 
                "" if opts.get('autodef', False) else "not", "" if  opts.get('autodef', False) in [True,False] else opts.get('autodef'),
                "" if opts.get('include', True) else "not", "" if  opts.get('include', True) in [True,False] else opts.get('include'))
            RunCard.donewarning.append(name)

        self.add_param(name, default[vartype], **opts)
        self[name] = value


    def valid_line(self, line, tmp):
        template_options = tmp
        default = template_options['default']
        if line.startswith('#IF('):
            cond = line[4:line.find(')')]
            if template_options.get(cond,  default):
                return True
            else:
                return False
        elif line.strip().startswith('%'):
            parameter = line[line.find('(')+1:line.find(')')]
            
            try:
                cond = self.cuts_parameter[parameter]
            except KeyError:
                return True
            
            
            if template_options.get(cond, default) or cond is True:
                return True
            else:
                return False 
        else:
            return True      


    def reset_simd(self, old_value, new_value, name, *args, **opts):
<<<<<<< HEAD
=======
        #return
>>>>>>> b9f16e99
        raise Exception('pass in reset simd')

    def make_clean(self,old_value, new_value, name, dir):
        raise Exception('pass make clean for ', dir)

    def make_Ptouch(self,old_value, new_value, name, reset):
        raise Exception('pass Ptouch for ', reset)             
                
    def write(self, output_file, template=None, python_template=False,
                    write_hidden=False, template_options=None, **opt):
        """Write the run_card in output_file according to template 
           (a path to a valid run_card)"""

        to_write = set(self.user_set) 
        written = set()
        if not template:
            raise Exception
        if not template_options:
            template_options = collections.defaultdict(str)
            
        if python_template:
            text = open(template,'r').read()
            text = text.split('\n')             
            # remove if templating
            text = [l if not l.startswith('#IF') else l[l.find(')# ')+2:] 
                    for l in text if self.valid_line(l, template_options)]
            text ='\n'.join(text)
        
        if python_template and not to_write:
            import string
            if self.blocks:
                mapping = {}
                for b in self.blocks:
                    mapping[b.name] =  b.get_template(self)
                    if "$%s" % b.name not in text:
                        text += "\n$%s\n" % b.name
                text = string.Template(text).substitute(mapping)

            if not self.list_parameter:
                text = text % self
            else:
                data = dict((key.lower(),value) for key, value in self.items())              
                for name in self.list_parameter:
                    if self.list_parameter[name] != str:
                        data[name] = ', '.join(str(v) for v in data[name])
                    else:
                        data[name] = "['%s']" % "', '".join(str(v) for v in data[name])
                text = text % data
        else:  
            text = ""
            for line in open(template,'r'):
                nline = line.split('#')[0]
                nline = nline.split('!')[0]
                comment = line[len(nline):]
                nline = nline.rsplit('=',1)
                if python_template and nline[0].strip().startswith('$'):
                    block_name = nline[0][1:].strip()
                    this_group = [b for b in self.blocks if b.name == block_name]
                    if not this_group:
                        logger.debug("block %s not defined", block_name)
                        continue
                    else:
                        this_group = this_group[0]
                    text += this_group.get_template(self) % self
                    this_group.manage_parameters(self, written, to_write)
                    
                elif len(nline) != 2:
                    text += line
                elif nline[1].strip() in self:
                    
                    name = nline[1].strip().lower()
                    value = self[name]
                    if name in self.list_parameter:
                        if self.list_parameter[name] != str:
                            value = ', '.join([str(v) for v in value])
                        else:
                            value =  "['%s']" % "', '".join(str(v) for v in value)
                    if python_template:
                        text += line % {nline[1].strip():value, name:value}
                        written.add(name)
                    else:
                        if not comment or comment[-1]!='\n':
                            endline = '\n'
                        else:
                            endline = ''
                        text += '  %s\t= %s %s%s' % (value, name, comment, endline)
                        written.add(name)                        

                    if name in to_write:
                        to_write.remove(name)
                else:
                    logger.info('Adding missing parameter %s to current %s (with default value)',
                                 (name, self.filename))
                    written.add(name) 
                    text += line 

            for b in self.blocks:
                if b.status(self):
                    to_check = b.on_fields
                else:
                    to_check = b.off_fields

                # check if all attribute of the block have been written already
                if all(f in written for f in to_check):
                    continue

                # if none of the attribute of the block has been written already
                # make the code to follow the template
                if all(f not in written for f in to_check):
                    to_add = b.get_template(self) % self
                    to_add = to_add.split('\n')
                    for f in to_check:
                        if f in to_write:
                            to_write.remove(f)
                else:
                    #partial writting -> add only what is needed
                    to_add = []
                    for line in b.get_template(self).split('\n'):               
                        nline = line.split('#')[0]
                        nline = nline.split('!')[0]
                        nline = nline.split('=')
                        if len(nline) != 2:
                            to_add.append(line)
                        elif nline[1].strip() in self:
                            name = nline[1].strip().lower()
                            value = self[name]
                            if name in self.list_parameter:
                                value = ', '.join([str(v) for v in value])
                            if name in written:
                                continue #already include before
                            else:
                                to_add.append(line % {nline[1].strip():value, name:value})
                                written.add(name)                        
        
                            if name in to_write:
                                to_write.remove(name)
                        else:
                            raise Exception
                # try to detect the template that is not to be used anymore and replace it
                template_off = b.get_unused_template(self)
                if '%(' in template_off:
                    template_off = template_off % self
                    if template_off and template_off in text:
                        text = text.replace(template_off, '\n'.join(to_add))
                    else:
                        template_off = re.sub(r'[ \t]+','[ \t]*', template_off)
                        text, n = re.subn(template_off, '\n'.join(to_add), text, count=1)
                        if not n:
                            text += '\n'.join(to_add)
                elif template_off and template_off in text:
                    text = text.replace(template_off, '\n'.join(to_add))
                else:
                    text += '\n'.join(to_add)

        if to_write or write_hidden:
            text+="""#********************************************************************* 
#  Additional hidden parameters
#*********************************************************************
"""            
            if write_hidden:
                #
                # do not write hidden parameter not hidden for this template 
                #
                if python_template:
                    written = written.union(set(re.findall('\%\((\w*)\)s', open(template,'r').read(), re.M)))
                to_write = to_write.union(set(self.hidden_param))
                to_write = to_write.difference(written)

            for key in to_write:
                if key in self.system_only:
                    continue

                comment = self.comments.get(key,'hidden_parameter').replace('\n','\n#')
                text += '  %s\t= %s # %s\n' % (self[key], key, comment)

        if isinstance(output_file, str):
            fsock = open(output_file,'w')
            fsock.write(text)
            fsock.close()
        else:
            output_file.write(text)

    def get_last_value_include(self, output_dir):
        """For paraeter in self.fct_mod
        parse the associate inc file to get the value of the previous run.
        We return a dictionary {name: old_value}
        if inc file does not exist we will return the current value (i.e. set has no change)
        """

        #remember that 
        # default_include_file is a class variable
        # self.includepath is on the form include_path : [list of param ]
        out = {}

        # setup inc_to_parse to be like self.includepath (include_path : [list of param ])
        # BUT only containing the parameter that need to be tracked for the fct_mod option
        inc_to_parse = {}
        for inc_file, params in self.includepath.items():
            if not inc_file:
                continue
            if any(p in params for p in self.fct_mod):
                inc_to_parse[inc_file] = [name for name in self.includepath[inc_file] if name in self.fct_mod]

        # now loop over the files and ask the associate function
        for inc_file, params in inc_to_parse.items():
            if inc_file is True:
                inc_file = self.default_include_file
            out.update(self.get_value_from_include(inc_file, params, output_dir))

        return out

    def get_value_from_include(self, path, list_of_params, output_dir):
        """for a given include file return the current value of the requested parameter
        return a dictionary {name: value}
        if path does not exists return the current value in self for all parameter"""

        #WARNING DOES NOT HANDLE LIST/DICT so far

        # handle case where file is missing
        if not os.path.exists(pjoin(output_dir,path)):
            misc.sprint("include file not existing", pjoin(output_dir,path))
            out = {name: self[name] for name in list_of_params}

        with open(pjoin(output_dir,path), 'r') as fsock:
            text = fsock.read()
        
        for name in list_of_params:
            misc.sprint(name, name in self.fortran_name)
            misc.sprint(self.fortran_name[name] if name in self.fortran_name[name] else name)
        to_track = [self.fortran_name[name] if name in self.fortran_name else name for name in list_of_params]
        pattern = re.compile(r"\(?(%(names)s)\s?=\s?([^)]*)\)?" % {'names':'|'.join(to_track)}, re.I)
        out =  dict(pattern.findall(text))
        misc.sprint(out)
        for name in list_of_params:
            if name in self.fortran_name:
                value = out[self.fortran_name[name]]
                del out[self.fortran_name[name]]
                out[name] = value

        for name, value in out.items():
            try:
                out[name] = self.format_variable(value, type(self[name]))
            except Exception:
                continue

        if len(out) != len(list_of_params):
            misc.sprint(list_of_params)
            misc.sprint(to_track)
            misc.sprint(self.fortran_name)
            misc.sprint(text)
            raise Exception
        return out 


    def get_default(self, name, default=None, log_level=None):
        """return self[name] if exist otherwise default. log control if we 
        put a warning or not if we use the default value"""

        lower_name = name.lower()
        if lower_name not in self.user_set:
            if log_level is None:
                if lower_name in self.system_only:
                    log_level = 5
                elif lower_name in self.auto_set:
                    log_level = 5
                elif lower_name in self.hidden_param:
                    log_level = 10
                elif lower_name in self.cuts_parameter:
                    if not MADEVENT and madgraph.ADMIN_DEBUG:
                        log_level = 5
                    else:
                        log_level = 10
                else:
                    log_level = 20
            if not default:
                default = dict.__getitem__(self, name.lower())
 
            logger.log(log_level, '%s missed argument %s. Takes default: %s'
                                   % (self.filename, name, default))
            self[name] = default
            return default
        else:
            return self[name]   

    def mod_inc_pdlabel(self, value):
        """flag pdlabel has 'dressed' if one of the special lepton PDF with beamstralung.
        This modifies ONLY the value within the fortran code"""
        if value in sum(self.allowed_lep_densities.values(),[]):
            return 'dressed'
        else:
            return value

    def edit_dummy_fct_from_file(self, filelist, outdir):
        """
        filelist is a list of input files (given by the user)
        containing a series of function to be placed in replacement of standard
        (typically dummy) functions of the code.
        This use LO/NLO class attribute that defines which function name need to 
        be placed in which file. 

        First time this is used, a backup of the original file is done in order to
        recover if the user remove some of those files.   

        The function present in the file are determined automatically via regular expression.
        and only that function is replaced in the associated file.

        function in the filelist starting with user_ will also be include within the 
        dummy_fct.f file
        """

        if outdir is None:
            #to let some unnitest to go trough
            return

        # step 1: extract all function name and function defintion
        # structure is {filetomod:[[function_names], [function_defs]]}
        with misc.TMP_directory() as tmpdir:
            to_mod = {}
            for path in filelist:
                tmp = pjoin(tmpdir, os.path.basename(path))
                text = open(path,'r').read()
                #misc.sprint(text)
                f77_type = ['real*8', 'integer', 'double precision', 'logical']
                pattern = re.compile('^\s+(?:SUBROUTINE|(?:%(type)s)\s+function)\s+([a-zA-Z]\w*)' \
                                % {'type':'|'.join(f77_type)}, re.I+re.M)
                for fct in pattern.findall(text):
                    fsock = file_writers.FortranWriter(tmp,'w')
                    function_text = fsock.remove_routine(text, fct)
                    fsock.close()
                    test = open(tmp,'r').read()                        
                    if fct not in self.dummy_fct_file:
                        if fct.startswith('user_'):
                            self.dummy_fct_file[fct] = self.dummy_fct_file['user_']
                        else:
                            raise InvalidRunCard("function %s is not designed for overwritting")
                    writein = self.dummy_fct_file[fct]
                    if writein not in to_mod:
                        to_mod[writein]=[[fct], [function_text]]
                    else:
                        to_mod[writein][0].append(fct)
                        to_mod[writein][1].append(function_text)

        # step 2: write the new files
        for path in to_mod:
            if not os.path.exists(pjoin(outdir, path+'.orig')):
                files.cp(pjoin(outdir, path), pjoin(outdir, path+'.orig'))
            #avoid to systematically rewrite the file. -> write in tmp place
            fsock = file_writers.FortranWriter(pjoin(outdir, path+'.tmp'),'w')
            starttext = open(pjoin(outdir, path+'.orig')).read()
            fsock.remove_routine(starttext, to_mod[path][0])
            for text in to_mod[path][1]:
                fsock.writelines(text)
            fsock.close()
            if not filecmp.cmp(pjoin(outdir, path), pjoin(outdir, path+'.tmp')):
                files.mv(pjoin(outdir, path+'.tmp'), pjoin(outdir, path))
            else:
                os.remove(pjoin(outdir, path+'.tmp'))


        # step 3: if some previously edited file are not in to_mod:
        # .       remove the orginal file by the .orig and remove the .orig
        all_files = set(self.dummy_fct_file.values())
        for path in all_files:
            if path not in to_mod and os.path.exists(pjoin(outdir,path+'.orig')):
                files.mv(pjoin(outdir,path+'.orig'), pjoin(outdir, path))




    def guess_entry_fromname(self, name, value):
        """
        return (vartype, name, value, options)
          - vartype: type of the variable
          - name: name of the variable (stripped from metadata)
          - options: additional options for the add_param
        rules: 
         - if name starts with str_, int_, float_, bool_, list_, dict_ then 
            - vartype is set accordingly
            - name is strip accordingly
         - otherwise guessed from value (which is string)
         - if name contains min/max
            - vartype is set to float
            - options has an added {'cut':True}
         - suffixes like <cut=True> 
            - will be removed from named
            - will be added in options (for add_param) as {'cut':True}
              see add_param documentation for the list of supported options
         - if include is on False set autodef to False (i.e. enforce it False for future change)

        """
        # local function 
        def update_typelist(value, name,  opts):
            """convert a string to a list and update opts to keep track of the type """
            value = value.strip()
            listtype = opts.get("typelist", None)
            if listtype:
                return name, opts
            if value.startswith(("[","(")):
                oneval = value[1:-1].split(",",1)[0]
            elif "," in value:
                oneval = value.split(",",1)[0]
            else:
                oneval = value
            listtype, name, _ = self.guess_entry_fromname(name, oneval)
            opts['typelist'] = eval(listtype)
            return  name, opts

        #handle metadata
        opts = {}
        forced_opts = []
        for key,val in re.findall("\<(?P<key>[_\-\w]+)\=(?P<value>[^>]*)\>", str(name)):
            forced_opts.append(key)
            if val in ['True', 'False']:
                opts[key] = eval(val)
            else:
                opts[key] = val
            name = name.replace("<%s=%s>" %(key,val), '')

        # get vartype 
        # first check that name does not force it
        supported_type = ["str", "float", "int", "bool", "list", "dict"]
        if "_" in name and name.split("_")[0].lower() in supported_type:
            vartype, name = name.split("_",1)
            vartype = vartype.lower()
        else:
            # try to guess from the value
            vartype = ConfigFile.guess_type_from_value(value)
        # update metadata/default for list/dict
        if vartype == "list" and isinstance(value, str):
            name, opts  = update_typelist(value, name, opts)
        elif vartype == "dict":
            if "autodef" not in forced_opts:
                opts["autodef"] = False
            if "include" not in forced_opts:
                opts["include"] = False

        if 'include' in opts and 'autodef' not in opts:
            opts['autodef'] = opts['include']

        #handle special case where min/max is in the name
        if "min" in name or "max" in name:
            vartype = "float"
            value = float(value)
            opts["cut"] = True

        return vartype, name, opts

    @staticmethod
    def f77_formatting(value, formatv=None):
        """format the variable into fortran. The type is detected by default"""

        if not formatv:
            if isinstance(value, bool):
                formatv = 'bool'
            elif isinstance(value, int):
                formatv = 'int'
            elif isinstance(value, float):
                formatv = 'float'
            elif isinstance(value, str):
                formatv = 'str'
            else:
                logger.debug("unknow format for f77_formatting: %s" , str(value))
                formatv = 'str'
                value = str(value).lower()
        else:
            assert formatv
            
        if formatv == 'bool':
            if str(value) in ['1','T','.true.','True']:
                return '.true.'
            else:
                return '.false.'
            
        elif formatv == 'int':
            try:
                return str(int(value))
            except ValueError:
                fl = float(value)
                if int(fl) == fl:
                    return str(int(fl))
                else:
                    raise
                
        elif formatv == 'float':
            if isinstance(value, str):
                value = value.replace('d','e')
            return ('%.10e' % float(value)).replace('e','d')
        
        elif formatv == 'str':
            # Check if it is a list
            if value.strip().startswith('[') and value.strip().endswith(']'):
                elements = (value.strip()[1:-1]).split()
                return ['_length = %d'%len(elements)]+\
                       ['(%d) = %s'%(i+1, elem.strip()) for i, elem in \
                                                            enumerate(elements)]
            else:
                return "'%s'" % value
        

    
    def check_validity(self, log_level=30):
        """check that parameter missing in the card are set to the expected value"""

        for name, value in self.system_default.items():
            self.set(name, value, changeifuserset=False)
        

        for name in self.includepath[False]:
            to_bypass = self.hidden_param + list(self.legacy_parameter.keys())
            if name not in to_bypass:
                self.get_default(name, log_level=log_level) 

        for name in self.legacy_parameter:
            if self[name] != self.legacy_parameter[name]:
                logger.warning("The parameter %s is not supported anymore. This parameter will be ignored." % name)

        for block in self.blocks:
            block.check_validity(self)
               


    def update_system_parameter_for_include(self):
        """update hidden system only parameter for the correct writtin in the 
        include"""
        return

    

    def write_include_file(self, output_dir, output_file=None):
        """Write the various include file in output_dir.
        The entry True of self.includepath will be written in run_card.inc
        The entry False will not be written anywhere
        output_file allows testing by providing stream.
        This also call the function to add variable definition for the 
        variable with autodef=True (handle by write_autodef function) 
        """
        
        # ensure that all parameter are coherent and fix those if needed
        self.check_validity()
        
        #ensusre that system only parameter are correctly set
        self.update_system_parameter_for_include()

        value_in_old_include = self.get_last_value_include(output_dir)


        if output_dir:
            self.write_autodef(output_dir, output_file=None)
            # check/fix status of customised functions
            self.edit_dummy_fct_from_file(self["custom_fcts"], os.path.dirname(output_dir))
        
        for incname in self.includepath:
            self.write_one_include_file(output_dir, incname, output_file)
 
        for name,value in value_in_old_include.items():
            if value != self[name]:
                self.fct_mod[name][0](value, self[name], name, *self.fct_mod[name][1],**self.fct_mod[name][2])

    def write_one_include_file(self, output_dir, incname, output_file=None):
        """write one include file at the time"""

        misc.sprint(incname)
        if incname is True:
            pathinc = self.default_include_file
        elif incname is False:
            return
        else:
            pathinc = incname

        if output_file:
            fsock = output_file
        else:
            fsock = file_writers.FortranWriter(pjoin(output_dir,pathinc+'.tmp'))


        for key in self.includepath[incname]:                
            #define the fortran name
            if key in self.fortran_name:
                fortran_name = self.fortran_name[key]
            else:
                fortran_name = key
                
            if incname in self.include_as_parameter:
                fsock.writelines('INTEGER %s\n' % fortran_name)
            #get the value with warning if the user didn't set it
            value = self.get_default(key)
            if hasattr(self, 'mod_inc_%s' % key):
                value = getattr(self, 'mod_inc_%s' % key)(value)
            # Special treatment for strings containing a list of
            # strings. Convert it to a list of strings
            if isinstance(value, list):
                # in case of a list, add the length of the list as 0th
                # element in fortran. Only in case of integer or float
                # list (not for bool nor string)
                targettype = self.list_parameter[key]                        
                if targettype is bool:
                    pass
                elif targettype is int:
                    line = '%s(%s) = %s \n' % (fortran_name, 0, self.f77_formatting(len(value)))
                    fsock.writelines(line)
                elif targettype is float:
                    line = '%s(%s) = %s \n' % (fortran_name, 0, self.f77_formatting(float(len(value))))
                    fsock.writelines(line)
                # output the rest of the list in fortran
                for i,v in enumerate(value):
                    line = '%s(%s) = %s \n' % (fortran_name, i+1, self.f77_formatting(v))
                    fsock.writelines(line)
            elif isinstance(value, dict):
                for fortran_name, onevalue in value.items():
                    line = '%s = %s \n' % (fortran_name, self.f77_formatting(onevalue))
                    fsock.writelines(line)                       
            elif isinstance(incname,str) and 'compile' in incname:
                if incname in self.include_as_parameter:
                    line = 'PARAMETER (%s=%s)' %( fortran_name, value)
                else:
                    line = '%s = %s \n' % (fortran_name, value)
                fsock.write(line)
            else:
                if incname in self.include_as_parameter:
                    line = 'PARAMETER (%s=%s)' %( fortran_name, self.f77_formatting(value))
                else:
                    line = '%s = %s \n' % (fortran_name, self.f77_formatting(value))
                fsock.writelines(line)
        if not output_file:
            fsock.close()
            path = pjoin(output_dir,pathinc)
            if not os.path.exists(path) or not filecmp.cmp(path,  path+'.tmp'):
                files.mv(path+'.tmp', path)
            else:
                os.remove(path+'.tmp')

    def write_autodef(self, output_dir, output_file=None):
        """ Add the definition of variable to run.inc if the variable is set with autodef.
            Other include file are possible to update but are more risky.
            output_file allows testing by providing stream.
        """

        fortrantype = {'int': 'integer',
                       'bool': 'logical',
                       'float': 'double precision',
                       'str': 'character'}

        filetocheck = dict(self.definition_path)
        if True not in self.definition_path:
            filetocheck[True] = []
            

        for incname in filetocheck:
            if incname is True:
                pathinc = self.default_autodef_file
            elif incname is False:
                continue
            else:
                pathinc = incname

            if output_file:
                fsock = output_file
                input = fsock.getvalue()
                
            else:
                input = open(pjoin(output_dir,pathinc),'r').read()
                # do not define fsock here since we might not need to overwrite it

            # first get the name/type of line that are already added
            re_pat = r"^\s+(.*)\s+([A-Za-z_]\w*)(\(?[\d:]*\)?)\s*!\s*added by autodef\s*$"
            previous = re.findall(re_pat, input, re.M)
            # now check which one needed to be added (and remove those identicaly defined)
            to_add = []
            for key in filetocheck[incname]:          
                curr_type = self[key].__class__.__name__
                length = ""
                if curr_type in [list, "list"]:
                    curr_type = self.list_parameter[key].__name__
                    length = "(0:%i)" % len(self[key])
                elif curr_type == "str":
                    length = "(0:100)"
                curr_type = curr_type

                curr_type = fortrantype[curr_type].upper()
                fname = key
                if key in self.fortran_name:
                    fname = self.fortran_name[key]
                fname = fname.upper()

                if (curr_type, fname, length) in previous:
                    previous.remove((curr_type, fname, length))
                    continue
                else:
                    to_add.append((curr_type, fname, length))
            # now we have in previous the line to remove
            # .        and in to_add the lines to add
            if not previous and not to_add:
                continue
            if not output_file:
                fsock = file_writers.FortranWriter(pjoin(output_dir,pathinc),'w')
            else:
                #reset stream
                fsock.truncate(0)
                fsock.seek(0)

            # remove outdated lines            
            lines = input.split('\n')
            if previous:
                out = [line for line in lines if not re.search(re_pat, line, re.M)  or 
                         re.search(re_pat, line, re.M).groups() not in previous]
            else:
                out = lines

            # add new lines from to_add
            for data in to_add:
                out.append("      %s %s%s ! added by autodef" % data)
            # remove previous common block definition
            if to_add or previous:
                # remove previous definition of the commonblock
                try:
                    start = out.index('C START USER COMMON BLOCK')
                except ValueError:
                    pass
                else:
                    stop = out.index('C STOP USER COMMON BLOCK')
                    out = out[:start]+ out[stop+1:]
                #add new common-block
                if self.definition_path[incname]: 
                    out.append("C START USER COMMON BLOCK")
                    if isinstance(pathinc , str):
                        filename = os.path.basename(pathinc).split('.',1)[0]
                    elif hasattr(pathinc , "name"):
                        filename = os.path.basename(pathinc.name).split('.',1)[0]
                    elif isinstance(pathinc , StringIO.StringIO):
                        filename = 'iostring'
                    else:
                        misc.sprint(incname, pathinc )
                    filename = filename.upper()
                    out.append("        COMMON/USER_CUSTOM_%s/%s" %(filename,','.join( self.definition_path[incname])))
                    out.append('C STOP USER COMMON BLOCK')
            
            if not output_file:
                fsock.writelines(out)
                fsock.close() 
            else:
                # for iotest
                out = ["%s\n" %l for l in out]
                fsock.writelines(out)

    @staticmethod
    def get_idbmup(lpp):
        """return the particle colliding pdg code"""
        if lpp in (1,2, -1,-2):
            return math.copysign(2212, lpp)
        elif lpp in (3,-3):
            return math.copysign(11, lpp)
        elif lpp in (4,-4):
            return math.copysign(13, lpp)
        elif lpp == 0:
            #logger.critical("Fail to write correct idbmup in the lhe file. Please correct those by hand")
            return 0
        else:
            return lpp

    def get_banner_init_information(self):
        """return a dictionary with the information needed to write
        the first line of the <init> block of the lhe file."""
        
        output = {}
        output["idbmup1"] = self.get_idbmup(self['lpp1'])
        output["idbmup2"] = self.get_idbmup(self['lpp2'])
        output["ebmup1"] = self["ebeam1"]
        output["ebmup2"] = self["ebeam2"]
        output["pdfgup1"] = 0
        output["pdfgup2"] = 0
        output["pdfsup1"] = self.get_pdf_id(self["pdlabel"])
        output["pdfsup2"] = self.get_pdf_id(self["pdlabel"])
        return output
    
    def get_pdf_id(self, pdf):
        if pdf == "lhapdf":
            lhaid = self["lhaid"]
            if isinstance(lhaid, list):
                return lhaid[0]
            else:
                return lhaid
        else: 
            try:
                return {'none': 0, 'iww': 0, 'eva':0, 'edff':0, 'chff':0,
                    'cteq6_m':10000,'cteq6_l':10041,'cteq6l1':10042,
                    'nn23lo':246800,'nn23lo1':247000,'nn23nlo':244800
                    }[pdf] 
            except:
                return 0   
    
    def get_lhapdf_id(self):
        return self.get_pdf_id(self['pdlabel'])

    def remove_all_cut(self): 
        """remove all the cut"""

        for name in self.cuts_parameter:
            targettype = type(self[name])
            if targettype == bool:
                self[name] = False
            if targettype == dict:
                self[name] = '{}'
            elif 'min' in name:
                self[name] = 0
            elif 'max' in name:
                self[name] = -1
            elif 'eta' in name:
                self[name] = -1
            else:
                self[name] = 0      

################################################################################################
###  Define various template subpart for the LO Run_card
################################################################################################

# HEAVY ION ------------------------------------------------------------------------------------
template_on = \
"""#*********************************************************************
# Heavy ion PDF / rescaling of PDF                                   *
# Note that ebeam1 and ebeam2 are energies of the ion beams          *
# instead of energies per nucleon in nuclei                          *
# For instance, the LHC beam energy of 2510 GeV/nucleon in Pb208     *
# should set 2510*208=522080 GeV for ebeam                           *
#*********************************************************************
  %(nb_proton1)s    = nb_proton1 # number of proton for the first beam
  %(nb_neutron1)s    = nb_neutron1 # number of neutron for the first beam
  %(mass_ion1)s = mass_ion1 # mass of the heavy ion (first beam)
# Note that seting differently the two beams only work if you use 
# group_subprocess=False when generating your matrix-element
  %(nb_proton2)s    = nb_proton2 # number of proton for the second beam
  %(nb_neutron2)s    = nb_neutron2 # number of neutron for the second beam
  %(mass_ion2)s = mass_ion2 # mass of the heavy ion (second beam)  
"""
template_off = "# To see heavy ion options: type \"update ion_pdf\""

heavy_ion_block = RunBlock('ion_pdf', template_on=template_on, template_off=template_off)

# Beam Polarization ------------------------------------------------------------------------------------
template_on = \
"""#*********************************************************************
# Beam polarization from -100 (left-handed) to 100 (right-handed)    *
#*********************************************************************
     %(polbeam1)s     = polbeam1 ! beam polarization for beam 1
     %(polbeam2)s     = polbeam2 ! beam polarization for beam 2
"""
template_off = "# To see polarised beam options: type \"update beam_pol\""

beam_pol_block = RunBlock('beam_pol', template_on=template_on, template_off=template_off)


# SYSCALC ------------------------------------------------------------------------------------
template_on = \
"""#********************************************************
# Parameter used by SysCalc  --code not supported anymore --
#***********************************************************
#
%(sys_scalefact)s = sys_scalefact  # factorization/renormalization scale factor
%(sys_alpsfact)s = sys_alpsfact  # \alpha_s emission scale factors
%(sys_matchscale)s = sys_matchscale # variation of merging scale
# PDF sets and number of members (0 or none for all members).
%(sys_pdf)s = sys_pdf # list of pdf sets. (errorset not valid for syscalc)
# MSTW2008nlo68cl.LHgrid 1  = sys_pdf
#
"""
template_off = ""

syscalc_block = RunBlock('syscalc', template_on=template_on, template_off=template_off)


# ECUT ------------------------------------------------------------------------------------
template_on = \
"""#*********************************************************************
# Minimum and maximum E's (in the center of mass frame)              *
#*********************************************************************
  %(ej)s  = ej     ! minimum E for the jets
  %(eb)s  = eb     ! minimum E for the b
  %(ea)s  = ea     ! minimum E for the photons
  %(el)s  = el     ! minimum E for the charged leptons
  %(ejmax)s   = ejmax ! maximum E for the jets
 %(ebmax)s   = ebmax ! maximum E for the b
 %(eamax)s   = eamax ! maximum E for the photons
 %(elmax)s   = elmax ! maximum E for the charged leptons
 %(e_min_pdg)s = e_min_pdg ! E cut for other particles (use pdg code). Applied on particle and anti-particle
 %(e_max_pdg)s = e_max_pdg ! E cut for other particles (syntax e.g. {6: 100, 25: 50})
"""

template_off = "#\n# For display option for energy cut in the partonic center of mass frame type \'update ecut\'\n#"

ecut_block = RunBlock('ecut', template_on=template_on, template_off=template_off)


# Frame for polarization ------------------------------------------------------------------------------------
template_on = \
"""#*********************************************************************
# Frame where to evaluate the matrix-element (not the cut!) for polarization   
#*********************************************************************
  %(me_frame)s  = me_frame     ! list of particles to sum-up to define the rest-frame
                               ! in which to evaluate the matrix-element
                               ! [1,2] means the partonic center of mass 
"""
template_off = ""
frame_block = RunBlock('frame', template_on=template_on, template_off=template_off)



# EVA SCALE EVOLUTION ------------------------------------------------------------------------------------
template_on = \
"""  %(ievo_eva)s  = ievo_eva         ! scale evolution for EW pdfs (eva):
                         ! 0 for evo by q^2; 1 for evo by pT^2
"""
template_off = ""
eva_scale_block = RunBlock('eva_scale', template_on=template_on, template_off=template_off)



# MLM Merging ------------------------------------------------------------------------------------
template_on = \
"""#*********************************************************************
# Matching parameter (MLM only)
#*********************************************************************
 %(ickkw)s = ickkw            ! 0 no matching, 1 MLM
 %(alpsfact)s = alpsfact         ! scale factor for QCD emission vx
 %(chcluster)s = chcluster        ! cluster only according to channel diag
 %(asrwgtflavor)s = asrwgtflavor     ! highest quark flavor for a_s reweight
 %(auto_ptj_mjj)s  = auto_ptj_mjj  ! Automatic setting of ptj and mjj if xqcut >0
                                   ! (turn off for VBF and single top processes)
 %(xqcut)s   = xqcut   ! minimum kt jet measure between partons
"""
template_off = "# To see MLM/CKKW  merging options: type \"update MLM\" or \"update CKKW\""
mlm_block = RunBlock('mlm', template_on=template_on, template_off=template_off)

# CKKW Merging ------------------------------------------------------------------------------------
template_on = \
"""#***********************************************************************
# Turn on either the ktdurham or ptlund cut to activate                *
# CKKW(L) merging with Pythia8 [arXiv:1410.3012, arXiv:1109.4829]      *
#***********************************************************************
 %(ktdurham)s  =  ktdurham
 %(dparameter)s   =  dparameter
 %(ptlund)s  =  ptlund
 %(pdgs_for_merging_cut)s  =  pdgs_for_merging_cut ! PDGs for two cuts above
"""

ckkw_block = RunBlock('ckkw', template_on=template_on, template_off="")

# Running -----------------------------------------------------------------------------------------
template_on = \
"""#***********************************************************************
# CONTROL The extra running scale (not QCD)                       *
#    Such running is NOT include in systematics computation            *
#***********************************************************************
 %(fixed_extra_scale)s = fixed_extra_scale ! False means dynamical scale 
 %(mue_ref_fixed)s  =  mue_ref_fixed ! scale to use if fixed scale mode
 %(mue_over_ref)s   =  mue_over_ref  ! ratio to mur if dynamical scale
"""

running_block = RunBlock('RUNNING', template_on=template_on, template_off="")

# Phase-Space Optimization ------------------------------------------------------------------------------------
template_on = \
"""#*********************************************************************
# Phase-Space Optim (advanced)
#*********************************************************************
   %(job_strategy)s = job_strategy ! see appendix of 1507.00020 (page 26)
   %(hard_survey)s =  hard_survey ! force to have better estimate of the integral at survey for difficult mode like interference
   %(tmin_for_channel)s = tmin_for_channel ! limit the non-singular reach of --some-- channel of integration related to T-channel diagram (value between -1 and 0), -1 is no impact
   %(survey_splitting)s = survey_splitting ! for loop-induced control how many core are used at survey for the computation of a single iteration.
   %(survey_nchannel_per_job)s = survey_nchannel_per_job ! control how many Channel are integrated inside a single job on cluster/multicore
   %(refine_evt_by_job)s = refine_evt_by_job ! control the maximal number of events for the first iteration of the refine (larger means less jobs)  
#*********************************************************************
# Compilation flag. 
#*********************************************************************   
   %(global_flag)s = global_flag ! fortran optimization flag use for the all code.
   %(aloha_flag)s  = aloha_flag ! fortran optimization flag for aloha function. Suggestions: '-ffast-math'
   %(matrix_flag)s = matrix_flag ! fortran optimization flag for matrix.f function. Suggestions: '-O3'
<<<<<<< HEAD
   %(vector_size)s = vector_size ! size designed for SIMD/OpenMP/GPU (number of events in lockstep)
=======
   %(vector_size)s = vector_size ! size of fortran arrays allocated in the multi-event API for SIMD/GPU (VECSIZE_MEMMAX)
>>>>>>> b9f16e99
"""

template_off = '# To see advanced option for Phase-Space optimization: type "update psoptim"'

psoptim_block = RunBlock('psoptim', template_on=template_on, template_off=template_off)

# PDLABEL ------------------------------------------------------------------------------------
class PDLabelBlock(RunBlock):

    def check_validity(self, card):
        """check which template is active and fill the parameter in the inactive one. """

        if self.status(card):
            if card['pdlabel1'] == 'lhapdf' or card['pdlabel2'] == 'lhapdf':
                dict.__setitem__(card, 'pdlabel','lhapdf')
            elif card['pdlabel1'] in ['edff','chff'] or card['pdlabel2'] in ['edff','chff']:
                if card['pdlabel1'] != card['pdlabel2']:
                    if card['pdlabel1'] in ['edff','chff']:
                        dict.__setitem__(card, 'pdlabel',card['pdlabel1'])
                        dict.__setitem__(card, 'pdlabel2',card['pdlabel1'])
                    else:
                        dict.__setitem__(card, 'pdlabel',card['pdlabel2'])
                        dict.__setitem__(card, 'pdlabel1',card['pdlabel2'])
                else:
                    dict.__setitem__(card, 'pdlabel',card['pdlabel1'])
            elif card['pdlabel1'] == 'emela' or card['pdlabel2'] == 'emela':
                dict.__setitem__(card, 'pdlabel','emela')
            else:
                if card['pdlabel1'] == card['pdlabel2']:
                    if card['pdlabel'] != card['pdlabel1']:
                        dict.__setitem__(card, 'pdlabel', card['pdlabel1'])
                elif card['pdlabel1'] in sum(card.allowed_lep_densities.values(),[]):
                    raise InvalidRunCard("Assymetric beam pdf not supported for e e collision with ISR/bemstralung option") 
                elif card['pdlabel2'] in sum(card.allowed_lep_densities.values(),[]):
                    raise InvalidRunCard("Assymetric beam pdf not supported for e e collision with ISR/bemstralung option")
                elif card['pdlabel1'] == 'none':
                    dict.__setitem__(card, 'pdlabel', card['pdlabel2'])
                elif card['pdlabel2'] == 'none':
                    dict.__setitem__(card, 'pdlabel', card['pdlabel1'])
                else:
                    dict.__setitem__(card, 'pdlabel', 'mixed')
        else:
            dict.__setitem__(card, 'pdlabel1', card['pdlabel'])
            dict.__setitem__(card, 'pdlabel2', card['pdlabel'])

        if abs(card['lpp1']) == 1 == abs(card['lpp2']) and card['pdlabel1'] != card['pdlabel2']:
            raise InvalidRunCard("Assymetric beam pdf not supported for proton-proton collision") 

    def status(self, card):
        """return False if template_off to be used, True if template_on to be used"""

        if card['pdlabel'] == 'mixed':
            return True

        return super(PDLabelBlock, self).status(card)

    @staticmethod
    def post_set_pdlabel(card, value, change_userdefine, raiseerror, **opt):

        if 'pdlabel1' in card.user_set:
            card.user_set.remove('pdlabel1')
        if 'pdlabel2' in card.user_set:
            card.user_set.remove('pdlabel2')

        #card['pdlabel1'] = value
        #card['pdlabel2'] = value

    @staticmethod
    def post_set(card, value, change_userdefine, raiseerror, name="unknown", **opt):
        """call when change to pdlabel1 or pdlabel2 --do not know which one """

        if 'pdlabel' in card.user_set:
            card.user_set.remove('pdlabel')



template_on = \
"""     %(pdlabel1)s    = pdlabel1     ! PDF type for beam #1
     %(pdlabel2)s    = pdlabel2     ! PDF type for beam #2"""
template_off = \
"""     %(pdlabel)s    = pdlabel     ! PDF set """

pdlabel_block = PDLabelBlock('pdlabel', template_on=template_on, template_off=template_off)

# FIXED_FAC_SCALE ------------------------------------------------------------------------------------
class FixedfacscaleBlock(RunBlock):

    def check_validity(self, card):
        """check which template is active and fill accordingly."""
        return

    @staticmethod
    def post_set_fixed_fac_scale(card, value, change_userdefine, raiseerror, **opt):

        if 'fixed_fac_scale1' in card.user_set:
            card.user_set.remove('fixed_fac_scale1')
        if 'fixed_fac_scale2' in card.user_set:
            card.user_set.remove('fixed_fac_scale2')

        # #card['pdlabel1'] = value
        # #card['pdlabel2'] = value

    @staticmethod
    def post_set(card, value, change_userdefine, raiseerror, name='unknown', **opt):
        """call when change to fixed_fac_scale1/2 --do not know which one--  """

        if name in card.user_set:
            if 'fixed_fac_scale' in card.user_set:
                card.user_set.remove('fixed_fac_scale')
            if name == 'fixed_fac_scale2' and 'fixed_fac_scale1' not in card.user_set:
                dict.__setitem__(card, 'fixed_fac_scale1', card['fixed_fac_scale'])
            if name == 'fixed_fac_scale1' and 'fixed_fac_scale2' not in card.user_set:
                dict.__setitem__(card, 'fixed_fac_scale2', card['fixed_fac_scale'])   


    def status(self, card):
        """return False if template_off to be used, True if template_on to be used
        inverted mode of display if the block is in card.display_block"""


        if self.name in card.display_block:
            return False

        if any(f in card.user_set for f in self.off_fields):
            return False

        if any(f in card.user_set for f in self.on_fields):
            return True

        return True


template_on = \
"""     %(fixed_fac_scale)s = fixed_fac_scale  ! if .true. use fixed fac scale"""

template_off = \
""" %(fixed_fac_scale1)s = fixed_fac_scale1  ! if .true. use fixed fac scale for beam 1
 %(fixed_fac_scale2)s = fixed_fac_scale2  ! if .true. use fixed fac scale for beam 2"""

fixedfacscale = FixedfacscaleBlock('fixed_fact_scale', template_on=template_on, template_off=template_off)



class RunCardLO(RunCard):
    """an object to handle in a nice way the run_card information"""
    
    blocks = [heavy_ion_block, beam_pol_block, syscalc_block, ecut_block,
             frame_block, eva_scale_block, mlm_block, ckkw_block, psoptim_block,
              pdlabel_block, fixedfacscale, running_block]

    dummy_fct_file = {"dummy_cuts": pjoin("SubProcesses","dummy_fct.f"),
                      "get_dummy_x1": pjoin("SubProcesses","dummy_fct.f"),
                      "get_dummy_x1_x2": pjoin("SubProcesses","dummy_fct.f"), 
                      "dummy_boostframe": pjoin("SubProcesses","dummy_fct.f"),
                      "user_dynamical_scale": pjoin("SubProcesses","dummy_fct.f"),
                      "bias_wgt_custom": pjoin("SubProcesses","dummy_fct.f"),
                      "user_": pjoin("SubProcesses","dummy_fct.f") # all function starting by user will be added to that file
                      }
    
    include_as_parameter = ['vector.inc']

    if MG5DIR:
        default_run_card = pjoin(MG5DIR, "internal", "default_run_card_lo.dat")
    
    def default_setup(self):
        """default value for the run_card.dat"""
        
        self.add_param("run_tag", "tag_1", include=False)
        self.add_param("gridpack", False)
        self.add_param("time_of_flight", -1.0, include=False)
        self.add_param("nevents", 10000)        
        self.add_param("iseed", 0)
        self.add_param("python_seed", -2, include=False, hidden=True, comment="controlling python seed [handling in particular the final unweighting].\n -1 means use default from random module.\n -2 means set to same value as iseed")
        self.add_param("lpp1", 1, fortran_name="lpp(1)", allowed=[-1,1,0,2,3,9,-2,-3,4,-4],
                        comment='first beam energy distribution:\n 0: fixed energy\n 1: PDF of proton\n -1: PDF of antiproton\n 2:elastic photon from proton, +/-3:PDF of electron/positron, +/-4:PDF of muon/antimuon, 9: PLUGIN MODE')
        self.add_param("lpp2", 1, fortran_name="lpp(2)", allowed=[-1,1,0,2,3,9,-2,-3,4,-4],
                       comment='second beam energy distribution:\n 0: fixed energy\n 1: PDF of proton\n -1: PDF of antiproton\n 2:elastic photon from proton, +/-3:PDF of electron/positron, +/-4:PDF of muon/antimuon, 9: PLUGIN MODE')
        self.add_param("ebeam1", 6500.0, fortran_name="ebeam(1)")
        self.add_param("ebeam2", 6500.0, fortran_name="ebeam(2)")
        self.add_param("polbeam1", 0.0, fortran_name="pb1", hidden=True,
                                              comment="Beam polarization from -100 (left-handed) to 100 (right-handed) --use lpp=0 for this parameter--")
        self.add_param("polbeam2", 0.0, fortran_name="pb2", hidden=True,
                                              comment="Beam polarization from -100 (left-handed) to 100 (right-handed) --use lpp=0 for this parameter--")
        self.add_param('nb_proton1', 1, hidden=True, allowed=[1,0, 82 , '*'],fortran_name="nb_proton(1)",
                       comment='For heavy ion physics nb of proton in the ion (for both beam but if group_subprocess was False)')
        self.add_param('nb_proton2', 1, hidden=True, allowed=[1,0, 82 , '*'],fortran_name="nb_proton(2)",
                       comment='For heavy ion physics nb of proton in the ion (used for beam 2 if group_subprocess was False)')
        self.add_param('nb_neutron1', 0, hidden=True, allowed=[1,0, 126 , '*'],fortran_name="nb_neutron(1)",
                       comment='For heavy ion physics nb of neutron in the ion (for both beam but if group_subprocess was False)')
        self.add_param('nb_neutron2', 0, hidden=True, allowed=[1,0, 126 , '*'],fortran_name="nb_neutron(2)",
                       comment='For heavy ion physics nb of neutron in the ion (of beam 2 if group_subprocess was False )')        
        self.add_param('mass_ion1', -1.0, hidden=True, fortran_name="mass_ion(1)",
                       allowed=[-1,0, 0.938, 207.9766521*0.938, 0.000511, 0.105, '*'],
                       comment='For heavy ion physics mass in GeV of the ion (of beam 1)')
        self.add_param('mass_ion2', -1.0, hidden=True, fortran_name="mass_ion(2)",
                       allowed=[-1,0, 0.938, 207.9766521*0.938, 0.000511, 0.105, '*'],
                       comment='For heavy ion physics mass in GeV of the ion (of beam 2)')
        valid_pdf = ['lhapdf', 'cteq6_m','cteq6_l', 'cteq6l1','nn23lo', 'nn23lo1', 'nn23nlo','iww','eva','edff','chff','none','mixed']+\
                       sum(self.allowed_lep_densities.values(),[])
        self.add_param("pdlabel", "nn23lo1", hidden=True, allowed=valid_pdf)
        self.add_param("pdlabel1", "nn23lo1", hidden=True, allowed=valid_pdf, fortran_name="pdsublabel(1)")
        self.add_param("pdlabel2", "nn23lo1", hidden=True, allowed=valid_pdf, fortran_name="pdsublabel(2)")
        self.add_param("lhaid", 230000, hidden=True)
        self.add_param("fixed_ren_scale", False)
        self.add_param("fixed_fac_scale", False, hidden=True, include=False, comment="define if the factorization scale is fixed or not. You can define instead fixed_fac_scale1 and fixed_fac_scale2 if you want to make that choice per beam")
        self.add_param("fixed_fac_scale1", False, hidden=True)
        self.add_param("fixed_fac_scale2", False, hidden=True)
        self.add_param("fixed_extra_scale", False, hidden=True)
        self.add_param("scale", 91.1880)
        self.add_param("dsqrt_q2fact1", 91.1880, fortran_name="sf1")
        self.add_param("dsqrt_q2fact2", 91.1880, fortran_name="sf2")
        self.add_param("mue_ref_fixed", 91.1880, hidden=True)
        self.add_param("dynamical_scale_choice", -1, comment="\'-1\' is based on CKKW back clustering (following feynman diagram).\n \'1\' is the sum of transverse energy.\n '2' is HT (sum of the transverse mass)\n '3' is HT/2\n '4' is the center of mass energy\n'0' allows to use the user_hook definition (need to be defined via custom_fct entry) ",
                                                allowed=[-1,0,1,2,3,4,10])
        self.add_param("mue_over_ref", 1.0, hidden=True, comment='ratio mu_other/mu for dynamical scale')
        self.add_param("ievo_eva",0,hidden=True, allowed=[0,1],fortran_name="ievo_eva",
                        comment='eva: 0 for EW pdf muf evolution by q^2; 1 for evo by pT^2')
        
        # Bias module options
        self.add_param("bias_module", 'None', include=False, hidden=True)
        self.add_param('bias_parameters', {'__type__':1.0}, include='BIAS/bias.inc', hidden=True)
                
        #matching
        self.add_param("scalefact", 1.0)
        self.add_param("ickkw", 0, allowed=[0,1], hidden=True,                  comment="\'0\' for standard fixed order computation.\n\'1\' for MLM merging activates alphas and pdf re-weighting according to a kt clustering of the QCD radiation.")
        self.add_param("highestmult", 1, fortran_name="nhmult", hidden=True)
        self.add_param("ktscheme", 1, hidden=True)
        self.add_param("alpsfact", 1.0, hidden=True)
        self.add_param("chcluster", False, hidden=True)
        self.add_param("pdfwgt", True, hidden=True)
        self.add_param("asrwgtflavor", 5, hidden=True,                          comment = 'highest quark flavor for a_s reweighting in MLM')
        self.add_param("clusinfo", True, hidden=True)
        self.add_param("custom_fcts",[],typelist="str", include=False,           comment="list of files containing function that overwritte dummy function of the code (like adding cuts/...)")
        #format output / boost
        self.add_param("lhe_version", 3.0, hidden=True)
        self.add_param("boost_event", "False", hidden=True, include=False,      comment="allow to boost the full event. The boost put at rest the sume of 4-momenta of the particle selected by the filter defined here. example going to the higgs rest frame: lambda p: p.pid==25")
        self.add_param("me_frame", [1,2], hidden=True, include=False, comment="choose lorentz frame where to evaluate matrix-element [for non lorentz invariant matrix-element/polarization]:\n  - 0: partonic center of mass\n - 1: Multi boson frame\n - 2 : (multi) scalar frame\n - 3 : user custom")
        self.add_param('frame_id', 6,  system=True)
        self.add_param("event_norm", "average", allowed=['sum','average', 'unity'],
                        include=False, sys_default='sum', hidden=True)
        #cut
        self.add_param("auto_ptj_mjj", True, hidden=True)
        self.add_param("bwcutoff", 15.0)
        self.add_param("cut_decays", False, cut='d')
        self.add_param('dsqrt_shat',0., cut=True)
        self.add_param("nhel", 0, include=False)
        #pt cut
        self.add_param("ptj", 20.0, cut='j')
        self.add_param("ptb", 0.0, cut='b')
        self.add_param("pta", 10.0, cut='a')
        self.add_param("ptl", 10.0, cut='l')
        self.add_param("misset", 0.0, cut='n')
        self.add_param("ptheavy", 0.0, cut='H',                                comment='this cut apply on particle heavier than 10 GeV')
        self.add_param("ptonium", 1.0, legacy=True)
        self.add_param("ptjmax", -1.0, cut='j')
        self.add_param("ptbmax", -1.0, cut='b')
        self.add_param("ptamax", -1.0, cut='a')
        self.add_param("ptlmax", -1.0, cut='l')
        self.add_param("missetmax", -1.0, cut='n')
        # E cut
        self.add_param("ej", 0.0, cut='j', hidden=True)
        self.add_param("eb", 0.0, cut='b', hidden=True)
        self.add_param("ea", 0.0, cut='a', hidden=True)
        self.add_param("el", 0.0, cut='l', hidden=True)
        self.add_param("ejmax", -1.0, cut='j', hidden=True)
        self.add_param("ebmax", -1.0, cut='b', hidden=True)
        self.add_param("eamax", -1.0, cut='a', hidden=True)
        self.add_param("elmax", -1.0, cut='l', hidden=True)
        # Eta cut
        self.add_param("etaj", 5.0, cut='j')
        self.add_param("etab", -1.0, cut='b')
        self.add_param("etaa", 2.5, cut='a')
        self.add_param("etal", 2.5, cut='l')
        self.add_param("etaonium", 0.6, legacy=True)
        self.add_param("etajmin", 0.0, cut='a')
        self.add_param("etabmin", 0.0, cut='b')
        self.add_param("etaamin", 0.0, cut='a')
        self.add_param("etalmin", 0.0, cut='l')
        # DRJJ
        self.add_param("drjj", 0.4, cut='jj')
        self.add_param("drbb", 0.0, cut='bb')
        self.add_param("drll", 0.4, cut='ll')
        self.add_param("draa", 0.4, cut='aa')
        self.add_param("drbj", 0.0, cut='bj')
        self.add_param("draj", 0.4, cut='aj')
        self.add_param("drjl", 0.4, cut='jl')
        self.add_param("drab", 0.0, cut='ab')
        self.add_param("drbl", 0.0, cut='bl')
        self.add_param("dral", 0.4, cut='al')
        self.add_param("drjjmax", -1.0, cut='jj')
        self.add_param("drbbmax", -1.0, cut='bb')
        self.add_param("drllmax", -1.0, cut='ll')
        self.add_param("draamax", -1.0, cut='aa')
        self.add_param("drbjmax", -1.0, cut='bj')
        self.add_param("drajmax", -1.0, cut='aj')
        self.add_param("drjlmax", -1.0, cut='jl')
        self.add_param("drabmax", -1.0, cut='ab')
        self.add_param("drblmax", -1.0, cut='bl')
        self.add_param("dralmax", -1.0, cut='al')
        # invariant mass
        self.add_param("mmjj", 0.0, cut='jj')
        self.add_param("mmbb", 0.0, cut='bb')
        self.add_param("mmaa", 0.0, cut='aa')
        self.add_param("mmll", 0.0, cut='ll')
        self.add_param("mmjjmax", -1.0, cut='jj')
        self.add_param("mmbbmax", -1.0, cut='bb')                
        self.add_param("mmaamax", -1.0, cut='aa')
        self.add_param("mmllmax", -1.0, cut='ll')
        self.add_param("mmnl", 0.0, cut='LL')
        self.add_param("mmnlmax", -1.0, cut='LL')
        #minimum/max pt for sum of leptons
        self.add_param("ptllmin", 0.0, cut='ll')
        self.add_param("ptllmax", -1.0, cut='ll')
        self.add_param("xptj", 0.0, cut='jj')
        self.add_param("xptb", 0.0, cut='bb')
        self.add_param("xpta", 0.0, cut='aa') 
        self.add_param("xptl", 0.0, cut='ll')
        # ordered pt jet 
        self.add_param("ptj1min", 0.0, cut='jj')
        self.add_param("ptj1max", -1.0, cut='jj')
        self.add_param("ptj2min", 0.0, cut='jj')
        self.add_param("ptj2max", -1.0, cut='jj')
        self.add_param("ptj3min", 0.0, cut='jjj')
        self.add_param("ptj3max", -1.0, cut='jjj')
        self.add_param("ptj4min", 0.0, cut='j'*4)
        self.add_param("ptj4max", -1.0, cut='j'*4)                
        self.add_param("cutuse", 0, cut='jj')
        # ordered pt lepton
        self.add_param("ptl1min", 0.0, cut='l'*2)
        self.add_param("ptl1max", -1.0, cut='l'*2)
        self.add_param("ptl2min", 0.0, cut='l'*2)
        self.add_param("ptl2max", -1.0, cut='l'*2)
        self.add_param("ptl3min", 0.0, cut='l'*3)
        self.add_param("ptl3max", -1.0, cut='l'*3)        
        self.add_param("ptl4min", 0.0, cut='l'*4)
        self.add_param("ptl4max", -1.0, cut='l'*4)
        # Ht sum of jets
        self.add_param("htjmin", 0.0, cut='j'*2)
        self.add_param("htjmax", -1.0, cut='j'*2)
        self.add_param("ihtmin", 0.0, cut='J'*2)
        self.add_param("ihtmax", -1.0, cut='J'*2)
        self.add_param("ht2min", 0.0, cut='J'*3) 
        self.add_param("ht3min", 0.0, cut='J'*3)
        self.add_param("ht4min", 0.0, cut='J'*4)
        self.add_param("ht2max", -1.0, cut='J'*3)
        self.add_param("ht3max", -1.0, cut='J'*3)
        self.add_param("ht4max", -1.0, cut='J'*4)
        # photon isolation
        self.add_param("ptgmin", 0.0, cut='aj')
        self.add_param("r0gamma", 0.4, hidden=True)
        self.add_param("xn", 1.0, hidden=True)
        self.add_param("epsgamma", 1.0, hidden=True) 
        self.add_param("isoem", True, hidden=True)
        self.add_param("xetamin", 0.0, cut='jj')
        self.add_param("deltaeta", 0.0, cut='j'*2)
        self.add_param("ktdurham", -1.0, fortran_name="kt_durham", cut='j')
        self.add_param("dparameter", 0.4, fortran_name="d_parameter", cut='j')
        self.add_param("ptlund", -1.0, fortran_name="pt_lund", cut='j')
        self.add_param("pdgs_for_merging_cut", [21, 1, 2, 3, 4, 5, 6], hidden=True)
        self.add_param("maxjetflavor", 4)
        self.add_param("xqcut", 0.0, cut=True)
        self.add_param("use_syst", True)
        self.add_param('systematics_program', 'systematics', include=False, hidden=True, comment='Choose which program to use for systematics computation: none, systematics, syscalc')
        self.add_param('systematics_arguments', ['--mur=0.5,1,2', '--muf=0.5,1,2', '--pdf=errorset'], include=False, hidden=True, comment='Choose the argment to pass to the systematics command. like --mur=0.25,1,4. Look at the help of the systematics function for more details.')
        
        self.add_param("sys_scalefact", "0.5 1 2", include=False, hidden=True)
        self.add_param("sys_alpsfact", "None", include=False, hidden=True)
        self.add_param("sys_matchscale", "auto", include=False, hidden=True)
        self.add_param("sys_pdf", "errorset", include=False, hidden=True)
        self.add_param("sys_scalecorrelation", -1, include=False, hidden=True)

        #parameter not in the run_card by default
        self.add_param('gridrun', False, hidden=True)
        self.add_param('fixed_couplings', True, hidden=True)
        self.add_param('mc_grouped_subproc', True, hidden=True)
        self.add_param('xmtcentral', 0.0, hidden=True, fortran_name="xmtc")
        self.add_param('d', 1.0, hidden=True)
        self.add_param('gseed', 0, hidden=True, include=False)
        self.add_param('issgridfile', '', hidden=True)
        #job handling of the survey/ refine
        self.add_param('job_strategy', 0, hidden=True, include=False, allowed=[0,1,2], comment='see appendix of 1507.00020 (page 26)')
        self.add_param('hard_survey', 0, hidden=True, include=False, comment='force to have better estimate of the integral at survey for difficult mode like VBF')
        self.add_param('tmin_for_channel', -1., hidden=True, comment='limit the non-singular reach of --some-- channel of integration related to T-channel diagram')
        self.add_param("second_refine_treshold", 0.9, hidden=True, include=False, comment="set a treshold to bypass the use of a second refine. if the ratio of cross-section after survey by the one of the first refine is above the treshold, the  second refine will not be done.")
        self.add_param('survey_splitting', -1, hidden=True, include=False, comment="for loop-induced control how many core are used at survey for the computation of a single iteration.")
        self.add_param('survey_nchannel_per_job', 2, hidden=True, include=False, comment="control how many Channel are integrated inside a single job on cluster/multicore")
        self.add_param('refine_evt_by_job', -1, hidden=True, include=False, comment="control the maximal number of events for the first iteration of the refine (larger means less jobs)")
        self.add_param('small_width_treatment', 1e-6, hidden=True, comment="generation where the width is below VALUE times mass will be replace by VALUE times mass for the computation. The cross-section will be corrected assuming NWA. Not used for loop-induced process")
        #hel recycling
        self.add_param('hel_recycling', True, hidden=True, include=False, comment='allowed to deactivate helicity optimization at run-time --code needed to be generated with such optimization--')
        self.add_param('hel_filtering', True,  hidden=True, include=False, comment='filter in advance the zero helicities when doing helicity per helicity optimization.')
        self.add_param('hel_splitamp', True, hidden=True, include=False, comment='decide if amplitude aloha call can be splitted in two or not when doing helicity per helicity optimization.')
        self.add_param('hel_zeroamp', True, hidden=True, include=False, comment='decide if zero amplitude can be removed from the computation when doing helicity per helicity optimization.')
        self.add_param('SDE_strategy', 1, allowed=[1,2], fortran_name="sde_strat", comment="decide how Multi-channel should behaves \"1\" means full single diagram enhanced (hep-ph/0208156), \"2\" use the product of the denominator")
        self.add_param('global_flag', '-O', include=False, hidden=True, comment='global fortran compilation flag, suggestion -fbound-check',
                       fct_mod=(self.make_clean, ('Source'),{}))
        self.add_param('aloha_flag', '', include=False, hidden=True, comment='global fortran compilation flag, suggestion: -ffast-math',
                       fct_mod=(self.make_clean, ('Source/DHELAS'),{}))
        self.add_param('matrix_flag', '', include=False, hidden=True, comment='fortran compilation flag	for the	matrix-element files, suggestion -O3',
                       fct_mod=(self.make_Ptouch, ('matrix'),{}))        
        self.add_param('vector_size', 1, include='vector.inc', hidden=True, comment='lockstep size for parralelism run', 
                       fortran_name='VECSIZE_MEMMAX', fct_mod=(self.reset_simd,(),{}))

        # parameter allowing to define simple cut via the pdg
        # Special syntax are related to those. (can not be edit directly)
        self.add_param('pt_min_pdg',{'__type__':0.}, include=False, cut=True)
        self.add_param('pt_max_pdg',{'__type__':0.}, include=False, cut=True)
        self.add_param('E_min_pdg',{'__type__':0.}, include=False, hidden=True,cut=True)
        self.add_param('E_max_pdg',{'__type__':0.}, include=False, hidden=True,cut=True)
        self.add_param('eta_min_pdg',{'__type__':0.}, include=False,cut=True)
        self.add_param('eta_max_pdg',{'__type__':0.}, include=False,cut=True)
        self.add_param('mxx_min_pdg',{'__type__':0.}, include=False,cut=True)
        self.add_param('mxx_only_part_antipart', {'default':False}, include=False)
        
        self.add_param('pdg_cut',[0],  system=True) # store which PDG are tracked
        self.add_param('ptmin4pdg',[0.], system=True) # store pt min
        self.add_param('ptmax4pdg',[-1.], system=True)
        self.add_param('Emin4pdg',[0.], system=True) # store pt min
        self.add_param('Emax4pdg',[-1.], system=True)  
        self.add_param('etamin4pdg',[0.], system=True) # store pt min
        self.add_param('etamax4pdg',[-1.], system=True)   
        self.add_param('mxxmin4pdg',[-1.], system=True)
        self.add_param('mxxpart_antipart', [False], system=True)
                     
        
             
    def check_validity(self):
        """ """
        
        super(RunCardLO, self).check_validity()
        
        #Make sure that nhel is only either 0 (i.e. no MC over hel) or
        #1 (MC over hel with importance sampling). In particular, it can
        #no longer be > 1.
        if 'nhel' not in self:
            raise InvalidRunCard("Parameter nhel is not defined in the run_card.")
        if self['nhel'] not in [1,0]:
            raise InvalidRunCard("Parameter nhel can only be '0' or '1', "+\
                                                          "not %s." % self['nhel'])
        if int(self['maxjetflavor']) > 6:
            raise InvalidRunCard('maxjetflavor should be lower than 5! (6 is partly supported)')
  
        if len(self['pdgs_for_merging_cut']) > 1000:
            raise InvalidRunCard("The number of elements in "+\
                               "'pdgs_for_merging_cut' should not exceed 1000.")

  
        # some cut need to be deactivated in presence of isolation
        if self['ptgmin'] > 0:
            if self['pta'] > 0:
                logger.warning('pta cut discarded since photon isolation is used')
                self['pta'] = 0.0
            if self['draj'] > 0:
                logger.warning('draj cut discarded since photon isolation is used')
                self['draj'] = 0.0   
        
        # special treatment for gridpack use the gseed instead of the iseed        
        if self['gridrun']:
            self['iseed'] = self['gseed']
        
        #Some parameter need to be fixed when using syscalc
        #if self['use_syst']:
        #    if self['scalefact'] != 1.0:
        #        logger.warning('Since use_syst=T, changing the value of \'scalefact\' to 1')
        #        self['scalefact'] = 1.0
     
        # CKKW Treatment
        if self['ickkw'] > 0:
            if self['ickkw'] != 1:
                logger.critical('ickkw >1 is pure alpha and only partly implemented.')
                import madgraph.interface.extended_cmd as basic_cmd
                answer = basic_cmd.smart_input('Do you really want to continue', allow_arg=['y','n'], default='n')
                if answer !='y':
                    raise InvalidRunCard('ickkw>1 is still in alpha')
            if self['use_syst']:
                # some additional parameter need to be fixed for Syscalc + matching
                if self['alpsfact'] != 1.0:
                    logger.warning('Since use_syst=T, changing the value of \'alpsfact\' to 1')
                    self['alpsfact'] =1.0
            if self['maxjetflavor'] == 6:
                raise InvalidRunCard('maxjetflavor at 6 is NOT supported for matching!')
            if self['ickkw'] == 2:
                # add warning if ckkw selected but the associate parameter are empty
                self.get_default('highestmult', log_level=20)                   
                self.get_default('issgridfile', 'issudgrid.dat', log_level=20)
        if self['xqcut'] > 0:
            if self['ickkw'] == 0:
                logger.error('xqcut>0 but ickkw=0. Potentially not fully consistent setup. Be careful')
                time.sleep(5)
            if self['drjj'] != 0:
                if 'drjj' in self.user_set:
                    logger.warning('Since icckw>0, changing the value of \'drjj\' to 0')
                self['drjj'] = 0
            if self['drjl'] != 0:
                if 'drjl' in self.user_set:
                    logger.warning('Since icckw>0, changing the value of \'drjl\' to 0')
                self['drjl'] = 0    
            if not self['auto_ptj_mjj']:         
                if self['mmjj'] > self['xqcut']:
                    logger.warning('mmjj > xqcut (and auto_ptj_mjj = F). MMJJ set to 0')
                    self['mmjj'] = 0.0 
    
        # check validity of the pdf set 
        # note that pdlabel is automatically set to lhapdf if pdlabel1 or pdlabel2 is set to lhapdf
        if self['pdlabel'] == 'lhapdf':
            #add warning if lhaid not define
            self.get_default('lhaid', log_level=20)

        mod = False
        for i in [1,2]:
            lpp = 'lpp%i' %i 
            pdlabelX = 'pdlabel%i' % i
            if self[lpp] == 0: # nopdf
                if self[pdlabelX] != 'none':
                    self.set(pdlabelX, 'none')
                    mod = True
            elif abs(self[lpp]) == 1: # PDF from PDF library
                if self[pdlabelX] in ['eva', 'iww', 'edff','chff','none']:
                    raise InvalidRunCard("%s \'%s\' not compatible with %s \'%s\'" % (lpp, self[lpp], pdlabelX, self[pdlabelX]))
            elif abs(self[lpp]) in [3,4]: # PDF from PDF library
                if self[pdlabelX] not in ['none','eva', 'iww'] + sum(self.allowed_lep_densities.values(),[]):
                    logger.warning("%s \'%s\' not compatible with %s \'%s\'. Change %s to eva" % (lpp, self[lpp], pdlabelX, self[pdlabelX], pdlabelX))
                    self.set(pdlabelX, 'eva')
                    mod = True
            elif abs(self[lpp]) == 2:
                if self[pdlabelX] not in ['none','chff','edff']:
                    logger.warning("%s \'%s\' not compatible with %s \'%s\'. Change %s to edff" % (lpp, self[lpp], pdlabelX, self[pdlabelX], pdlabelX))
                    self.set(pdlabelX, 'edff')
                    mod = True

        if mod:
            if 'pdlabel' in self.user_set:
                self.user_set.remove('pdlabel')
            self.user_set.add('pdlabel1')
            #force rerun of consistency of lhapdf block
            super(RunCardLO, self).check_validity()

        # if heavy ion mode use for one beam, forbid lpp!=1
        if self['lpp1'] not in [1,2]:
            if self['nb_proton1'] !=1 or self['nb_neutron1'] !=0:
                raise InvalidRunCard( "Heavy ion mode is only supported for lpp1=1/2")
        if self['lpp2'] not in [1,2]:
            if self['nb_proton2'] !=1 or self['nb_neutron2'] !=0:
                raise InvalidRunCard( "Heavy ion mode is only supported for lpp2=1/2")   


        # check that fixed_fac_scale(1/2) is setting as expected
        # if lpp=2/3/4 -> default is that beam in fixed scale
        # check that fixed_fac_scale is not setup if fixed_fac_scale1/2 are 
        # check that both fixed_fac_scale1/2 are defined together
        # ensure that fixed_fac_scale1 and fixed_fac_scale2 are setup as needed
        if 'fixed_fac_scale1' in self.user_set:
            if 'fixed_fac_scale2' in self.user_set:
                    if 'fixed_fac_scale' in self.user_set:
                        if not (self['fixed_fac_scale'] == self['fixed_fac_scale2'] == self['fixed_fac_scale2']):
                            logger.warning('fixed_fac_scale, fixed_fac_scale1, and fixed_fac_scale2 are all defined. Ignoring the value of fixed_fac_scale.')
            elif 'fixed_fac_scale' in self.user_set:
                logger.warning('fixed_fac_scale and fixed_fac_scale1 are defined but not fixed_fac_scale2. The value of fixed_fac_scale2 will be set to the one of fixed_fac_scale.')
                self['fixed_fac_scale2'] = self['fixed_fac_scale']
            elif self['lpp2'] !=0: 
                raise Exception('fixed_fac_scale2 not defined while fixed_fac_scale1 is. Please fix your run_card.')
        elif 'fixed_fac_scale2' in self.user_set:
            if 'fixed_fac_scale' in self.user_set:
                logger.warning('fixed_fac_scale and fixed_fac_scale2 are defined but not fixed_fac_scale1. The value of fixed_fac_scale1 will be set to the one of fixed_fac_scale.')
                self['fixed_fac_scale1'] = self['fixed_fac_scale']
            elif self['lpp1'] !=0: 
                raise Exception('fixed_fac_scale1 not defined while fixed_fac_scale2 is. Please fix your run_card.')
        else:
            if 'fixed_fac_scale' in self.user_set:
                if abs(self['lpp1']) in [2,3,4] and abs(self['lpp2']) == 1:
                    logger.warning('fixed factorization scale is used for beam1. You can prevent this by setting fixed_fac_scale1 to False')
                    self['fixed_fac_scale1'] = True
                    #self['fixed_fac_scale2'] = self['fixed_fac_scale']
                elif abs(self['lpp2']) in [2,3,4] and abs(self['lpp1']) == 1:
                    logger.warning('fixed factorization scale is used for beam2. You can prevent this by setting fixed_fac_scale2 to False')
                    #self['fixed_fac_scale1'] = self['fixed_fac_scale']
                    self['fixed_fac_scale2'] = True
                else:
                    self['fixed_fac_scale1'] = self['fixed_fac_scale']
                    self['fixed_fac_scale2'] = self['fixed_fac_scale']
            elif self['lpp1'] !=0 or self['lpp2']!=0:
                logger.warning('fixed_fac_scale1 not defined whithin your run_card. Using default value: %s', self['fixed_fac_scale1'])
                logger.warning('fixed_fac_scale2 not defined whithin your run_card. Using default value: %s', self['fixed_fac_scale2'])

        # check if lpp = 
        if self['pdlabel'] not in sum(self.allowed_lep_densities.values(),[]):
            for i in [1,2]:
                if abs(self['lpp%s' % i ]) in [3,4] and self['fixed_fac_scale%s' % i] and self['dsqrt_q2fact%s'%i] == 91.188:
                    logger.warning("Vector boson from lepton PDF is using fixed scale value of muf [dsqrt_q2fact%s]. Looks like you kept the default value (Mz). Is this really the cut-off that you want to use?" % i)
        
                if abs(self['lpp%s' % i ]) == 2 and self['fixed_fac_scale%s' % i] and self['dsqrt_q2fact%s'%i] == 91.188:
                    if self['pdlabel'] in ['edff','chff']:
                        logger.warning("Since 3.5.0 exclusive photon-photon processes in ultraperipheral proton and nuclear collisions from gamma-UPC (arXiv:2207.03012) will ignore the factorisation scale.")
                    else:
                        logger.warning("Since 2.7.1 Elastic photon from proton is using fixed scale value of muf [dsqrt_q2fact%s] as the cut in the Equivalent Photon Approximation (Budnev, et al) formula. Please edit it accordingly." % i)


        if six.PY2 and self['hel_recycling']:
            self['hel_recycling'] = False
            logger.warning("""Helicity recycling optimization requires Python3. This optimzation is therefore deactivated automatically. 
            In general this optimization speeds up the computation by a factor of two.""")

                
        # check that ebeam is bigger than the associated mass.
        for i in [1,2]:
            if self['lpp%s' % i ] not in [1,2]:
                continue
            if self['mass_ion%i' % i] == -1:
                if self['ebeam%i' % i] < 0.938:
                    if self['ebeam%i' %i] == 0:
                        logger.warning("At-rest proton mode set: energy beam set to 0.938")
                        self.set('ebeam%i' %i, 0.938)
                    else:
                        raise InvalidRunCard("Energy for beam %i lower than proton mass. Please fix this")    
            elif self['ebeam%i' % i] < self['mass_ion%i' % i]:    
                if self['ebeam%i' %i] == 0:
                    logger.warning("At rest ion mode set: Energy beam set to %s" % self['mass_ion%i' % i])
                    self.set('ebeam%i' %i, self['mass_ion%i' % i])
                    
                    
        # check the tmin_for_channel is negative
        if self['tmin_for_channel'] == 0:
            raise InvalidRunCard('tmin_for_channel can not be set to 0.')
        elif self['tmin_for_channel'] > 0:
            logger.warning('tmin_for_channel should be negative. Will be using -%f instead' % self['tmin_for_channel'])
            self.set('tmin_for_channel',  -self['tmin_for_channel'])

            
    def update_system_parameter_for_include(self):
        """system parameter need to be setupe"""
        
        # polarization
        self['frame_id'] = sum(2**(n) for n in self['me_frame'])
        
        # set the pdg_for_cut fortran parameter
        pdg_to_cut = set(list(self['pt_min_pdg'].keys()) +list(self['pt_max_pdg'].keys()) + 
                         list(self['e_min_pdg'].keys()) +list(self['e_max_pdg'].keys()) +
                         list(self['eta_min_pdg'].keys()) +list(self['eta_max_pdg'].keys())+
                         list(self['mxx_min_pdg'].keys()) + list(self['mxx_only_part_antipart'].keys()))
        pdg_to_cut.discard('__type__')
        pdg_to_cut.discard('default')
        if len(pdg_to_cut)>25:
            raise Exception("Maximum 25 different pdgs are allowed for pdg specific cut")
        
        if any(int(pdg)<0 for pdg in pdg_to_cut):
            logger.warning('PDG specific cuts are always applied symmetrically on particles/anti-particles. Always use positve PDG codes')
            raise MadGraph5Error('Some PDG specific cuts are defined using negative pdg code')
        
        
        if any(pdg in pdg_to_cut for pdg in [1,2,3,4,5,21,22,11,13,15]):
            raise Exception("Can not use PDG related cut for light quark/b quark/lepton/gluon/photon")
        
        if pdg_to_cut:
            self['pdg_cut'] = list(pdg_to_cut)
            self['ptmin4pdg'] = []
            self['Emin4pdg'] = []
            self['etamin4pdg'] =[]
            self['ptmax4pdg'] = []
            self['Emax4pdg'] = []
            self['etamax4pdg'] =[]
            self['mxxmin4pdg'] =[]
            self['mxxpart_antipart']  = []
            for pdg in self['pdg_cut']:
                for var in ['pt','e','eta', 'Mxx']:
                    for minmax in ['min', 'max']:
                        if var in ['Mxx'] and minmax =='max':
                            continue
                        new_var = '%s%s4pdg' % (var, minmax)
                        old_var = '%s_%s_pdg' % (var, minmax)
                        default = 0. if minmax=='min' else -1.
                        self[new_var].append(self[old_var][str(pdg)] if str(pdg) in self[old_var] else default)
                #special for mxx_part_antipart
                old_var = 'mxx_only_part_antipart'
                new_var = 'mxxpart_antipart'
                if 'default' in self[old_var]:
                    default = self[old_var]['default']
                    self[new_var].append(self[old_var][str(pdg)] if str(pdg) in self[old_var] else default)
                else:
                    if str(pdg) not in self[old_var]:
                        raise Exception("no default value defined for %s and no value defined for pdg %s" % (old_var, pdg)) 
                    self[new_var].append(self[old_var][str(pdg)])
        else:
            self['pdg_cut'] = [0]
            self['ptmin4pdg'] = [0.]
            self['Emin4pdg'] = [0.]
            self['etamin4pdg'] =[0.]
            self['ptmax4pdg'] = [-1.]
            self['Emax4pdg'] = [-1.]
            self['etamax4pdg'] =[-1.]
            self['mxxmin4pdg'] =[0.] 
            self['mxxpart_antipart'] = [False]
            
                    
           
    def create_default_for_process(self, proc_characteristic, history, proc_def):
        """Rules
          process 1->N all cut set on off.
          loop_induced -> MC over helicity
          e+ e- beam -> lpp:0 ebeam:500
          p p beam -> set maxjetflavor automatically
          more than one multiplicity: ickkw=1 xqcut=30 use_syst=F
          if "$" is used in syntax force sde_strategy to 1
         """

        for block in self.blocks:
            block.create_default_for_process(self, proc_characteristic, history, proc_def)

        if proc_characteristic['loop_induced']:
            self['nhel'] = 1
        self['pdgs_for_merging_cut'] = proc_characteristic['colored_pdgs']
                    
        if proc_characteristic['ninitial'] == 1:
            #remove all cut
            self.remove_all_cut()
            self['use_syst'] = False
        else:
            # check for beam_id
            # check for beam_id
            beam_id = set()
            beam_id_split = [set(), set()]
            for proc in proc_def:   
                for oneproc in proc:
                    for i,leg in enumerate(oneproc['legs']):
                        if not leg['state']:
                            beam_id_split[i].add(leg['id'])
                            beam_id.add(leg['id'])

            if beam_id_split[0] != beam_id_split[1]:
                b1 = [abs(x) for x in beam_id_split[0]]
                b2 = [abs(x) for x in beam_id_split[1]]
                if set(b1) != set(b2):
                    self.display_block.append('fixed_fact_scale')
                    self.display_block.append('pdlabel')

            if any(i in beam_id for i in [1,-1,2,-2,3,-3,4,-4,5,-5,21,22]):
                maxjetflavor = max([4]+[abs(i) for i in beam_id if  -7< i < 7])
                self['maxjetflavor'] = maxjetflavor
                self['asrwgtflavor'] = maxjetflavor
            
            if any(i in beam_id for i in [1,-1,2,-2,3,-3,4,-4,5,-5,21,22]):
                # check for e p collision
                if any(id  in beam_id for id in [11,-11,13,-13]):
                    self.display_block.append('beam_pol')
                    if any(id  in beam_id_split[0] for id in [11,-11,13,-13]):
                        self['lpp1'] = 0  
                        self['lpp2'] = 1 
                        self['ebeam1'] = '1k'  
                        self['ebeam2'] = '6500'  
                    else:
                        self['lpp1'] = 1  
                        self['lpp2'] = 0  
                        self['ebeam1'] = '6500'  
                        self['ebeam2'] = '1k'

                # UPC for p p collision
                elif beam_id == [[22],[22]]:
                    self['lpp1'] = 2
                    self['lpp1'] = 2
                    self['ebeam1'] = '6500'
                    self['ebeam2'] = '6500'
                    self['pdlabel'] = 'edff'
            
            elif any(id in beam_id for id in [11,-11,13,-13]):
                self['lpp1'] = 0
                self['lpp2'] = 0
                self['ebeam1'] = 500
                self['ebeam2'] = 500
                self['use_syst'] = False
                if set([ abs(i) for i in beam_id_split[0]]) == set([ abs(i) for i in beam_id_split[1]]):
                    self.display_block.append('ecut')
                self.display_block.append('beam_pol')

     

            # check for possibility of eva
            eva_in_b1 =  any(i in beam_id_split[0] for i in [23,24,-24]) #,12,-12,14,-14])
            eva_in_b2 =  any(i in beam_id_split[1] for i in [23,24,-24]) #,12,-12,14,-14])
            if eva_in_b1 and eva_in_b2:
                self['lpp1'] = -3
                self['lpp2'] = 3
                self['ebeam1'] = '15k'
                self['ebeam2'] = '15k'
                self['nhel'] = 1
                self['pdlabel'] = 'eva'
                self['fixed_fac_scale'] = True
                self.display_block.append('beam_pol') 

            elif eva_in_b1:
                self.display_block.append('beam_pol') 
                self['pdlabel1'] = 'eva'
                self['fixed_fac_scale1'] = True
                self['nhel']    = 1
                for i in beam_id_split[1]:
                    exit
                    if abs(i) == 11:
                        self['lpp1']    = -math.copysign(3,i)
                        self['lpp2']    =  math.copysign(3,i)
                        self['ebeam1']  = '15k'
                        self['ebeam2']  = '15k'
                    elif abs(i) == 13:
                        self['lpp1']    = -math.copysign(4,i)
                        self['lpp2']    =  math.copysign(4,i)
                        self['ebeam1']  = '15k'
                        self['ebeam2']  = '15k'
            elif eva_in_b2:
                self['pdlabel2'] = 'eva'
                self['fixed_fac_scale2'] = True
                self['nhel']    = 1
                self.display_block.append('beam_pol') 
                for i in beam_id_split[0]:
                    if abs(i) == 11:
                        self['lpp1']    =  math.copysign(3,i)
                        self['lpp2']    = -math.copysign(3,i)
                        self['ebeam1']  = '15k'
                        self['ebeam2']  = '15k'
                    if abs(i) == 13:
                        self['lpp1']    =  math.copysign(4,i)
                        self['lpp2']    = -math.copysign(4,i)
                        self['ebeam1']  = '15k'
                        self['ebeam2']  = '15k'

            if any(i in beam_id for i in [22,23,24,-24,12,-12,14,-14]):
                self.display_block.append('eva_scale')

            # automatic polarisation of the beam if neutrino beam  
            if any(id  in beam_id for id in [12,-12,14,-14,16,-16]):
                self.display_block.append('beam_pol')
                if any(id  in beam_id_split[0] for id in [12,14,16]):
                    self['lpp1'] = 0   
                    self['ebeam1'] = '1k'  
                    self['polbeam1'] = -100
                    if not all(id  in [12,14,16] for id in beam_id_split[0]):
                        logger.warning('Issue with default beam setup of neutrino in the run_card. Please check it up [polbeam1]. %s')
                elif any(id  in beam_id_split[0] for id in [-12,-14,-16]):
                    self['lpp1'] = 0   
                    self['ebeam1'] = '1k'  
                    self['polbeam1'] = 100
                    if not all(id  in [-12,-14,-16] for id in beam_id_split[0]):
                        logger.warning('Issue with default beam setup of neutrino in the run_card. Please check it up [polbeam1].')                         
                if any(id  in beam_id_split[1] for id in [12,14,16]):
                    self['lpp2'] = 0   
                    self['ebeam2'] = '1k'  
                    self['polbeam2'] = -100
                    if not all(id  in [12,14,16] for id in beam_id_split[1]):
                        logger.warning('Issue with default beam setup of neutrino in the run_card. Please check it up [polbeam2].')
                elif any(id  in beam_id_split[1] for id in [-12,-14,-16]):
                    self['lpp2'] = 0   
                    self['ebeam2'] = '1k'  
                    self['polbeam2'] = 100
                    if not all(id  in [-12,-14,-16] for id in beam_id_split[1]):
                        logger.warning('Issue with default beam setup of neutrino in the run_card. Please check it up [polbeam2].')
            
        # Check if need matching
        min_particle = 99
        max_particle = 0
        for proc in proc_def:
            min_particle = min(len(proc[0]['legs']), min_particle)
            max_particle = max(len(proc[0]['legs']), max_particle)
        if min_particle != max_particle:
            #take one of the process with min_particle
            for procmin in proc_def:
                if len(procmin[0]['legs']) != min_particle:
                    continue
                else:
                    idsmin = [l['id'] for l in procmin[0]['legs']]
                    break
            matching = False
            for procmax in proc_def:
                if len(procmax[0]['legs']) != max_particle:
                    continue
                idsmax =  [l['id'] for l in procmax[0]['legs']]
                for i in idsmin:
                    if i not in idsmax:
                        continue
                    else:
                        idsmax.remove(i)
                for j in idsmax:
                    if j not in [1,-1,2,-2,3,-3,4,-4,5,-5,21]:
                        break
                else:
                    # all are jet => matching is ON
                    matching=True
                    break 
            
            if matching:
                self['ickkw'] = 1
                self['xqcut'] = 30
                #self['use_syst'] = False 
                self['drjj'] = 0
                self['drjl'] = 0
                self['sys_alpsfact'] = "0.5 1 2"
                self['systematics_arguments'].append('--alps=0.5,1,2')
                self.display_block.append('mlm')
                self.display_block.append('ckkw')
                self['dynamical_scale_choice'] = -1
                
                
        # For interference module, the systematics are wrong.
        # automatically set use_syst=F and set systematics_program=none
        no_systematics = False
        interference = False
        for proc in proc_def:
            for oneproc in proc:
                if '^2' in oneproc.nice_string():
                    interference = True
                    break
            else:
                continue
            break

        
        if interference or no_systematics:
            self['use_syst'] = False
            self['systematics_program'] = 'none'
        if interference:
            self['dynamical_scale_choice'] = 3
            self['sde_strategy'] = 2
        
        # set default integration strategy
        # interference case is already handle above
        # here pick strategy 2 if only one QCD color flow
        # and for pure multi-jet case
        jet_id = [21] + list(range(1, self['maxjetflavor']+1))
        if proc_characteristic['single_color']:
            self['sde_strategy'] = 2
            #for pure lepton final state go back to sde_strategy=1
            pure_lepton=True
            proton_initial=True
            for proc in proc_def:
                if any(abs(j.get('id')) not in [11,12,13,14,15,16] for j in proc[0]['legs'][2:]):
                    pure_lepton = False
                if any(abs(j.get('id')) not in jet_id for j in proc[0]['legs'][:2]):
                    proton_initial = False
            if pure_lepton and proton_initial:
                self['sde_strategy'] = 1
        else:
            # check if  multi-jet j 
            is_multijet = True
            for proc in proc_def:
                if any(abs(j.get('id')) not in jet_id for j in proc[0]['legs']):
                    is_multijet = False
                    break
            if is_multijet:
                self['sde_strategy'] = 2
            
        # if polarization is used, set the choice of the frame in the run_card
        # But only if polarization is used for massive particles
        for plist in proc_def:
            for proc in plist:
                for l in proc.get('legs') + proc.get('legs_with_decays'):
                    if l.get('polarization'):
                        model = proc.get('model')
                        particle = model.get_particle(l.get('id'))
                        if particle.get('mass').lower() != 'zero':
                            self.display_block.append('frame') 
                            break
                else:
                    continue
                break
            else:
                continue
            break

        if proc_characteristic['ninitial'] == 1:
            self['SDE_strategy'] =1

        if 'MLM' in proc_characteristic['limitations']:
            if self['dynamical_scale_choice'] ==  -1:
                self['dynamical_scale_choice'] = 3
            if self['ickkw']  == 1:
                logger.critical("MLM matching/merging not compatible with the model! You need to use another method to remove the double counting!")
            self['ickkw'] = 0

        # forbid to use sde_strategy=1 with $ syntax
        for proc_list in proc_def:
            proc = proc_list[0]
            if proc['forbidden_onsh_s_channels']:
                self['sde_strategy'] = 1
            
        if 'fix_scale' in proc_characteristic['limitations']:
            self['fixed_ren_scale'] = 1
            self['fixed_fac_scale'] = 1
            if self['ickkw']  == 1:
                logger.critical("MLM matching/merging not compatible with the model! You need to use another method to remove the double counting!")
            self['ickkw'] = 0
            
        # define class of particles present to hide all the cuts associated to 
        # not present class
        cut_class = collections.defaultdict(int)
        for proc in proc_def:
            for oneproc in proc:
                one_proc_cut = collections.defaultdict(int)
                ids = oneproc.get_final_ids_after_decay()
                if oneproc['decay_chains']:
                    cut_class['d']  = 1
                for pdg in ids:
                    if pdg == 22:
                        one_proc_cut['a'] +=1
                    elif abs(pdg) <= self['maxjetflavor'] or pdg == 21:
                        one_proc_cut['j'] += 1
                        one_proc_cut['J'] += 1
                    elif abs(pdg) <= 5:
                        one_proc_cut['b'] += 1
                        one_proc_cut['J'] += 1
                    elif abs(pdg) in [11,13,15]:
                        one_proc_cut['l'] += 1
                        one_proc_cut['L'] += 1
                    elif abs(pdg) in [12,14,16]:
                        one_proc_cut['n'] += 1
                        one_proc_cut['L'] += 1 
                    elif str(oneproc.get('model').get_particle(pdg)['mass']) != 'ZERO':
                        one_proc_cut['H'] += 1
                        
            for key, nb in one_proc_cut.items():
                cut_class[key] = max(cut_class[key], nb)
            self.cut_class = dict(cut_class)
            self.cut_class[''] = True #avoid empty
            
        # If model has running functionality add the additional parameter
        model = proc_def[0][0].get('model')
        if model['running_elements']:
            self.display_block.append('RUNNING') 


        # Read file input/default_run_card_lo.dat
        # This has to be LAST !!
        if os.path.exists(self.default_run_card):
            self.read(self.default_run_card, consistency=False)
            
    def write(self, output_file, template=None, python_template=False,
              **opt):
        """Write the run_card in output_file according to template 
           (a path to a valid run_card)"""


        if not template:
            if not MADEVENT:
                template = pjoin(MG5DIR, 'Template', 'LO', 'Cards', 
                                                        'run_card.dat')
                python_template = True
            else:
                template = pjoin(MEDIR, 'Cards', 'run_card_default.dat')
                python_template = False
                

        hid_lines = {'default':True}#collections.defaultdict(itertools.repeat(True).next)
        if isinstance(output_file, str):
            if 'default' in output_file:
                if self.cut_class:
                    hid_lines['default'] = False
                    for key in self.cut_class:
                        nb = self.cut_class[key]
                        for i in range(1,nb+1):
                            hid_lines[key*i] = True
                    for k1,k2 in ['bj', 'bl', 'al', 'jl', 'ab', 'aj']:
                        if self.cut_class.get(k1) and self.cut_class.get(k2):
                            hid_lines[k1+k2] = True

        super(RunCardLO, self).write(output_file, template=template,
                                    python_template=python_template, 
                                    template_options=hid_lines,
                                    **opt)            


class InvalidMadAnalysis5Card(InvalidCmd):
    pass

class MadAnalysis5Card(dict):
    """ A class to store a MadAnalysis5 card. Very basic since it is basically
    free format."""
    
    _MG5aMC_escape_tag = '@MG5aMC'
    
    _default_hadron_inputs = ['*.hepmc', '*.hep', '*.stdhep', '*.lhco','*.root']
    _default_parton_inputs = ['*.lhe']
    _skip_analysis         = False
    
    @classmethod
    def events_can_be_reconstructed(cls, file_path):
        """ Checks from the type of an event file whether it can be reconstructed or not."""
        return not (file_path.endswith('.lhco') or file_path.endswith('.lhco.gz') or \
                          file_path.endswith('.root') or file_path.endswith('.root.gz'))
    
    @classmethod
    def empty_analysis(cls):
        """ A method returning the structure of an empty analysis """
        return {'commands':[],
                'reconstructions':[]}

    @classmethod
    def empty_reconstruction(cls):
        """ A method returning the structure of an empty reconstruction """
        return {'commands':[],
                'reco_output':'lhe'}

    def default_setup(self):
        """define the default value""" 
        self['mode']      = 'parton'
        self['inputs']    = []
        # None is the default stdout level, it will be set automatically by MG5aMC
        self['stdout_lvl'] = None
        # These two dictionaries are formated as follows:
        #     {'analysis_name':
        #          {'reconstructions' : ['associated_reconstructions_name']}
        #          {'commands':['analysis command lines here']}    }
        # with values being of the form of the empty_analysis() attribute
        # of this class and some other property could be added to this dictionary
        # in the future.
        self['analyses']       = {}
        # The recasting structure contains on set of commands and one set of 
        # card lines. 
        self['recasting']      = {'commands':[],'card':[]}
        # Add the default trivial reconstruction to use an lhco input
        # This is just for the structure
        self['reconstruction'] = {'lhco_input':
                                        MadAnalysis5Card.empty_reconstruction(),
                                  'root_input':
                                        MadAnalysis5Card.empty_reconstruction()}
        self['reconstruction']['lhco_input']['reco_output']='lhco'
        self['reconstruction']['root_input']['reco_output']='root'        

        # Specify in which order the analysis/recasting were specified
        self['order'] = []

    def __init__(self, finput=None,mode=None):
        if isinstance(finput, self.__class__):
            dict.__init__(self, finput)
            assert list(finput.__dict__.keys())
            for key in finput.__dict__:
                setattr(self, key, copy.copy(getattr(finput, key)) )
            return
        else:
            dict.__init__(self)
        
        # Initialize it with all the default value
        self.default_setup()
        if not mode is None:
            self['mode']=mode

        # if input is define read that input
        if isinstance(finput, (file, str, StringIO.StringIO)):
            self.read(finput, mode=mode)
    
    def read(self, input, mode=None):
        """ Read an MA5 card"""
        
        if mode not in [None,'parton','hadron']:
            raise MadGraph5Error('A MadAnalysis5Card can be read online the modes'+
                                                         "'parton' or 'hadron'")
        card_mode = mode
        
        if isinstance(input, (file, StringIO.StringIO)):
            input_stream = input
        elif isinstance(input, str):
            if not os.path.isfile(input):
                raise InvalidMadAnalysis5Card("Cannot read the MadAnalysis5 card."+\
                                                    "File '%s' not found."%input)
            if mode is None and 'hadron' in input:
                card_mode = 'hadron'
            input_stream = open(input,'r')
        else:
            raise MadGraph5Error('Incorrect input for the read function of'+\
              ' the MadAnalysis5Card card. Received argument type is: %s'%str(type(input)))

        # Reinstate default values
        self.__init__()
        current_name = 'default'
        current_type = 'analyses'
        for line in input_stream:
            # Skip comments for now
            if line.startswith('#'):
                continue
            if line.endswith('\n'):
                line = line[:-1]
            if line.strip()=='':
                continue
            if line.startswith(self._MG5aMC_escape_tag):
                try:
                    option,value = line[len(self._MG5aMC_escape_tag):].split('=')
                    value = value.strip()
                except ValueError:
                    option = line[len(self._MG5aMC_escape_tag):]
                option = option.strip()
                
                if option=='inputs':
                    self['inputs'].extend([v.strip() for v in value.split(',')])
                
                elif option == 'skip_analysis':
                    self._skip_analysis = True

                elif option=='stdout_lvl':
                    try: # It is likely an int
                        self['stdout_lvl']=int(value)
                    except ValueError:
                        try: # Maybe the user used something like 'logging.INFO'
                            self['stdout_lvl']=eval(value)
                        except:
                            try:
                               self['stdout_lvl']=eval('logging.%s'%value)
                            except:
                                raise InvalidMadAnalysis5Card(
                 "MA5 output level specification '%s' is incorrect."%str(value))
                
                elif option=='analysis_name':
                    current_type = 'analyses'
                    current_name = value
                    if current_name in self[current_type]:
                        raise InvalidMadAnalysis5Card(
               "Analysis '%s' already defined in MadAnalysis5 card"%current_name)
                    else:
                        self[current_type][current_name] = MadAnalysis5Card.empty_analysis()
                
                elif option=='set_reconstructions':
                    try:
                        reconstructions = eval(value)
                        if not isinstance(reconstructions, list):
                            raise
                    except:
                        raise InvalidMadAnalysis5Card("List of reconstructions"+\
                         " '%s' could not be parsed in MadAnalysis5 card."%value)
                    if current_type!='analyses' and current_name not in self[current_type]:
                        raise InvalidMadAnalysis5Card("A list of reconstructions"+\
                                   "can only be defined in the context of an "+\
                                             "analysis in a MadAnalysis5 card.")
                    self[current_type][current_name]['reconstructions']=reconstructions
                    continue
                
                elif option=='reconstruction_name':
                    current_type = 'reconstruction'
                    current_name = value
                    if current_name in self[current_type]:
                        raise InvalidMadAnalysis5Card(
               "Reconstruction '%s' already defined in MadAnalysis5 hadron card"%current_name)
                    else:
                        self[current_type][current_name] = MadAnalysis5Card.empty_reconstruction()

                elif option=='reco_output':
                    if current_type!='reconstruction' or current_name not in \
                                                         self['reconstruction']:
                        raise InvalidMadAnalysis5Card(
               "Option '%s' is only available within the definition of a reconstruction"%option)
                    if not value.lower() in ['lhe','root']:
                        raise InvalidMadAnalysis5Card(
                                  "Option '%s' can only take the values 'lhe' or 'root'"%option)
                    self['reconstruction'][current_name]['reco_output'] = value.lower()
                
                elif option.startswith('recasting'):
                    current_type = 'recasting'
                    try:
                        current_name = option.split('_')[1]
                    except:
                        raise InvalidMadAnalysis5Card('Malformed MA5 recasting option %s.'%option)
                    if len(self['recasting'][current_name])>0:
                        raise InvalidMadAnalysis5Card(
               "Only one recasting can be defined in MadAnalysis5 hadron card")
                
                else:
                    raise InvalidMadAnalysis5Card(
               "Unreckognized MG5aMC instruction in MadAnalysis5 card: '%s'"%option)
                
                if option in ['analysis_name','reconstruction_name'] or \
                                                 option.startswith('recasting'):
                    self['order'].append((current_type,current_name))
                continue

            # Add the default analysis if needed since the user does not need
            # to specify it.
            if current_name == 'default' and current_type == 'analyses' and\
                                          'default' not in self['analyses']:
                    self['analyses']['default'] = MadAnalysis5Card.empty_analysis()
                    self['order'].append(('analyses','default'))

            if current_type in ['recasting']:
                self[current_type][current_name].append(line)
            elif current_type in ['reconstruction']:
                self[current_type][current_name]['commands'].append(line)
            elif current_type in ['analyses']:
                self[current_type][current_name]['commands'].append(line)

        if 'reconstruction' in self['analyses'] or len(self['recasting']['card'])>0:
            if mode=='parton':
                raise InvalidMadAnalysis5Card(
      "A parton MadAnalysis5 card cannot specify a recombination or recasting.")
            card_mode = 'hadron'
        elif mode is None:
            card_mode = 'parton'

        self['mode'] = card_mode
        if self['inputs'] == []:
            if self['mode']=='hadron':
                self['inputs']  = self._default_hadron_inputs
            else:
                self['inputs']  = self._default_parton_inputs
        
        # Make sure at least one reconstruction is specified for each hadron
        # level analysis and that it exists.
        if self['mode']=='hadron':
            for analysis_name, analysis in self['analyses'].items():
                if len(analysis['reconstructions'])==0:
                    raise InvalidMadAnalysis5Card('Hadron-level analysis '+\
                      "'%s' is not specified any reconstruction(s)."%analysis_name)
                if any(reco not in self['reconstruction'] for reco in \
                                                   analysis['reconstructions']):
                    raise InvalidMadAnalysis5Card('A reconstructions specified in'+\
                                 " analysis '%s' is not defined."%analysis_name)
    
    def write(self, output):
        """ Write an MA5 card."""

        if isinstance(output, (file, StringIO.StringIO)):
            output_stream = output
        elif isinstance(output, str):
            output_stream = open(output,'w')
        else:
            raise MadGraph5Error('Incorrect input for the write function of'+\
              ' the MadAnalysis5Card card. Received argument type is: %s'%str(type(output)))
        
        output_lines = []
        if self._skip_analysis:
            output_lines.append('%s skip_analysis'%self._MG5aMC_escape_tag)
        output_lines.append('%s inputs = %s'%(self._MG5aMC_escape_tag,','.join(self['inputs'])))
        if not self['stdout_lvl'] is None:
            output_lines.append('%s stdout_lvl=%s'%(self._MG5aMC_escape_tag,self['stdout_lvl']))
        for definition_type, name in self['order']:
            
            if definition_type=='analyses':
                output_lines.append('%s analysis_name = %s'%(self._MG5aMC_escape_tag,name))
                output_lines.append('%s set_reconstructions = %s'%(self._MG5aMC_escape_tag,
                                str(self['analyses'][name]['reconstructions'])))                
            elif definition_type=='reconstruction':
                output_lines.append('%s reconstruction_name = %s'%(self._MG5aMC_escape_tag,name))
            elif definition_type=='recasting':
                output_lines.append('%s recasting_%s'%(self._MG5aMC_escape_tag,name))

            if definition_type in ['recasting']:
                output_lines.extend(self[definition_type][name])
            elif definition_type in ['reconstruction']:
                output_lines.append('%s reco_output = %s'%(self._MG5aMC_escape_tag,
                                    self[definition_type][name]['reco_output']))                
                output_lines.extend(self[definition_type][name]['commands'])
            elif definition_type in ['analyses']:
                output_lines.extend(self[definition_type][name]['commands'])                
        
        output_stream.write('\n'.join(output_lines))
        
        return
    
    def get_MA5_cmds(self, inputs_arg, submit_folder, run_dir_path=None, 
                                               UFO_model_path=None, run_tag=''):
        """ Returns a list of tuples ('AnalysisTag',['commands']) specifying 
        the commands of the MadAnalysis runs required from this card. 
        At parton-level, the number of such commands is the number of analysis 
        asked for. In the future, the idea is that the entire card can be
        processed in one go from MA5 directly."""
        
        if isinstance(inputs_arg, list):
            inputs = inputs_arg
        elif isinstance(inputs_arg, str):
            inputs = [inputs_arg]
        else:
            raise MadGraph5Error("The function 'get_MA5_cmds' can only take "+\
                            " a string or a list for the argument 'inputs_arg'")
        
        if len(inputs)==0:
            raise MadGraph5Error("The function 'get_MA5_cmds' must have "+\
                                              " at least one input specified'")
        
        if run_dir_path is None:
            run_dir_path = os.path.dirname(inputs_arg)
        
        cmds_list = []
        
        UFO_load = []
        # first import the UFO if provided
        if UFO_model_path:
            UFO_load.append('import %s'%UFO_model_path)
        
        def get_import(input, type=None):
            """ Generates the MA5 import commands for that event file. """
            dataset_name = os.path.basename(input).split('.')[0]
            if dataset_name == "unweighted_events":
                split = input.split(os.sep)
                if 'Events' in split:
                    dataset_name = split[split.index('Events')+1]
            res = ['import %s as %s'%(input, dataset_name)]
            if not type is None:
                res.append('set %s.type = %s'%(dataset_name, type))
            return res
        
        fifo_status = {'warned_fifo':False,'fifo_used_up':False}
        def warn_fifo(input):
            if not input.endswith('.fifo'):
                return False
            if not fifo_status['fifo_used_up']:
                fifo_status['fifo_used_up'] = True
                return False
            else:
                if not fifo_status['warned_fifo']:
                    logger.warning('Only the first MA5 analysis/reconstructions can be run on a fifo. Subsequent runs will skip fifo inputs.')
                    fifo_status['warned_fifo'] = True
                return True
            
        # Then the event file(s) input(s)
        inputs_load = []
        for input in inputs:
            inputs_load.extend(get_import(input))

        if len(inputs) > 1:
            inputs_load.append('set main.stacking_method = superimpose')
        
        submit_command = 'submit %s'%submit_folder+'_%s'
        
        # Keep track of the reconstruction outpus in the MA5 workflow
        # Keys are reconstruction names and values are .lhe.gz reco file paths.
        # We put by default already the lhco/root ones present
        reconstruction_outputs = {
                'lhco_input':[f for f in inputs if 
                                 f.endswith('.lhco') or f.endswith('.lhco.gz')],
                'root_input':[f for f in inputs if 
                                 f.endswith('.root') or f.endswith('.root.gz')]}

        # If a recasting card has to be written out, chose here its path
        recasting_card_path = pjoin(run_dir_path,
       '_'.join([run_tag,os.path.basename(submit_folder),'recasting_card.dat']))

        # Make sure to only run over one analysis over each fifo.
        for definition_type, name in self['order']:
            if definition_type == 'reconstruction':   
                analysis_cmds = list(self['reconstruction'][name]['commands'])
                reco_outputs = []
                for i_input, input in enumerate(inputs):
                    # Skip lhco/root as they must not be reconstructed
                    if not MadAnalysis5Card.events_can_be_reconstructed(input):
                        continue
                    # Make sure the input is not a used up fifo.
                    if warn_fifo(input):
                        continue
                    analysis_cmds.append('import %s as reco_events'%input)
                    if self['reconstruction'][name]['reco_output']=='lhe':
                        reco_outputs.append('%s_%s.lhe.gz'%(os.path.basename(
                               input).replace('_events','').split('.')[0],name))
                        analysis_cmds.append('set main.outputfile=%s'%reco_outputs[-1])
                    elif self['reconstruction'][name]['reco_output']=='root':
                        reco_outputs.append('%s_%s.root'%(os.path.basename(
                               input).replace('_events','').split('.')[0],name))
                        analysis_cmds.append('set main.fastsim.rootfile=%s'%reco_outputs[-1])
                    analysis_cmds.append(
                                 submit_command%('reco_%s_%d'%(name,i_input+1)))
                    analysis_cmds.append('remove reco_events')
                    
                reconstruction_outputs[name]= [pjoin(run_dir_path,rec_out) 
                                                    for rec_out in reco_outputs]
                if len(reco_outputs)>0:
                    cmds_list.append(('_reco_%s'%name,analysis_cmds))

            elif definition_type == 'analyses':
                if self['mode']=='parton':
                    cmds_list.append( (name, UFO_load+inputs_load+
                      self['analyses'][name]['commands']+[submit_command%name]) )
                elif self['mode']=='hadron':
                    # Also run on the already reconstructed root/lhco files if found.
                    for reco in self['analyses'][name]['reconstructions']+\
                                                    ['lhco_input','root_input']:
                        if len(reconstruction_outputs[reco])==0:
                            continue
                        if self['reconstruction'][reco]['reco_output']=='lhe':
                            # For the reconstructed lhe output we must be in parton mode
                            analysis_cmds = ['set main.mode = parton']
                        else:
                            analysis_cmds = []
                        analysis_cmds.extend(sum([get_import(rec_out) for 
                                   rec_out in reconstruction_outputs[reco]],[]))
                        analysis_cmds.extend(self['analyses'][name]['commands'])
                        analysis_cmds.append(submit_command%('%s_%s'%(name,reco)))
                        cmds_list.append( ('%s_%s'%(name,reco),analysis_cmds)  )

            elif definition_type == 'recasting':
                if len(self['recasting']['card'])==0:
                    continue
                if name == 'card':
                    # Create the card here
                    open(recasting_card_path,'w').write('\n'.join(self['recasting']['card']))
                if name == 'commands':
                    recasting_cmds = list(self['recasting']['commands'])
                    # Exclude LHCO files here of course
                    n_inputs = 0
                    for input in inputs:
                        if not MadAnalysis5Card.events_can_be_reconstructed(input):
                            continue
                        # Make sure the input is not a used up fifo.
                        if warn_fifo(input):
                            continue
                        recasting_cmds.extend(get_import(input,'signal'))
                        n_inputs += 1

                    recasting_cmds.append('set main.recast.card_path=%s'%recasting_card_path)
                    recasting_cmds.append(submit_command%'Recasting')
                    if n_inputs>0:
                        cmds_list.append( ('Recasting',recasting_cmds))

        return cmds_list

# Running -----------------------------------------------------------------------------------------
template_on = \
"""#***********************************************************************
# CONTROL The extra running scale (not QCD)                       *
#    Such running is NOT include in systematics computation            *
#***********************************************************************
 %(mue_ref_fixed)s  =  mue_ref_fixed ! scale to use if fixed scale mode
"""
running_block_nlo = RunBlock('RUNNING', template_on=template_on, template_off="")
    
class RunCardNLO(RunCard):
    """A class object for the run_card for a (aMC@)NLO pocess"""
     
    LO = False
    
    blocks = [running_block_nlo]

    dummy_fct_file = {"dummy_cuts": pjoin("SubProcesses","dummy_fct.f"),
                      "user_dynamical_scale": pjoin("SubProcesses","dummy_fct.f"),
                      "bias_weight_function": pjoin("SubProcesses","dummy_fct.f"),
                      "user_": pjoin("SubProcesses","dummy_fct.f") # all function starting by user will be added to that file
                      }

    if MG5DIR:
        default_run_card = pjoin(MG5DIR, "internal", "default_run_card_nlo.dat")
                      
        
    def default_setup(self):
        """define the default value"""
        
        self.add_param('run_tag', 'tag_1', include=False)
        self.add_param('nevents', 10000)
        self.add_param('req_acc', -1.0, include=False)
        self.add_param('nevt_job', -1, include=False)
        self.add_param("time_of_flight", -1.0, include=False)
        self.add_param('event_norm', 'average')
        #FO parameter
        self.add_param('req_acc_fo', 0.01, include=False)        
        self.add_param('npoints_fo_grid', 5000, include=False)
        self.add_param('niters_fo_grid', 4, include=False)
        self.add_param('npoints_fo', 10000, include=False)        
        self.add_param('niters_fo', 6, include=False)
        #seed and collider
        self.add_param('iseed', 0)
        self.add_param('lpp1', 1, fortran_name='lpp(1)')        
        self.add_param('lpp2', 1, fortran_name='lpp(2)')                        
        self.add_param('ebeam1', 6500.0, fortran_name='ebeam(1)')
        self.add_param('ebeam2', 6500.0, fortran_name='ebeam(2)')        
        self.add_param('pdlabel', 'nn23nlo', allowed=['lhapdf', 'emela', 'cteq6_m','cteq6_d','cteq6_l','cteq6l1', 'nn23lo','nn23lo1','nn23nlo','ct14q00','ct14q07','ct14q14','ct14q21'] +\
             sum(self.allowed_lep_densities.values(),[]) )                
        self.add_param('lhaid', [244600],fortran_name='lhaPDFid')
        self.add_param('pdfscheme', 0)
        # whether to include or not photon-initiated processes in lepton collisions
        self.add_param('photons_from_lepton', True)
        self.add_param('lhapdfsetname', ['internal_use_only'], system=True)
        # stuff for lepton collisions 
        # these parameters are in general set automatically by eMELA in a consistent manner with the PDF set 
        # whether the current PDF set has or not beamstrahlung 
        self.add_param('has_bstrahl', False, system=True)
        # renormalisation scheme of alpha
        self.add_param('alphascheme', 0, system=True)
        # number of leptons/up-/down-quarks relevant for the running of alpha
        self.add_param('nlep_run', -1, system=True)
        self.add_param('nupq_run', -1, system=True)
        self.add_param('ndnq_run', -1, system=True)
        # w contribution included or not in the running of alpha
        self.add_param('w_run', 1, system=True)
        #shower and scale
        self.add_param('parton_shower', 'HERWIG6', fortran_name='shower_mc')        
        self.add_param('shower_scale_factor',1.0)
        self.add_param('mcatnlo_delta', False)
        self.add_param('fixed_ren_scale', False)
        self.add_param('fixed_fac_scale', False)
        self.add_param('fixed_extra_scale', True, hidden=True, system=True) # set system since running from Ellis-Sexton scale not implemented
        self.add_param('mur_ref_fixed', 91.118)                       
        self.add_param('muf1_ref_fixed', -1.0, hidden=True)
        self.add_param('muf_ref_fixed', 91.118)                       
        self.add_param('muf2_ref_fixed', -1.0, hidden=True)
        self.add_param('mue_ref_fixed', 91.118, hidden=True) 
        self.add_param("dynamical_scale_choice", [-1],fortran_name='dyn_scale', 
            allowed = [-2,-1,0,1,2,3,10],                                       comment="\'-1\' is based on CKKW back clustering (following feynman diagram).\n \'1\' is the sum of transverse energy.\n '2' is HT (sum of the transverse mass)\n '3' is HT/2, '0' allows to use the user_hook definition (need to be defined via custom_fct entry) ")
        self.add_param('fixed_qes_scale', False, hidden=True)
        self.add_param('qes_ref_fixed', -1.0, hidden=True)
        self.add_param('mur_over_ref', 1.0)
        self.add_param('muf_over_ref', 1.0)                       
        self.add_param('muf1_over_ref', -1.0, hidden=True)                       
        self.add_param('muf2_over_ref', -1.0, hidden=True)
        self.add_param('mue_over_ref', 1.0, hidden=True, system=True) # forbid the user to modigy due to incorrect handling of the Ellis-Sexton scale
        self.add_param('qes_over_ref', -1.0, hidden=True)
        self.add_param('reweight_scale', [True], fortran_name='lscalevar')
        self.add_param('rw_rscale_down', -1.0, hidden=True)        
        self.add_param('rw_rscale_up', -1.0, hidden=True)
        self.add_param('rw_fscale_down', -1.0, hidden=True)                       
        self.add_param('rw_fscale_up', -1.0, hidden=True)
        self.add_param('rw_rscale', [1.0,2.0,0.5], fortran_name='scalevarR')
        self.add_param('rw_fscale', [1.0,2.0,0.5], fortran_name='scalevarF')
        self.add_param('reweight_pdf', [False], fortran_name='lpdfvar')
        self.add_param('pdf_set_min', 244601, hidden=True)
        self.add_param('pdf_set_max', 244700, hidden=True)
        self.add_param('store_rwgt_info', False)
        self.add_param('systematics_program', 'none', include=False, hidden=True, comment='Choose which program to use for systematics computation: none, systematics')
        self.add_param('systematics_arguments', [''], include=False, hidden=True, comment='Choose the argment to pass to the systematics command. like --mur=0.25,1,4. Look at the help of the systematics function for more details.')

        #technical
        self.add_param('folding', [1,1,1], include=False)
        
        #merging
        self.add_param('ickkw', 0, allowed=[-1,0,3,4], comment=" - 0: No merging\n - 3:  FxFx Merging :  http://amcatnlo.cern.ch/FxFx_merging.htm\n - 4: UNLOPS merging (No interface within MG5aMC)\n - -1:  NNLL+NLO jet-veto computation. See arxiv:1412.8408 [hep-ph]")
        self.add_param('bwcutoff', 15.0)
        #cuts        
        self.add_param('jetalgo', 1.0)
        self.add_param('jetradius', 0.7)         
        self.add_param('ptj', 10.0 , cut=True)
        self.add_param('etaj', -1.0, cut=True)        
        self.add_param('gamma_is_j', True)        
        self.add_param('ptl', 0.0, cut=True)
        self.add_param('etal', -1.0, cut=True) 
        self.add_param('drll', 0.0, cut=True)
        self.add_param('drll_sf', 0.0, cut=True)        
        self.add_param('mll', 0.0, cut=True)
        self.add_param('mll_sf', 30.0, cut=True) 
        self.add_param('rphreco', 0.1) 
        self.add_param('etaphreco', -1.0) 
        self.add_param('lepphreco', True) 
        self.add_param('quarkphreco', True) 
        self.add_param('ptgmin', 20.0, cut=True)
        self.add_param('etagamma', -1.0)        
        self.add_param('r0gamma', 0.4)
        self.add_param('xn', 1.0)                         
        self.add_param('epsgamma', 1.0)
        self.add_param('isoem', True)        
        self.add_param('maxjetflavor', 4, hidden=True)
        self.add_param('pineappl', False)   
        self.add_param('lhe_version', 3, hidden=True, include=False)
        
        # customization
        self.add_param("custom_fcts",[],typelist="str", include=False,           comment="list of files containing function that overwritte dummy function of the code (like adding cuts/...)")

        #internal variable related to FO_analyse_card
        self.add_param('FO_LHE_weight_ratio',1e-3, hidden=True, system=True)
        self.add_param('FO_LHE_postprocessing',['grouping','random'], 
                       hidden=True, system=True, include=False)
    
        # parameter allowing to define simple cut via the pdg
        self.add_param('pt_min_pdg',{'__type__':0.}, include=False,cut=True)
        self.add_param('pt_max_pdg',{'__type__':0.}, include=False,cut=True)
        self.add_param('mxx_min_pdg',{'__type__':0.}, include=False,cut=True)
        self.add_param('mxx_only_part_antipart', {'default':False}, include=False, hidden=True)
        
        #hidden parameter that are transfer to the fortran code
        self.add_param('pdg_cut',[0], hidden=True, system=True) # store which PDG are tracked
        self.add_param('ptmin4pdg',[0.], hidden=True, system=True) # store pt min
        self.add_param('ptmax4pdg',[-1.], hidden=True, system=True)
        self.add_param('mxxmin4pdg',[0.], hidden=True, system=True)
        self.add_param('mxxpart_antipart', [False], hidden=True, system=True)
        
    def check_validity(self):
        """check the validity of the various input"""
        
        super(RunCardNLO, self).check_validity()

        # for lepton-lepton collisions, ignore 'pdlabel' and 'lhaid'
        if abs(self['lpp1'])!=1 or abs(self['lpp2'])!=1:
            if self['lpp1'] == 1 or self['lpp2']==1:
                raise InvalidRunCard('Process like Deep Inelastic scattering not supported at NLO accuracy.')

            if abs(self['lpp1']) == abs(self['lpp2']) in [3,4]:
                # for dressed lepton collisions, check that the lhaid is a valid one
                if self['pdlabel'] not in sum(self.allowed_lep_densities.values(),[]) + ['emela']:
                    raise InvalidRunCard('pdlabel %s not allowed for dressed-lepton collisions' % self['pdlabel'])
            
            elif self['pdlabel']!='nn23nlo' or self['reweight_pdf']:
                self['pdlabel']='nn23nlo'
                self['reweight_pdf']=[False]
                logger.info('''Lepton-lepton collisions: ignoring PDF related parameters in the run_card.dat (pdlabel, lhaid, reweight_pdf, ...)''')
        
            if self['lpp1'] == 0  == self['lpp2']:
                if self['pdlabel']!='nn23nlo' or self['reweight_pdf']:
                    self['pdlabel']='nn23nlo'
                    self['reweight_pdf']=[False]
                    logger.info('''Lepton-lepton collisions: ignoring PDF related parameters in the run_card.dat (pdlabel, lhaid, reweight_pdf, ...)''')

        # For FxFx merging, make sure that the following parameters are set correctly:
        if self['ickkw'] == 3: 
            # 1. Renormalization and factorization (and ellis-sexton scales) are not fixed       
            scales=['fixed_ren_scale','fixed_fac_scale','fixed_QES_scale']
            for scale in scales:
                if self[scale]:
                    logger.warning('''For consistency in FxFx merging, \'%s\' has been set to false'''
                                % scale,'$MG:BOLD')
                    self[scale]= False
            #and left to default dynamical scale
            if len(self["dynamical_scale_choice"]) > 1 or self["dynamical_scale_choice"][0] != -1:
                self["dynamical_scale_choice"] = [-1]
                self["reweight_scale"]=[self["reweight_scale"][0]]
                logger.warning('''For consistency in FxFx merging, dynamical_scale_choice has been set to -1 (default)'''
                                ,'$MG:BOLD')
                
            # 2. Use kT algorithm for jets with pseudo-code size R=1.0
            jetparams=['jetradius','jetalgo']
            for jetparam in jetparams:
                if float(self[jetparam]) != 1.0:
                    logger.info('''For consistency in the FxFx merging, \'%s\' has been set to 1.0'''
                                % jetparam ,'$MG:BOLD')
                    self[jetparam] = 1.0
        elif self['ickkw'] == -1 and (self["dynamical_scale_choice"][0] != -1 or
                                      len(self["dynamical_scale_choice"]) > 1):
                self["dynamical_scale_choice"] = [-1]
                self["reweight_scale"]=[self["reweight_scale"][0]]
                logger.warning('''For consistency with the jet veto, the scale which will be used is ptj. dynamical_scale_choice will be set at -1.'''
                                ,'$MG:BOLD')            
                                
        # For interface to PINEAPPL, need to use LHAPDF and reweighting to get scale uncertainties
        if self['pineappl'] and self['pdlabel'].lower() != 'lhapdf':
            raise InvalidRunCard('PineAPPL generation only possible with the use of LHAPDF')
        if self['pineappl'] and not self['reweight_scale']:
            raise InvalidRunCard('PineAPPL generation only possible with including' +\
                                      ' the reweighting to get scale dependence')

        # Hidden values check
        if self['qes_ref_fixed'] == -1.0:
            self['qes_ref_fixed']=self['mur_ref_fixed']
        if self['qes_over_ref'] == -1.0:
            self['qes_over_ref']=self['mur_over_ref']
        if self['muf1_over_ref'] != -1.0 and self['muf1_over_ref'] == self['muf2_over_ref']:
            self['muf_over_ref']=self['muf1_over_ref']
        if self['muf1_over_ref'] == -1.0:
            self['muf1_over_ref']=self['muf_over_ref']
        if self['muf2_over_ref'] == -1.0:
            self['muf2_over_ref']=self['muf_over_ref']
        if self['muf1_ref_fixed'] != -1.0 and self['muf1_ref_fixed'] == self['muf2_ref_fixed']:
            self['muf_ref_fixed']=self['muf1_ref_fixed']
        if self['muf1_ref_fixed'] == -1.0:
            self['muf1_ref_fixed']=self['muf_ref_fixed']
        if self['muf2_ref_fixed'] == -1.0:
            self['muf2_ref_fixed']=self['muf_ref_fixed']
        # overwrite rw_rscale and rw_fscale when rw_(r/f)scale_(down/up) are explicitly given in the run_card for backward compatibility.
        if (self['rw_rscale_down'] != -1.0 and ['rw_rscale_down'] not in self['rw_rscale']) or\
           (self['rw_rscale_up'] != -1.0 and ['rw_rscale_up'] not in self['rw_rscale']):
            self['rw_rscale']=[1.0,self['rw_rscale_up'],self['rw_rscale_down']]
        if (self['rw_fscale_down'] != -1.0 and ['rw_fscale_down'] not in self['rw_fscale']) or\
           (self['rw_fscale_up'] != -1.0 and ['rw_fscale_up'] not in self['rw_fscale']):
            self['rw_fscale']=[1.0,self['rw_fscale_up'],self['rw_fscale_down']]
    
        # PDF reweighting check
        if any(self['reweight_pdf']):
            # check that we use lhapdf if reweighting is ON
            if self['pdlabel'] != "lhapdf":
                raise InvalidRunCard('Reweight PDF option requires to use pdf sets associated to lhapdf. Please either change the pdlabel to use LHAPDF or set reweight_pdf to False.')

        # make sure set have reweight_pdf and lhaid of length 1 when not including lhapdf
        if self['pdlabel'] != "lhapdf":
            self['reweight_pdf']=[self['reweight_pdf'][0]]
            self['lhaid']=[self['lhaid'][0]]
            
        # make sure set have reweight_scale and dyn_scale_choice of length 1 when fixed scales:
        if self['fixed_ren_scale'] and self['fixed_fac_scale']:
            self['reweight_scale']=[self['reweight_scale'][0]]
            self['dynamical_scale_choice']=[-2]

        # If there is only one reweight_pdf/reweight_scale, but
        # lhaid/dynamical_scale_choice are longer, expand the
        # reweight_pdf/reweight_scale list to have the same length
        if len(self['reweight_pdf']) == 1 and len(self['lhaid']) != 1:
            self['reweight_pdf']=self['reweight_pdf']*len(self['lhaid'])
            logger.warning("Setting 'reweight_pdf' for all 'lhaid' to %s" % self['reweight_pdf'][0])
        if len(self['reweight_scale']) == 1 and len(self['dynamical_scale_choice']) != 1:
            self['reweight_scale']=self['reweight_scale']*len(self['dynamical_scale_choice']) 
            logger.warning("Setting 'reweight_scale' for all 'dynamical_scale_choice' to %s" % self['reweight_pdf'][0])

        # Check that there are no identical elements in lhaid or dynamical_scale_choice
        if len(self['lhaid']) != len(set(self['lhaid'])):
                raise InvalidRunCard("'lhaid' has two or more identical entries. They have to be all different for the code to work correctly.")
        if len(self['dynamical_scale_choice']) != len(set(self['dynamical_scale_choice'])):
                raise InvalidRunCard("'dynamical_scale_choice' has two or more identical entries. They have to be all different for the code to work correctly.")
            
        # Check that lenght of lists are consistent
        if len(self['reweight_pdf']) != len(self['lhaid']):
            raise InvalidRunCard("'reweight_pdf' and 'lhaid' lists should have the same length")
        if len(self['reweight_scale']) != len(self['dynamical_scale_choice']):
            raise InvalidRunCard("'reweight_scale' and 'dynamical_scale_choice' lists should have the same length")
        if len(self['dynamical_scale_choice']) > 10 :
            raise InvalidRunCard("Length of list for 'dynamical_scale_choice' too long: max is 10.")
        if len(self['lhaid']) > 25 :
            raise InvalidRunCard("Length of list for 'lhaid' too long: max is 25.")
        if len(self['rw_rscale']) > 9 :
            raise InvalidRunCard("Length of list for 'rw_rscale' too long: max is 9.")
        if len(self['rw_fscale']) > 9 :
            raise InvalidRunCard("Length of list for 'rw_fscale' too long: max is 9.")
    # make sure that the first element of rw_rscale and rw_fscale is the 1.0
        if 1.0 not in self['rw_rscale']:
            logger.warning("'1.0' has to be part of 'rw_rscale', adding it")
            self['rw_rscale'].insert(0,1.0)
        if 1.0 not in self['rw_fscale']:
            logger.warning("'1.0' has to be part of 'rw_fscale', adding it")
            self['rw_fscale'].insert(0,1.0)
        if self['rw_rscale'][0] != 1.0 and 1.0 in self['rw_rscale']:
            a=self['rw_rscale'].index(1.0)
            self['rw_rscale'][0],self['rw_rscale'][a]=self['rw_rscale'][a],self['rw_rscale'][0]
        if self['rw_fscale'][0] != 1.0 and 1.0 in self['rw_fscale']:
            a=self['rw_fscale'].index(1.0)
            self['rw_fscale'][0],self['rw_fscale'][a]=self['rw_fscale'][a],self['rw_fscale'][0]
    # check that all elements of rw_rscale and rw_fscale are diffent.
        if len(self['rw_rscale']) != len(set(self['rw_rscale'])):
                raise InvalidRunCard("'rw_rscale' has two or more identical entries. They have to be all different for the code to work correctly.")
        if len(self['rw_fscale']) != len(set(self['rw_fscale'])):
                raise InvalidRunCard("'rw_fscale' has two or more identical entries. They have to be all different for the code to work correctly.")

    # Check the folding parameters
        if len(self['folding']) != 3:
            raise InvalidRunCard("'folding' should contain exactly three integers")
        for ifold in self['folding']:
            if ifold not in [1,2,4,8]: 
                raise InvalidRunCard("The three 'folding' parameters should be equal to 1, 2, 4, or 8.")
    # Check MC@NLO-Delta
        if self['mcatnlo_delta'] and not self['parton_shower'].lower() == 'pythia8':
            raise InvalidRunCard("MC@NLO-DELTA only possible with matching to Pythia8")

        # check that ebeam is bigger than the proton mass.
        for i in [1,2]:
            if self['lpp%s' % i ] not in [1,2]:
                continue

            if self['ebeam%i' % i] < 0.938:
                if self['ebeam%i' %i] == 0:
                    logger.warning("At-rest proton mode set: energy beam set to 0.938 GeV")
                    self.set('ebeam%i' %i, 0.938)
                else:
                    raise InvalidRunCard("Energy for beam %i lower than proton mass. Please fix this")    


    def update_system_parameter_for_include(self):
        
        # set the pdg_for_cut fortran parameter
        pdg_to_cut = set(list(self['pt_min_pdg'].keys()) +list(self['pt_max_pdg'].keys())+
                         list(self['mxx_min_pdg'].keys())+ list(self['mxx_only_part_antipart'].keys()))
        pdg_to_cut.discard('__type__')
        pdg_to_cut.discard('default')
        if len(pdg_to_cut)>25:
            raise Exception("Maximum 25 different PDGs are allowed for PDG specific cut")
        
        if any(int(pdg)<0 for pdg in pdg_to_cut):
            logger.warning('PDG specific cuts are always applied symmetrically on particles/anti-particles. Always use positve PDG codes')
            raise MadGraph5Error('Some PDG specific cuts are defined using negative PDG codes')
        
        
        if any(pdg in pdg_to_cut for pdg in [21,22,11,13,15]+ list(range(self['maxjetflavor']+1))):
            # Note that this will double check in the fortran code
            raise Exception("Can not use PDG related cuts for massless SM particles/leptons")
        if pdg_to_cut:
            self['pdg_cut'] = list(pdg_to_cut)
            self['ptmin4pdg'] = []
            self['ptmax4pdg'] = []
            self['mxxmin4pdg'] = []
            self['mxxpart_antipart']  = []
            for pdg in self['pdg_cut']:
                for var in ['pt','mxx']:
                    for minmax in ['min', 'max']:
                        if var == 'mxx' and minmax == 'max':
                            continue
                        new_var = '%s%s4pdg' % (var, minmax)
                        old_var = '%s_%s_pdg' % (var, minmax)
                        default = 0. if minmax=='min' else -1.
                        self[new_var].append(self[old_var][str(pdg)] if str(pdg) in self[old_var] else default)
                #special for mxx_part_antipart
                old_var = 'mxx_only_part_antipart'
                new_var = 'mxxpart_antipart'
                if 'default' in self[old_var]:
                    default = self[old_var]['default']
                    self[new_var].append(self[old_var][str(pdg)] if str(pdg) in self[old_var] else default)
                else:
                    if str(pdg) not in self[old_var]:
                        raise Exception("no default value defined for %s and no value defined for pdg %s" % (old_var, pdg)) 
                    self[new_var].append(self[old_var][str(pdg)])
        else:
            self['pdg_cut'] = [0]
            self['ptmin4pdg'] = [0.]
            self['ptmax4pdg'] = [-1.]
            self['mxxmin4pdg'] = [0.]
            self['mxxpart_antipart'] = [False]

    def write(self, output_file, template=None, python_template=False, **opt):
        """Write the run_card in output_file according to template 
           (a path to a valid run_card)"""

        if not template:
            if not MADEVENT:
                template = pjoin(MG5DIR, 'Template', 'NLO', 'Cards', 
                                                        'run_card.dat')
                python_template = True
            else:
                template = pjoin(MEDIR, 'Cards', 'run_card_default.dat')
                python_template = False

        super(RunCardNLO, self).write(output_file, template=template,
                                    python_template=python_template, **opt)


    def create_default_for_process(self, proc_characteristic, history, proc_def):
        """Rules
          e+ e- beam -> lpp:0 ebeam:500  
          p p beam -> set maxjetflavor automatically
          process with tagged photons -> gamma_is_j = false
          process without QED splittings -> gamma_is_j = false, recombination = false
        """

        for block in self.blocks:
            block.create_default_for_process(self, proc_characteristic, history, proc_def)

        # check for beam_id
        beam_id = set()
        for proc in proc_def:
            for leg in proc['legs']:
                if not leg['state']:
                    beam_id.add(leg['id'])
        if any(i in beam_id for i in [1,-1,2,-2,3,-3,4,-4,5,-5,21,22]):
            maxjetflavor = max([4]+[abs(i) for i in beam_id if  -7< i < 7])
            self['maxjetflavor'] = maxjetflavor
            pass
        elif any(id in beam_id for id in [11,-11,13,-13]):
            self['lpp1'] = 0
            self['lpp2'] = 0
            self['ebeam1'] = 500
            self['ebeam2'] = 500
        else:
            self['lpp1'] = 0
            self['lpp2'] = 0  
            
        if proc_characteristic['ninitial'] == 1:
            #remove all cut
            self.remove_all_cut()

        # check for tagged photons
        tagged_particles = set()
            
        # If model has running functionality add the additional parameter
        model = proc_def[0].get('model')
        if model['running_elements']:
            self.display_block.append('RUNNING') 

        # Check if need matching
        min_particle = 99
        max_particle = 0
        for proc in proc_def:
            for leg in proc['legs']:
                if leg['is_tagged']:
                    tagged_particles.add(leg['id'])
            min_particle = min(len(proc['legs']), min_particle)
            max_particle = max(len(proc['legs']), max_particle)

        if 22 in tagged_particles:
            self['gamma_is_j'] = False

        if 'QED' not in proc_characteristic['splitting_types']:
            self['gamma_is_j'] = False
            self['lepphreco'] = False
            self['quarkphreco'] = False

        matching = False
        if min_particle != max_particle:
            #take one of the process with min_particle
            for procmin in proc_def:
                if len(procmin['legs']) != min_particle:
                    continue
                else:
                    idsmin = [l['id'] for l in procmin['legs']]
                    break
            
            for procmax in proc_def:
                if len(procmax['legs']) != max_particle:
                    continue
                idsmax =  [l['id'] for l in procmax['legs']]
                for i in idsmin:
                    if i not in idsmax:
                        continue
                    else:
                        idsmax.remove(i)
                for j in idsmax:
                    if j not in [1,-1,2,-2,3,-3,4,-4,5,-5,21]:
                        break
                else:
                    # all are jet => matching is ON
                    matching=True
                    break 
        
        if matching: 
            self['ickkw'] = 3
            self['fixed_ren_scale'] = False
            self["fixed_fac_scale"] = False
            self["fixed_QES_scale"] = False
            self["jetalgo"] = 1
            self["jetradius"] = 1
            self["parton_shower"] = "PYTHIA8"
            
        # Read file input/default_run_card_nlo.dat
        # This has to be LAST !!
        if os.path.exists(self.default_run_card):
            self.read(self.default_run_card, consistency=False)
    
class MadLoopParam(ConfigFile):
    """ a class for storing/dealing with the file MadLoopParam.dat
    contains a parser to read it, facilities to write a new file,...
    """
    
    _ID_reduction_tool_map = {1:'CutTools',
                             2:'PJFry++',
                             3:'IREGI',
                             4:'Golem95',
                             5:'Samurai',
                             6:'Ninja',
                             7:'COLLIER'}
    
    def default_setup(self):
        """initialize the directory to the default value"""
        
        self.add_param("MLReductionLib", "6|7|1")
        self.add_param("IREGIMODE", 2)
        self.add_param("IREGIRECY", True)
        self.add_param("CTModeRun", -1)
        self.add_param("MLStabThres", 1e-3)
        self.add_param("NRotations_DP", 0)
        self.add_param("NRotations_QP", 0)
        self.add_param("ImprovePSPoint", 2)
        self.add_param("CTLoopLibrary", 2)
        self.add_param("CTStabThres", 1e-2)
        self.add_param("CTModeInit", 1)
        self.add_param("CheckCycle", 3)
        self.add_param("MaxAttempts", 10)
        self.add_param("ZeroThres", 1e-9)
        self.add_param("OSThres", 1.0e-8)
        self.add_param("DoubleCheckHelicityFilter", True)
        self.add_param("WriteOutFilters", True)
        self.add_param("UseLoopFilter", False)
        self.add_param("HelicityFilterLevel", 2)
        self.add_param("LoopInitStartOver", False)
        self.add_param("HelInitStartOver", False)
        self.add_param("UseQPIntegrandForNinja", True)        
        self.add_param("UseQPIntegrandForCutTools", True)
        self.add_param("COLLIERMode", 1)
        self.add_param("COLLIERComputeUVpoles", True)
        self.add_param("COLLIERComputeIRpoles", True)
        self.add_param("COLLIERRequiredAccuracy", 1.0e-8)
        self.add_param("COLLIERCanOutput",False)
        self.add_param("COLLIERGlobalCache",-1)
        self.add_param("COLLIERUseCacheForPoles",False)
        self.add_param("COLLIERUseInternalStabilityTest",True)

    def read(self, finput):
        """Read the input file, this can be a path to a file, 
           a file object, a str with the content of the file."""
           
        if isinstance(finput, str):
            if "\n" in finput:
                finput = finput.split('\n')
            elif os.path.isfile(finput):
                finput = open(finput)
            else:
                raise Exception("No such file %s" % input)
        
        previous_line= ''
        for line in finput:
            if previous_line.startswith('#'):
                name = previous_line[1:].split()[0]
                value = line.strip()
                if len(value) and value[0] not in ['#', '!']:
                    self.__setitem__(name, value, change_userdefine=True)
            previous_line = line
        
    
    def write(self, outputpath, template=None,commentdefault=False):
        
        if not template:
            if not MADEVENT:
                template = pjoin(MG5DIR, 'Template', 'loop_material', 'StandAlone', 
                                                   'Cards', 'MadLoopParams.dat')
            else:
                template = pjoin(MEDIR, 'Cards', 'MadLoopParams_default.dat')
        fsock = open(template, 'r')
        template = fsock.readlines()
        fsock.close()
        
        if isinstance(outputpath, str):
            output = open(outputpath, 'w')
        else:
            output = outputpath

        def f77format(value):
            if isinstance(value, bool):
                if value:
                    return '.true.'
                else:
                    return '.false.'
            elif isinstance(value, int):
                return value
            elif isinstance(value, float):
                tmp ='%e' % value
                return tmp.replace('e','d')
            elif isinstance(value, str):
                return value
            else:
                raise Exception("Can not format input %s" % type(value))
            
        name = ''
        done = set()
        for line in template:
            if name:
                done.add(name)
                if commentdefault and name.lower() not in self.user_set :
                    output.write('!%s\n' % f77format(self[name]))
                else:
                    output.write('%s\n' % f77format(self[name]))
                name=''
                continue
            elif line.startswith('#'):
                name = line[1:].split()[0]
            output.write(line)
        
    
            
        
        
class eMELA_info(ConfigFile): 
    """ a class for eMELA (LHAPDF-like) info files
    """
    path = ''

    def __init__(self, finput, me_dir):
        """initialise from finput.
        me_dir is stored to update the cards
        """
        self.me_dir = me_dir
        super(eMELA_info, self).__init__(finput)


    def read(self, finput):
        if isinstance(finput, file): 
            lines = finput.open().read().split('\n')
            self.path = finput.name
        else:
            lines = open(finput).read().split('\n')
            self.path = finput

        for l in lines:
            if not l.strip() or l.startswith('#'):
                continue
            k, v = l.split(':', 1) # ignore further occurrences of :
            try:
                self[k.strip()] = eval(v)
            except (NameError, SyntaxError): 
                self[k.strip()] = v

    def default_setup(self):
        self.add_param('eMELA_ActiveFlavoursAlpha', [3,2,3], typelist=int)
        self.add_param('eMELA_Walpha', True)
        self.add_param('eMELA_RenormalisationSchemeInt', 0)
        self.add_param('eMELA_AlphaQref', 91.188)
        self.add_param('eMELA_PerturbativeOrder', 1)
        self.add_param('eMELA_LEGACYLLPDF', -1)
        self.add_param('eMELA_FactorisationSchemeInt', 1)
        self.add_param('beamspectrum_type', '')

    def update_epdf_emela_variables(self, banner, uvscheme):
        """updates the variables of the cards according to those
        of the PDF set at hand (self) and the uvscheme employed
        for the hard matrix-element
        Uvscheme =0,1,2 for MSbar,a(mz),Gmu
        """

        logger.warning("Please make sure that the value of alpha is consistent between PDFs and param_card;\n"
                   +"In the case of PDFs in the MSbar ren. scheme, the contributions factoring different\n"
                   +"powers of alpha should be reweighted a posteriori")


        logger.info('Updating variables according to %s' % self.path) 
        # Flavours in the running of alpha
        nd, nu, nl = self['eMELA_ActiveFlavoursAlpha']
        self.log_and_update(banner, 'run_card', 'ndnq_run', nd)
        self.log_and_update(banner, 'run_card', 'nupq_run', nu)
        self.log_and_update(banner, 'run_card', 'nlep_run', nl)
        wrun = self['eMELA_Walpha']
        self.log_and_update(banner, 'run_card', 'w_run', wrun)

        # alpha ren scheme in the PDFs
        # 0->MSbar, w running; 1->MSbar, w/o running
        # 2->alphaMZ; 3->Gmu
        uvscheme_pdf = self['eMELA_RenormalisationSchemeInt']
        # in the run card we have
        #alphascheme ! UV scheme for alpha (not alpha_s!) in the PDFs
	#	     ! 0: same as the model (no extra term included)
	#	     ! 1: MSbar, model with alpha(MZ)
	#            ! 2: MSbar, model with Gmu
        ## note that -1 and -2 eschange ren scheme in model and in PDFs
        if [uvscheme_pdf, uvscheme] in [[0,0], [1,0], [2,1], [3,2]]:
            # no scheme-change factors needed
            self.log_and_update(banner, 'run_card', 'alphascheme', 0)
        elif uvscheme_pdf in [0,1] and uvscheme == 1:
            # MSbar -> a(mz)
            self.log_and_update(banner, 'run_card', 'alphascheme', 1)
        elif uvscheme_pdf in [0,1] and uvscheme == 2:
            # MSbar -> a(mz)
            self.log_and_update(banner, 'run_card', 'alphascheme', 2)
        elif uvscheme_pdf == 2 and uvscheme == 0:
            # a(mz) -> MSbar
            self.log_and_update(banner, 'run_card', 'alphascheme', -1)
        elif uvscheme_pdf == 3 and uvscheme == 0:
            # gmu -> MSbar
            self.log_and_update(banner, 'run_card', 'alphascheme', -2)
            raise Exception("Gmu not implemented, skipping")
        else:
            logger.warning('Cannot treat the following renormalisation schemes for ME and PDFs: %d, %d' \
                            % (uvscheme, uvscheme_pdf))

        # if PDFs use MSbar with fixed alpha, set the ren scale fixed to Qref 
        # also check that the com energy is equal to qref, otherwise print a 
        # warning
        if uvscheme_pdf == 1:
            qref = self['eMELA_AlphaQref']
            self.log_and_update(banner, 'run_card', 'fixed_ren_scale', 1)
            self.log_and_update(banner, 'run_card', 'muR_ref_fixed', qref)
            sqrts = banner.get_detail('run_card', 'ebeam1') + banner.get_detail('run_card', 'ebeam2')
            if sqrts != qref:
                logger.warning('Alpha in PDFs has reference scale != sqrts: %e, %e' \
                                % ( qref, sqrts))

        # LL / NLL PDF (0/1)
        pdforder = self['eMELA_PerturbativeOrder']
        # pdfscheme = 0->MSbar; 1->DIS; 2->eta (leptonic); 3->beta (leptonic) 
        #    4->mixed (leptonic); 5-> nobeta (leptonic); 6->delta (leptonic)
        # if LL, use nobeta scheme unless LEGACYLLPDF > 0
        if pdforder == 0:
            if 'eMELA_LEGACYLLPDF' not in self.keys() or self['eMELA_LEGACYLLPDF'] in [-1, 0]:
                self.log_and_update(banner, 'run_card', 'pdfscheme', 5)
            elif self['eMELA_LEGACYLLPDF'] == 1: 
                # mixed
                self.log_and_update(banner, 'run_card', 'pdfscheme', 4)
            elif self['eMELA_LEGACYLLPDF'] == 2: 
                # eta
                self.log_and_update(banner, 'run_card', 'pdfscheme', 2)
            elif self['eMELA_LEGACYLLPDF'] == 3: 
                # beta
                self.log_and_update(banner, 'run_card', 'pdfscheme', 3)
        elif pdforder == 1:
            # for NLL, use eMELA_FactorisationSchemeInt = 0/1 
            #  for delta/MSbar
            if self['eMELA_FactorisationSchemeInt'] == 0:
                # MSbar
                self.log_and_update(banner, 'run_card', 'pdfscheme', 0)
            elif self['eMELA_FactorisationSchemeInt'] == 1:
                # Delta
                self.log_and_update(banner, 'run_card', 'pdfscheme', 6)

        #beamstrahlung:
        if 'beamspectrum_type' in self.keys() and self['beamspectrum_type']:
            self.log_and_update(banner, 'run_card', 'has_bstrahl', True)
        else:
            self.log_and_update(banner, 'run_card', 'has_bstrahl', False)



    

    def log_and_update(self, banner, card, par, v):
        """update the card parameter par to value v
        and print a log on the screen
        """
        logger.info(' Setting %s = %s in the %s' % (par, str(v), card))
        if card != 'param_card':
            banner.set(card,par,v)
        else:
            xcard = banner.charge_card(card)
            xcard[par[0]].param_dict[(par[1],)].value = v
            xcard.write(os.path.join(self.me_dir, 'Cards', '%s.dat' % card))<|MERGE_RESOLUTION|>--- conflicted
+++ resolved
@@ -2687,19 +2687,6 @@
                             except Exception as error:
                                 import launch_plugin
                         target_class = launch_plugin.RunCard
-<<<<<<< HEAD
-                    elif not MADEVENT and os.path.exists(path.replace('run_card.dat', '../bin/internal/launch_plugin.py')):
-                        misc.sprint('try to use plugin class')
-                        pydir = path.replace('run_card.dat', '../bin/internal/')
-                        with  misc.TMP_variable(sys, 'path', sys.path + [pydir]):
-                            from importlib import reload
-                            try:
-                                reload('launch_plugin')
-                            except Exception as error:
-                                import launch_plugin
-                        target_class = launch_plugin.RunCard
-
-=======
                     elif not MADEVENT:
                         if 'run_card.dat' in path:
                             launch_plugin_path = path.replace('run_card.dat', '../bin/internal/launch_plugin.py')
@@ -2719,7 +2706,6 @@
                             target_class = launch_plugin.RunCard
             elif issubclass(finput, RunCard):
                 target_class = finput
->>>>>>> b9f16e99
             else:
                 return None
 
@@ -2836,11 +2822,7 @@
         if fct_mod:
             self.fct_mod[name] = fct_mod
 
-<<<<<<< HEAD
-    def read(self, finput, consistency=True, unknown_warning=True):
-=======
     def read(self, finput, consistency=True, unknown_warning=True, **opt):
->>>>>>> b9f16e99
         """Read the input file, this can be a path to a file, 
            a file object, a str with the content of the file."""
            
@@ -2957,10 +2939,7 @@
 
 
     def reset_simd(self, old_value, new_value, name, *args, **opts):
-<<<<<<< HEAD
-=======
         #return
->>>>>>> b9f16e99
         raise Exception('pass in reset simd')
 
     def make_clean(self,old_value, new_value, name, dir):
@@ -3936,11 +3915,7 @@
    %(global_flag)s = global_flag ! fortran optimization flag use for the all code.
    %(aloha_flag)s  = aloha_flag ! fortran optimization flag for aloha function. Suggestions: '-ffast-math'
    %(matrix_flag)s = matrix_flag ! fortran optimization flag for matrix.f function. Suggestions: '-O3'
-<<<<<<< HEAD
-   %(vector_size)s = vector_size ! size designed for SIMD/OpenMP/GPU (number of events in lockstep)
-=======
    %(vector_size)s = vector_size ! size of fortran arrays allocated in the multi-event API for SIMD/GPU (VECSIZE_MEMMAX)
->>>>>>> b9f16e99
 """
 
 template_off = '# To see advanced option for Phase-Space optimization: type "update psoptim"'
