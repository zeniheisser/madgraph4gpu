--- conflicted
+++ resolved
@@ -77,7 +77,7 @@
 #*********************************************************************
    0  = nhel          ! using helicities importance sampling or not.
                              ! 0: sum over helicity, 1: importance sampling
-   2  = sde_strategy  ! default integration strategy (hep-ph/2021.00773)
+   1  = sde_strategy  ! default integration strategy (hep-ph/2021.00773)
                              ! 1 is old strategy (using amp square)
 			     ! 2 is new strategy (using only the denominator)
 #*********************************************************************
@@ -154,9 +154,6 @@
    True  = use_syst      ! Enable systematics studies
 #
 systematics = systematics_program ! none, systematics [python], SysCalc [depreceted, C++]
-<<<<<<< HEAD
-['--mur=0.5,1,2', '--muf=0.5,1,2', '--pdf=errorset'] = systematics_arguments ! see: https://cp3.irmp.ucl.ac.be/projects/madgraph/wiki/Systematics#Systematicspythonmodule
-=======
 ['--mur=0.5,1,2', '--muf=0.5,1,2', '--pdf=errorset'] = systematics_arguments ! see: https://cp3.irmp.ucl.ac.be/projects/madgraph/wiki/Systematics#Systematicspythonmodule
 
 #***********************************************************************
@@ -165,4 +162,3 @@
  d = floating_type ! floating point precision: f (single), d (double), m (mixed: double for amplitudes, single for colors)
  auto = avx_level ! SIMD vectorization level: none, sse4, avx2, 512y, 512z, auto
  CPP = cudacpp_backend ! CUDACPP backend: FORTRAN, CPP, CUDA
->>>>>>> b9f16e99
