[1;31mNote that this is a development version.
This version is intended for development/beta testing and NOT for production.
This version has not been fully tested (if at all) and might have limited user support (if at all)[0m
Running MG5 in debug mode
************************************************************
*                                                          *
*                     W E L C O M E to                     *
*              M A D G R A P H 5 _ a M C @ N L O           *
*                                                          *
*                                                          *
*                 *                       *                *
*                   *        * *        *                  *
*                     * * * * 5 * * * *                    *
*                   *        * *        *                  *
*                 *                       *                *
*                                                          *
*         VERSION 3.5.2_lo_vect         2023-11-08         *
[1;31m*                                                          *[1;0m
[1;31m*          WARNING: UNKNOWN DEVELOPMENT VERSION.           *[1;0m
[1;31m*            WARNING: DO NOT USE FOR PRODUCTION            *[1;0m
[1;31m*                                                          *[1;0m
*                                                          *
*    The MadGraph5_aMC@NLO Development Team - Find us at   *
*              http://madgraph.phys.ucl.ac.be/             *
*                            and                           *
*            http://amcatnlo.web.cern.ch/amcatnlo/         *
*                                                          *
*               Type 'help' for in-line help.              *
*           Type 'tutorial' to learn how MG5 works         *
*    Type 'tutorial aMCatNLO' to learn how aMC@NLO works   *
*    Type 'tutorial MadLoop' to learn how MadLoop works    *
*                                                          *
************************************************************
load MG5 configuration from input/mg5_configuration.txt 
fastjet-config does not seem to correspond to a valid fastjet-config executable (v3+). We will use fjcore instead.
 Please set the 'fastjet'variable to the full (absolute) /PATH/TO/fastjet-config (including fastjet-config).
 MG5_aMC> set fastjet /PATH/TO/fastjet-config

eMELA-config does not seem to correspond to a valid eMELA-config executable.
 Please set the 'fastjet'variable to the full (absolute) /PATH/TO/eMELA-config (including eMELA-config).
 MG5_aMC> set eMELA /PATH/TO/eMELA-config

lhapdf-config does not seem to correspond to a valid lhapdf-config executable. 
Please set the 'lhapdf' variable to the (absolute) /PATH/TO/lhapdf-config (including lhapdf-config).
Note that you can still compile and run aMC@NLO with the built-in PDFs
 MG5_aMC> set lhapdf /PATH/TO/lhapdf-config

None does not seem to correspond to a valid lhapdf-config executable. 
Please set the 'lhapdf' variable to the (absolute) /PATH/TO/lhapdf-config (including lhapdf-config).
Note that you can still compile and run aMC@NLO with the built-in PDFs
 MG5_aMC> set lhapdf /PATH/TO/lhapdf-config

Using default text editor "vi". Set another one in ./input/mg5_configuration.txt
Using default eps viewer "evince". Set another one in ./input/mg5_configuration.txt
No valid web browser found. Please set in ./input/mg5_configuration.txt
import /data/avalassi/GPU2023/madgraph4gpuX/MG5aMC/TMPOUT/CODEGEN_mad_ee_mumu.mg
The import format was not given, so we guess it as command
set stdout_level DEBUG
set output information to level: 10
set zerowidth_tchannel F
generate e+ e- > mu+ mu-
No model currently active, so we import the Standard Model
INFO: load particles 
INFO: load vertices 
<<<<<<< HEAD
[1;32mDEBUG: model prefixing  takes 0.005469322204589844 [0m
=======
[1;32mDEBUG: model prefixing  takes 0.005498409271240234 [0m
>>>>>>> 80ff7164
INFO: Restrict model sm with file models/sm/restrict_default.dat . 
[1;32mDEBUG: Simplifying conditional expressions [0m
[1;32mDEBUG: remove interactions: u s w+ at order: QED=1 [0m
[1;32mDEBUG: remove interactions: u b w+ at order: QED=1 [0m
[1;32mDEBUG: remove interactions: c d w+ at order: QED=1 [0m
[1;32mDEBUG: remove interactions: c b w+ at order: QED=1 [0m
[1;32mDEBUG: remove interactions: t d w+ at order: QED=1 [0m
[1;32mDEBUG: remove interactions: t s w+ at order: QED=1 [0m
[1;32mDEBUG: remove interactions: s u w+ at order: QED=1 [0m
[1;32mDEBUG: remove interactions: b u w+ at order: QED=1 [0m
[1;32mDEBUG: remove interactions: d c w+ at order: QED=1 [0m
[1;32mDEBUG: remove interactions: b c w+ at order: QED=1 [0m
[1;32mDEBUG: remove interactions: d t w+ at order: QED=1 [0m
[1;32mDEBUG: remove interactions: s t w+ at order: QED=1 [0m
[1;32mDEBUG: remove interactions: c c h at order: QED=1 [0m
[1;32mDEBUG: remove interactions: e- e- h at order: QED=1 [0m
[1;32mDEBUG: remove interactions: mu- mu- h at order: QED=1 [0m
[1;32mDEBUG:  Fuse the Following coupling (they have the same value): ('GC_100', 1), ('GC_104', 1), ('GC_108', 1), ('GC_40', 1), ('GC_41', 1), ('GC_45', 1), ('GC_49', 1)  [0m
[1;32mDEBUG:  Fuse the Following coupling (they have the same value): ('GC_21', 1), ('GC_27', -1)  [0m
[1;32mDEBUG:  Fuse the Following coupling (they have the same value): ('GC_15', 1), ('GC_30', -1)  [0m
[1;32mDEBUG:  Fuse the Following coupling (they have the same value): ('GC_38', 1), ('GC_39', -1)  [0m
[1;32mDEBUG:  Fuse the Following coupling (they have the same value): ('GC_3', 1), ('GC_4', -1)  [0m
[1;32mDEBUG:  Fuse the Following coupling (they have the same value): ('GC_50', 1), ('GC_51', -1)  [0m
[1;32mDEBUG:  Fuse the Following coupling (they have the same value): ('GC_54', 1), ('GC_56', -1)  [0m
[1;32mDEBUG:  Fuse the Following coupling (they have the same value): ('GC_66', 1), ('GC_67', -1)  [0m
[1;32mDEBUG:  Fuse the Following coupling (they have the same value): ('GC_70', 1), ('GC_73', -1)  [0m
[1;32mDEBUG:  Fuse the Following coupling (they have the same value): ('GC_74', 1), ('GC_75', -1)  [0m
[1;32mDEBUG:  Fuse the Following coupling (they have the same value): ('GC_77', 1), ('GC_78', -1)  [0m
[1;32mDEBUG:  Fuse the Following coupling (they have the same value): ('GC_76', 1), ('GC_79', -1)  [0m
[1;32mDEBUG:  Fuse the Following coupling (they have the same value): ('GC_7', 1), ('GC_9', -1)  [0m
[1;32mDEBUG:  Fuse the Following coupling (they have the same value): ('GC_96', 1), ('GC_97', -1)  [0m
[1;32mDEBUG: remove parameters: mdl_lamWS [0m
[1;32mDEBUG: remove parameters: mdl_AWS [0m
[1;32mDEBUG: remove parameters: mdl_rhoWS [0m
[1;32mDEBUG: remove parameters: mdl_etaWS [0m
[1;32mDEBUG: remove parameters: mdl_ymc [0m
[1;32mDEBUG: remove parameters: mdl_yme [0m
[1;32mDEBUG: remove parameters: mdl_ymm [0m
[1;32mDEBUG: remove parameters: mdl_MC [0m
[1;32mDEBUG: remove parameters: mdl_Me [0m
[1;32mDEBUG: remove parameters: mdl_MM [0m
[1;32mDEBUG: remove parameters: mdl_WTau [0m
[1;32mDEBUG: remove parameters: mdl_lamWS__exp__2 [0m
[1;32mDEBUG: remove parameters: mdl_CKM1x2 [0m
[1;32mDEBUG: remove parameters: mdl_lamWS__exp__3 [0m
[1;32mDEBUG: remove parameters: mdl_CKM1x3 [0m
[1;32mDEBUG: remove parameters: mdl_CKM2x1 [0m
[1;32mDEBUG: remove parameters: mdl_CKM2x3 [0m
[1;32mDEBUG: remove parameters: mdl_CKM3x1 [0m
[1;32mDEBUG: remove parameters: mdl_CKM3x2 [0m
[1;32mDEBUG: remove parameters: mdl_conjg__CKM1x3 [0m
[1;32mDEBUG: remove parameters: mdl_conjg__CKM2x3 [0m
[1;32mDEBUG: remove parameters: mdl_conjg__CKM2x1 [0m
[1;32mDEBUG: remove parameters: mdl_conjg__CKM3x1 [0m
[1;32mDEBUG: remove parameters: mdl_conjg__CKM3x2 [0m
[1;32mDEBUG: remove parameters: mdl_conjg__CKM1x2 [0m
[1;32mDEBUG: remove parameters: mdl_yc [0m
[1;32mDEBUG: remove parameters: mdl_ye [0m
[1;32mDEBUG: remove parameters: mdl_ym [0m
[1;32mDEBUG: remove parameters: mdl_I1x31 [0m
[1;32mDEBUG: remove parameters: mdl_I1x32 [0m
[1;32mDEBUG: remove parameters: mdl_I2x12 [0m
[1;32mDEBUG: remove parameters: mdl_I2x13 [0m
[1;32mDEBUG: remove parameters: mdl_I2x22 [0m
[1;32mDEBUG: remove parameters: mdl_I2x23 [0m
[1;32mDEBUG: remove parameters: mdl_I2x32 [0m
[1;32mDEBUG: remove parameters: mdl_I3x21 [0m
[1;32mDEBUG: remove parameters: mdl_I3x22 [0m
[1;32mDEBUG: remove parameters: mdl_I3x23 [0m
[1;32mDEBUG: remove parameters: mdl_I3x31 [0m
[1;32mDEBUG: remove parameters: mdl_I3x32 [0m
[1;32mDEBUG: remove parameters: mdl_I4x13 [0m
[1;32mDEBUG: remove parameters: mdl_I4x23 [0m
[1;32mDEBUG: remove parameters: mdl_CKM1x1 [0m
[1;32mDEBUG: remove parameters: mdl_CKM2x2 [0m
[1;32mDEBUG: fix parameter value: mdl_CKM3x3 [0m
[1;32mDEBUG: fix parameter value: mdl_conjg__CKM3x3 [0m
[1;32mDEBUG: remove parameters: mdl_conjg__CKM2x2 [0m
[1;32mDEBUG: fix parameter value: mdl_conjg__CKM1x1 [0m
INFO: Change particles name to pass to MG5 convention 
Defined multiparticle p = g u c d s u~ c~ d~ s~
Defined multiparticle j = g u c d s u~ c~ d~ s~
Defined multiparticle l+ = e+ mu+
Defined multiparticle l- = e- mu-
Defined multiparticle vl = ve vm vt
Defined multiparticle vl~ = ve~ vm~ vt~
Defined multiparticle all = g u c d s u~ c~ d~ s~ a ve vm vt e- mu- ve~ vm~ vt~ e+ mu+ t b t~ b~ z w+ h w- ta- ta+
INFO: Checking for minimal orders which gives processes. 
INFO: Please specify coupling orders to bypass this step. 
INFO: Trying process: e+ e- > mu+ mu- WEIGHTED<=4 @1  
INFO: Process has 2 diagrams 
1 processes with 2 diagrams generated in 0.005 s
Total: 1 processes with 2 diagrams
output madevent ../TMPOUT/CODEGEN_mad_ee_mumu --hel_recycling=False --vector_size=32 --me_exporter=standalone_cudacpp
Load PLUGIN.CUDACPP_OUTPUT
[1mAddition matrix-element will be done with PLUGIN: CUDACPP_OUTPUT[0m
[1mOutput will be done with PLUGIN: CUDACPP_OUTPUT[0m
[1;32mDEBUG:  cformat = [0m standalone_cudacpp [1;30m[export_cpp.py at line 3071][0m [0m
[1;32mDEBUG:  Entering PLUGIN_ProcessExporter.__init__ (initialise the exporter) [1;30m[output.py at line 160][0m [0m
INFO: initialize a new directory: CODEGEN_mad_ee_mumu 
INFO: remove old information in CODEGEN_mad_ee_mumu 
[1;32mDEBUG:  Entering PLUGIN_ProcessExporter.copy_template (initialise the directory) [1;30m[output.py at line 165][0m [0m
[1;34mWARNING: File exists /data/avalassi/GPU2023/madgraph4gpuX/MG5aMC/TMPOUT/CODEGEN_mad_ee_mumu [0m
INFO: Creating subdirectories in directory /data/avalassi/GPU2023/madgraph4gpuX/MG5aMC/TMPOUT/CODEGEN_mad_ee_mumu 
[1;34mWARNING: File exists /data/avalassi/GPU2023/madgraph4gpuX/MG5aMC/TMPOUT/CODEGEN_mad_ee_mumu/Cards [0m
[1;34mWARNING: File exists /data/avalassi/GPU2023/madgraph4gpuX/MG5aMC/TMPOUT/CODEGEN_mad_ee_mumu/SubProcesses [0m
INFO: Organizing processes into subprocess groups 
INFO: Generating Helas calls for process: e+ e- > mu+ mu- WEIGHTED<=4 @1 
INFO: Processing color information for process: e+ e- > mu+ mu- @1 
INFO: Creating files in directory P1_epem_mupmum 
<<<<<<< HEAD
[1;32mDEBUG:  kwargs[prefix] = 0 [1;30m[model_handling.py at line 1057][0m [0m
[1;32mDEBUG:  process_exporter_cpp = [0m <PLUGIN.CUDACPP_OUTPUT.model_handling.PLUGIN_OneProcessExporter object at 0x7fb754a4fb80> [1;30m[export_v4.py at line 6262][0m [0m
=======
[1;32mDEBUG:  kwargs[prefix] = 0 [1;30m[model_handling.py at line 1058][0m [0m
[1;32mDEBUG:  process_exporter_cpp = [0m <PLUGIN.CUDACPP_OUTPUT.model_handling.PLUGIN_OneProcessExporter object at 0x7f5f7935eb80> [1;30m[export_v4.py at line 6262][0m [0m
>>>>>>> 80ff7164
INFO: Creating files in directory . 
FileWriter <class 'PLUGIN.CUDACPP_OUTPUT.model_handling.PLUGIN_CPPWriter'> for ././CPPProcess.h
FileWriter <class 'PLUGIN.CUDACPP_OUTPUT.model_handling.PLUGIN_CPPWriter'> for ././CPPProcess.cc
INFO: Created files CPPProcess.h and CPPProcess.cc in directory ./. 
[1;32mDEBUG:  proc_id = [0m 1 [1;30m[export_cpp.py at line 710][0m [0m
[1;32mDEBUG:  config_map = [0m [1, 2] [1;30m[export_cpp.py at line 711][0m [0m
[1;32mDEBUG:  subproc_number = [0m 0 [1;30m[export_cpp.py at line 712][0m [0m
[1;32mDEBUG:  Done [1;30m[export_cpp.py at line 713][0m [0m
[1;32mDEBUG:  vector, subproc_group,self.opt['vector_size'] = [0m False True 32 [1;30m[export_v4.py at line 1872][0m [0m
[1;32mDEBUG:  vector, subproc_group,self.opt['vector_size'] = [0m False True 32 [1;30m[export_v4.py at line 1872][0m [0m
[1;32mDEBUG:  vector, subproc_group,self.opt['vector_size'] = [0m 32 True 32 [1;30m[export_v4.py at line 1872][0m [0m
[1;34mWARNING: vector code for lepton pdf not implemented. We removed the option to run dressed lepton [0m
[1;32mDEBUG:  vector, subproc_group,self.opt['vector_size'] = [0m 32 True 32 [1;30m[export_v4.py at line 1872][0m [0m
INFO: Generating Feynman diagrams for Process: e+ e- > mu+ mu- WEIGHTED<=4 @1 
INFO: Finding symmetric diagrams for subprocess group epem_mupmum 
Generated helas calls for 1 subprocesses (2 diagrams) in 0.004 s
<<<<<<< HEAD
Wrote files for 8 helas calls in 0.098 s
=======
Wrote files for 8 helas calls in 0.102 s
>>>>>>> 80ff7164
ALOHA: aloha starts to compute helicity amplitudes
ALOHA: aloha creates FFV1 routines[0m
ALOHA: aloha creates FFV2 routines[0m
ALOHA: aloha creates FFV4 routines[0m
<<<<<<< HEAD
ALOHA: aloha creates 3 routines in  0.198 s
=======
ALOHA: aloha creates 3 routines in  0.203 s
>>>>>>> 80ff7164
[1;32mDEBUG:  Entering PLUGIN_ProcessExporter.convert_model (create the model) [1;30m[output.py at line 202][0m [0m
ALOHA: aloha starts to compute helicity amplitudes
ALOHA: aloha creates FFV1 routines[0m
ALOHA: aloha creates FFV2 routines[0m
ALOHA: aloha creates FFV4 routines[0m
ALOHA: aloha creates FFV2_4 routines[0m
<<<<<<< HEAD
ALOHA: aloha creates 7 routines in  0.249 s
=======
ALOHA: aloha creates 7 routines in  0.260 s
>>>>>>> 80ff7164
<class 'aloha.create_aloha.AbstractRoutine'> FFV1
<class 'aloha.create_aloha.AbstractRoutine'> FFV1
<class 'aloha.create_aloha.AbstractRoutine'> FFV2
<class 'aloha.create_aloha.AbstractRoutine'> FFV2
<class 'aloha.create_aloha.AbstractRoutine'> FFV4
<class 'aloha.create_aloha.AbstractRoutine'> FFV4
<class 'aloha.create_aloha.AbstractRoutine'> FFV2_4
<class 'aloha.create_aloha.AbstractRoutine'> FFV2_4
FileWriter <class 'PLUGIN.CUDACPP_OUTPUT.model_handling.PLUGIN_CPPWriter'> for /data/avalassi/GPU2023/madgraph4gpuX/MG5aMC/TMPOUT/CODEGEN_mad_ee_mumu/src/./HelAmps_sm.h
INFO: Created file HelAmps_sm.h in directory /data/avalassi/GPU2023/madgraph4gpuX/MG5aMC/TMPOUT/CODEGEN_mad_ee_mumu/src/. 
super_write_set_parameters_onlyfixMajorana (hardcoded=False)
super_write_set_parameters_onlyfixMajorana (hardcoded=True)
FileWriter <class 'PLUGIN.CUDACPP_OUTPUT.model_handling.PLUGIN_CPPWriter'> for /data/avalassi/GPU2023/madgraph4gpuX/MG5aMC/TMPOUT/CODEGEN_mad_ee_mumu/src/./Parameters_sm.h
FileWriter <class 'PLUGIN.CUDACPP_OUTPUT.model_handling.PLUGIN_CPPWriter'> for /data/avalassi/GPU2023/madgraph4gpuX/MG5aMC/TMPOUT/CODEGEN_mad_ee_mumu/src/./Parameters_sm.cc
INFO: Created files Parameters_sm.h and Parameters_sm.cc in directory 
INFO: /data/avalassi/GPU2023/madgraph4gpuX/MG5aMC/TMPOUT/CODEGEN_mad_ee_mumu/src/. and /data/avalassi/GPU2023/madgraph4gpuX/MG5aMC/TMPOUT/CODEGEN_mad_ee_mumu/src/. 
The option zerowidth_tchannel is modified [True] but will not be written in the configuration files.
If you want to make this value the default for future session, you can run 'save options --all'
save configuration file to /data/avalassi/GPU2023/madgraph4gpuX/MG5aMC/TMPOUT/CODEGEN_mad_ee_mumu/Cards/me5_configuration.txt
INFO: Use Fortran compiler gfortran 
INFO: Use c++ compiler g++ 
INFO: Generate web pages 
DEBUG: cd /data/avalassi/GPU2023/madgraph4gpuX/MG5aMC/TMPOUT/CODEGEN_mad_ee_mumu; patch -p4 -i /data/avalassi/GPU2023/madgraph4gpuX/epochX/cudacpp/CODEGEN/PLUGIN/CUDACPP_SA_OUTPUT/MG5aMC_patches/PROD/patch.common
patching file Source/genps.inc
patching file Source/makefile
patching file SubProcesses/makefile
patching file bin/internal/gen_ximprove.py
Hunk #1 succeeded at 391 (offset 6 lines).
patching file bin/internal/madevent_interface.py
DEBUG: cd /data/avalassi/GPU2023/madgraph4gpuX/MG5aMC/TMPOUT/CODEGEN_mad_ee_mumu/SubProcesses/P1_epem_mupmum; patch -p6 -i /data/avalassi/GPU2023/madgraph4gpuX/epochX/cudacpp/CODEGEN/PLUGIN/CUDACPP_SA_OUTPUT/MG5aMC_patches/PROD/patch.P1
patching file auto_dsig1.f
Hunk #1 succeeded at 496 (offset 12 lines).
patching file driver.f
patching file matrix1.f
Hunk #3 succeeded at 230 (offset 9 lines).
Hunk #4 succeeded at 267 (offset 18 lines).
Hunk #5 succeeded at 312 (offset 18 lines).
[1;32mDEBUG:  p.returncode = [0m 0 [1;30m[output.py at line 237][0m [0m
Output to directory /data/avalassi/GPU2023/madgraph4gpuX/MG5aMC/TMPOUT/CODEGEN_mad_ee_mumu done.
Type "launch" to generate events from this process, or see
/data/avalassi/GPU2023/madgraph4gpuX/MG5aMC/TMPOUT/CODEGEN_mad_ee_mumu/README
Run "open index.html" to see more information about this process.
quit

<<<<<<< HEAD
real	0m1.852s
user	0m1.609s
sys	0m0.234s
=======
real	0m1.900s
user	0m1.697s
sys	0m0.195s
Code generation completed in 2 seconds
>>>>>>> 80ff7164
************************************************************
*                                                          *
*                      W E L C O M E to                    *
*             M A D G R A P H 5 _ a M C @ N L O            *
*                      M A D E V E N T                     *
*                                                          *
*                 *                       *                *
*                   *        * *        *                  *
*                     * * * * 5 * * * *                    *
*                   *        * *        *                  *
*                 *                       *                *
*                                                          *
*         VERSION 3.5.2_lo_vect                            *
*                                                          *
*    The MadGraph5_aMC@NLO Development Team - Find us at   *
*    https://server06.fynu.ucl.ac.be/projects/madgraph     *
*                                                          *
*               Type 'help' for in-line help.              *
*                                                          *
************************************************************
INFO: load configuration from /data/avalassi/GPU2023/madgraph4gpuX/MG5aMC/TMPOUT/CODEGEN_mad_ee_mumu/Cards/me5_configuration.txt  
INFO: load configuration from /data/avalassi/GPU2023/madgraph4gpuX/MG5aMC/mg5amcnlo/input/mg5_configuration.txt  
INFO: load configuration from /data/avalassi/GPU2023/madgraph4gpuX/MG5aMC/TMPOUT/CODEGEN_mad_ee_mumu/Cards/me5_configuration.txt  
Using default text editor "vi". Set another one in ./input/mg5_configuration.txt
Using default eps viewer "evince". Set another one in ./input/mg5_configuration.txt
No valid web browser found. Please set in ./input/mg5_configuration.txt
treatcards run
quit
INFO:  
launch in debug mode
************************************************************
*                                                          *
*                      W E L C O M E to                    *
*             M A D G R A P H 5 _ a M C @ N L O            *
*                      M A D E V E N T                     *
*                                                          *
*                 *                       *                *
*                   *        * *        *                  *
*                     * * * * 5 * * * *                    *
*                   *        * *        *                  *
*                 *                       *                *
*                                                          *
*         VERSION 3.5.2_lo_vect                            *
*                                                          *
*    The MadGraph5_aMC@NLO Development Team - Find us at   *
*    https://server06.fynu.ucl.ac.be/projects/madgraph     *
*                                                          *
*               Type 'help' for in-line help.              *
*                                                          *
************************************************************
INFO: load configuration from /data/avalassi/GPU2023/madgraph4gpuX/MG5aMC/TMPOUT/CODEGEN_mad_ee_mumu/Cards/me5_configuration.txt  
INFO: load configuration from /data/avalassi/GPU2023/madgraph4gpuX/MG5aMC/mg5amcnlo/input/mg5_configuration.txt  
INFO: load configuration from /data/avalassi/GPU2023/madgraph4gpuX/MG5aMC/TMPOUT/CODEGEN_mad_ee_mumu/Cards/me5_configuration.txt  
Using default text editor "vi". Set another one in ./input/mg5_configuration.txt
Using default eps viewer "evince". Set another one in ./input/mg5_configuration.txt
No valid web browser found. Please set in ./input/mg5_configuration.txt
treatcards param
quit
INFO:  
launch in debug mode<|MERGE_RESOLUTION|>--- conflicted
+++ resolved
@@ -62,11 +62,7 @@
 No model currently active, so we import the Standard Model
 INFO: load particles 
 INFO: load vertices 
-<<<<<<< HEAD
-[1;32mDEBUG: model prefixing  takes 0.005469322204589844 [0m
-=======
 [1;32mDEBUG: model prefixing  takes 0.005498409271240234 [0m
->>>>>>> 80ff7164
 INFO: Restrict model sm with file models/sm/restrict_default.dat . 
 [1;32mDEBUG: Simplifying conditional expressions [0m
 [1;32mDEBUG: remove interactions: u s w+ at order: QED=1 [0m
@@ -158,7 +154,7 @@
 INFO: Please specify coupling orders to bypass this step. 
 INFO: Trying process: e+ e- > mu+ mu- WEIGHTED<=4 @1  
 INFO: Process has 2 diagrams 
-1 processes with 2 diagrams generated in 0.005 s
+1 processes with 2 diagrams generated in 0.004 s
 Total: 1 processes with 2 diagrams
 output madevent ../TMPOUT/CODEGEN_mad_ee_mumu --hel_recycling=False --vector_size=32 --me_exporter=standalone_cudacpp
 Load PLUGIN.CUDACPP_OUTPUT
@@ -177,13 +173,8 @@
 INFO: Generating Helas calls for process: e+ e- > mu+ mu- WEIGHTED<=4 @1 
 INFO: Processing color information for process: e+ e- > mu+ mu- @1 
 INFO: Creating files in directory P1_epem_mupmum 
-<<<<<<< HEAD
-[1;32mDEBUG:  kwargs[prefix] = 0 [1;30m[model_handling.py at line 1057][0m [0m
-[1;32mDEBUG:  process_exporter_cpp = [0m <PLUGIN.CUDACPP_OUTPUT.model_handling.PLUGIN_OneProcessExporter object at 0x7fb754a4fb80> [1;30m[export_v4.py at line 6262][0m [0m
-=======
 [1;32mDEBUG:  kwargs[prefix] = 0 [1;30m[model_handling.py at line 1058][0m [0m
 [1;32mDEBUG:  process_exporter_cpp = [0m <PLUGIN.CUDACPP_OUTPUT.model_handling.PLUGIN_OneProcessExporter object at 0x7f5f7935eb80> [1;30m[export_v4.py at line 6262][0m [0m
->>>>>>> 80ff7164
 INFO: Creating files in directory . 
 FileWriter <class 'PLUGIN.CUDACPP_OUTPUT.model_handling.PLUGIN_CPPWriter'> for ././CPPProcess.h
 FileWriter <class 'PLUGIN.CUDACPP_OUTPUT.model_handling.PLUGIN_CPPWriter'> for ././CPPProcess.cc
@@ -200,31 +191,19 @@
 INFO: Generating Feynman diagrams for Process: e+ e- > mu+ mu- WEIGHTED<=4 @1 
 INFO: Finding symmetric diagrams for subprocess group epem_mupmum 
 Generated helas calls for 1 subprocesses (2 diagrams) in 0.004 s
-<<<<<<< HEAD
-Wrote files for 8 helas calls in 0.098 s
-=======
 Wrote files for 8 helas calls in 0.102 s
->>>>>>> 80ff7164
 ALOHA: aloha starts to compute helicity amplitudes
 ALOHA: aloha creates FFV1 routines[0m
 ALOHA: aloha creates FFV2 routines[0m
 ALOHA: aloha creates FFV4 routines[0m
-<<<<<<< HEAD
-ALOHA: aloha creates 3 routines in  0.198 s
-=======
 ALOHA: aloha creates 3 routines in  0.203 s
->>>>>>> 80ff7164
 [1;32mDEBUG:  Entering PLUGIN_ProcessExporter.convert_model (create the model) [1;30m[output.py at line 202][0m [0m
 ALOHA: aloha starts to compute helicity amplitudes
 ALOHA: aloha creates FFV1 routines[0m
 ALOHA: aloha creates FFV2 routines[0m
 ALOHA: aloha creates FFV4 routines[0m
 ALOHA: aloha creates FFV2_4 routines[0m
-<<<<<<< HEAD
-ALOHA: aloha creates 7 routines in  0.249 s
-=======
 ALOHA: aloha creates 7 routines in  0.260 s
->>>>>>> 80ff7164
 <class 'aloha.create_aloha.AbstractRoutine'> FFV1
 <class 'aloha.create_aloha.AbstractRoutine'> FFV1
 <class 'aloha.create_aloha.AbstractRoutine'> FFV2
@@ -269,16 +248,10 @@
 Run "open index.html" to see more information about this process.
 quit
 
-<<<<<<< HEAD
-real	0m1.852s
-user	0m1.609s
-sys	0m0.234s
-=======
 real	0m1.900s
 user	0m1.697s
 sys	0m0.195s
 Code generation completed in 2 seconds
->>>>>>> 80ff7164
 ************************************************************
 *                                                          *
 *                      W E L C O M E to                    *
