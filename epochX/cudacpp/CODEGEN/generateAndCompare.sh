--- conflicted
+++ resolved
@@ -329,14 +329,6 @@
   echo -e "Using $(bzr --version | head -1)"
   echo -e "Retrieving bzr information about MG5AMC_HOME"
   if bzr info ${MG5AMC_HOME} > /dev/null; then
-<<<<<<< HEAD
-    if [ "${SCRBCK}" == "alpaka" ]; then
-      revno_patches=370
-    else
-      revno_patches=$(cat $SCRDIR/MG5aMC_patches/${mg5amcBrn}/revision.BZR)
-    fi
-=======
->>>>>>> 591bb14c
     echo -e "MG5AMC patches in this plugin refer to bzr revno '${revno_patches}'"
     echo -e "Revert MG5AMC_HOME to bzr revno '${revno_patches}'"
     bzr revert ${MG5AMC_HOME} -r ${revno_patches}
