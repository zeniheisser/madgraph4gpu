#!/bin/bash
# Copyright (C) 2020-2024 CERN and UCLouvain.
# Licensed under the GNU Lesser General Public License (version 3 or later).
# Created by: A. Valassi (Sep 2021) for the MG5aMC CUDACPP plugin.
# Further modified by: A. Valassi (2021-2024) for the MG5aMC CUDACPP plugin.

set -e # fail on error

#--------------------------------------------------------------------------------------

function codeGenAndDiff()
{
  proc=$1
  cmdext="$2"
  if [ "$3" != "" ]; then echo -e "INTERNAL ERROR!\nUsage: ${FUNCNAME[0]} <proc> [<cmd>]"; exit 1; fi
  # Process-dependent hardcoded configuration
  echo -e "================================================================"
  cmd=
  case "${proc}" in
    ee_mumu)
      cmd="generate e+ e- > mu+ mu-"
      ;;
    gg_tt)
      cmd="generate g g > t t~"
      ;;
    gg_ttg)
      cmd="generate g g > t t~ g"
      ;;
    gg_ttgg)
      cmd="generate g g > t t~ g g"
      ;;
    gg_ttggg)
      cmd="generate g g > t t~ g g g"
      ;;
    gg_ttgggg)
      cmd="generate g g > t t~ g g g g"
      ;;
    gg_tt01g)
      cmd="generate g g > t t~; add process g g > t t~ g"
      ;;
    gq_ttq)
      cmd="define q = u c d s u~ c~ d~ s~; generate g q > t t~ q"
      ;;
    gu_ttu)
      cmd="generate g u > t t~ u"
      ;;
    gg_uu)
      cmd="generate g g > u u~"
      ;;
    gq_ttllq)
      cmd="define q = u c d s u~ c~ d~ s~; generate g q > t t~ l- l+ q"
      ;;
    pp_tt)
      cmd="generate p p > t t~"
      ;;
    pp_tttt)
      cmd="generate p p > t t~ t t~"
      ;;
    pp_tt012j)
      cmd="define j = p
      generate p p > t t~ @0
      add process p p > t t~ j @1
      add process p p > t t~ j j @2"
      ;;
    pp_ttW) # TEMPORARY! until no_b_mass #695 and/or #696 are fixed
      cmd="define p = p b b~
      define j = p
      define w = w+ w- # W case only
      generate p p > t t~ w @0
      add process p p > t t~ w j @1"
      ;;
    pp_ttZ) # TEMPORARY! until no_b_mass #695 and/or #696 are fixed
      cmd="define p = p b b~
      define j = p
      generate p p > t t~ z @0
      add process p p > t t~ z j @1"
      ;;
    uu_dd)
      cmd="generate u u~ > d d~"
      ;;
    uu_tt)
      cmd="generate u u~ > t t~"
      ;;
    uu_ttg)
      cmd="generate u u~ > t t~ g"
      ;;
    bb_tt)
      cmd="generate b b~ > t t~"
      ;;
    nobm_gg_tt)
      cmd="import model sm-no_b_mass
      generate g g > t t~"
      ;;
    nobm_pp_ttW)
      cmd="import model sm-no_b_mass
      define p = p b b~
      define j = p
      define w = w+ w- # W case only
      generate p p > t t~ w @0
      add process p p > t t~ w j @1"
      ;;
    nobm_pp_ttZ)
      cmd="import model sm-no_b_mass
      define p = p b b~
      define j = p
      generate p p > t t~ z @0
      add process p p > t t~ z j @1"
      ;;
<<<<<<< HEAD
=======
    nobm_gu_ttxwpd)
      cmd="import model sm-no_b_mass
      generate g u > t t~ w+ d"
      ;;
    nobm_pp_eejjj)
      cmd="import model sm-no_b_mass
      define p = p b b~
      define j = p
      generate p p > e+ e- j j j @3"
      ;;
    nobm_pp_eejjjj)
      cmd="import model sm-no_b_mass
      define p = p b b~
      define j = p
      generate p p > e+ e- j j j j @4"
      ;;
    gg_eegguu)
      cmd="generate g g > e+ e- g g u u~"
      ;;
    #nobm_gg_eegguu) # essentially the same code as gg_eegguu
    #  cmd="import model sm-no_b_mass
    #  define p = p b b~
    #  define j = p
    #  generate g g > e+ e- g g u u~"
    #  ;;
>>>>>>> bd4e8ae4
    loop_nobm_gg_tt)
      cmd="import model loop_sm-no_b_mass
      generate g g > t t~"
      ;;
    loop_nobm_pp_ttW)
      cmd="import model loop_sm-no_b_mass
      define p = p b b~
      define j = p
      define w = w+ w- # W case only
      generate p p > t t~ w @0
      add process p p > t t~ w j @1"
      ;;
    loop_nobm_pp_ttZ)
      cmd="import model loop_sm-no_b_mass
      define p = p b b~
      define j = p
      generate p p > t t~ z @0
      add process p p > t t~ z j @1"
      ;;
    heft_gg_h)
      cmd="set auto_convert_model T; import model heft; generate g g > h"
      ;;
    gg_bb)
      cmd="generate g g > b b~" # for comparison: 3 SM diagrams
      ;;
    heft_gg_bb)
      ###cmd="set auto_convert_model T; import model heft; generate g g > b b~" # 3 SM diagrams (as in SM gg_bb)
      cmd="set auto_convert_model T; import model heft; generate g g > b b~ HIW<=1" # 4 diagrams (3 SM plus 1 HEFT): fix #828
      ;;
    heft_gg_h_bb)
      cmd="set auto_convert_model T; import model heft; generate g g > h > b b~" # 1 HEFT diagram
      ;;
    smeft_gg_tttt)
      cmd="set auto_convert_model T; import model SMEFTsim_topU3l_MwScheme_UFO -massless_4t; generate g g > t t~ t t~"
      ;;
    susy_gg_tt)
      cmd="import model MSSM_SLHA2; generate g g > t t~"
      ;;
    susy_gg_tttt)
      cmd="import model MSSM_SLHA2; generate g g > t t~ t t~"
      ;;
    susy_gq_ttq)
      cmd="import model MSSM_SLHA2; define q = u c d s u~ c~ d~ s~; generate g q > t t~ q"
      ;;
    susy_gq_ttllq)
      cmd="import model MSSM_SLHA2; define q = u c d s u~ c~ d~ s~; generate g q > t t~ l- l+ q"
      ;;
    ###susy_gu_ttllu)
    ###  cmd="import model MSSM_SLHA2; generate g u > t t~ l- l+ u"
    ###  ;;
    ###susy_gux_ttllux)
    ###  cmd="import model MSSM_SLHA2; generate g u~ > t t~ l- l+ u~"
    ###  ;;
    ###susy_gd_ttlld)
    ###  cmd="import model MSSM_SLHA2; generate g d > t t~ l- l+ d"
    ###  ;;
    ###susy_gdx_ttlldx)
    ###  cmd="import model MSSM_SLHA2; generate g d~ > t t~ l- l+ d~"
    ###  ;;
    susy_gg_gogo)
      cmd="import model MSSM_SLHA2; generate g g > go go"
      ;;
    susy_gg_t1t1)
      cmd="import model MSSM_SLHA2; generate g g > t1 t1~"
      ;;
    susy_gg_ulul)
      cmd="import model MSSM_SLHA2; generate g g > ul ul~"
      ;;
    atlas)
      cmd="import model sm-no_b_mass
      define p = g u c d s b u~ c~ d~ s~ b~
      define j = g u c d s b u~ c~ d~ s~ b~
      generate p p > t t~
      add process p p > t t~ j
      add process p p > t t~ j j"
      ;;
    cms)
      cmd="define vl = ve vm vt
      define vl~ = ve~ vm~ vt~
      define ell+ = e+ mu+ ta+
      define ell- = e- mu- ta-
      generate p p > ell+ ell- @0"
      ;;
    pp_ttjjj) # From Sapta for CMS
      cmd="define p = g u c d s u~ c~ d~ s~
      define j = g u c d s u~ c~ d~ s~
      define l+ = e+ mu+
      define l- = e- mu-
      define vl = ve vm vt
      define vl~ = ve~ vm~ vt~
      generate p p > t t~ j j j"
      ;;
    *)
      if [ "$cmdext" == "" ]; then
        echo "ERROR! Unknown process '$proc' and no external process specified with '-c <cmd>'"
        usage
      fi
      ;;
  esac
  if [ "$cmdext" != "" ]; then
    if [ "$cmd" != "" ]; then 
      echo "ERROR! Invalid option '-c <cmd>' to predefined process '$proc'"
      echo "Predefined cmd='$cmd'"
      echo "User-defined cmd='$cmdext'"
      usage
    else
      cmd="$cmdext"
    fi
  fi
  echo -e "\n+++ Generate code for '$proc'\n"
  ###exit 0 # FOR DEBUGGING
  # Vector size for mad/madonly meexporter (VECSIZE_MEMMAX)
  vecsize=32 # NB THIS IS NO LONGER IGNORED (but will eventually be tunable via runcards)
  # Generate code for the specific process
  pushd $MG5AMC_HOME >& /dev/null
  mkdir -p ../TMPOUT
  outproc=../TMPOUT/CODEGEN_${OUTBCK}_${proc}
  if [ "${SCRBCK}" == "gridpack" ] && [ "${UNTARONLY}" == "1" ]; then
    ###echo -e "WARNING! Skip generation of gridpack.tar.gz (--nountaronly was not specified)\n"
    echo "ERROR! gridpack mode is no longer supported by this script!"; exit 1
  else
    \rm -rf ${outproc} ${outproc}.* ${outproc}_*
    if [ "${HELREC}" == "0" ]; then
      helrecopt="--hel_recycling=False"
    else
      helrecopt=
    fi
    echo "set stdout_level DEBUG" >> ${outproc}.mg # does not help (log is essentially identical) but add it anyway
    echo "set zerowidth_tchannel F" >> ${outproc}.mg # workaround for #476: do not use a zero top quark width in fortran (~E-3 effect on physics)
    echo "${cmd}" | sed "s/;/\n/g" | sed "s/ *$//" | sed "s/^ *//" >> ${outproc}.mg
    if [ "${SCRBCK}" == "gridpack" ]; then # $SCRBCK=$OUTBCK=gridpack
      ###echo "output ${outproc} ${helrecopt}" >> ${outproc}.mg
      ###echo "launch" >> ${outproc}.mg
      ###echo "set gridpack True" >> ${outproc}.mg
      ###echo "set ebeam1 750" >> ${outproc}.mg
      ###echo "set ebeam2 750" >> ${outproc}.mg
      echo "ERROR! gridpack mode is no longer supported by this script!"; exit 1
    elif [ "${SCRBCK}" == "alpaka" ]; then # $SCRBCK=$OUTBCK=alpaka
      ###echo "output standalone_${SCRBCK}_cudacpp ${outproc}" >> ${outproc}.mg
      echo "ERROR! alpaka mode is no longer supported by this script!"; exit 1
    elif [ "${OUTBCK}" == "madnovec" ]; then # $SCRBCK=cudacpp and $OUTBCK=madnovec
      echo "output madevent ${outproc} ${helrecopt}" >> ${outproc}.mg
    elif [ "${OUTBCK}" == "madonly" ]; then # $SCRBCK=cudacpp and $OUTBCK=madonly
      echo "output madevent ${outproc} ${helrecopt} --vector_size=${vecsize}" >> ${outproc}.mg
    elif [ "${OUTBCK}" == "mad" ]; then # $SCRBCK=cudacpp and $OUTBCK=mad
      echo "output madevent_simd ${outproc} ${helrecopt} --vector_size=${vecsize} " >> ${outproc}.mg
    elif [ "${OUTBCK}" == "madcpp" ]; then # $SCRBCK=cudacpp and $OUTBCK=madcpp
      echo "output madevent_simd ${outproc} ${helrecopt} --vector_size=32" >> ${outproc}.mg
    elif [ "${OUTBCK}" == "madgpu" ]; then # $SCRBCK=cudacpp and $OUTBCK=madgpu
      echo "output madevent ${outproc} ${helrecopt} --vector_size=32 --me_exporter=standalone_gpu" >> ${outproc}.mg
    else # $SCRBCK=cudacpp and $OUTBCK=cudacpp, cpp or gpu
      echo "output standalone_${OUTBCK} ${outproc}" >> ${outproc}.mg
    fi
    echo "--------------------------------------------------"
    cat ${outproc}.mg
    echo -e "--------------------------------------------------\n"
    ###{ strace -f -o ${outproc}_strace.txt python3 ./bin/mg5_aMC ${outproc}.mg ; } >& ${outproc}_log.txt
    { time python3 ./bin/mg5_aMC ${outproc}.mg || true ; } >& ${outproc}_log.txt
    cat ${outproc}_log.txt | egrep -v '(Crash Annotation)' > ${outproc}_log.txt.new # remove firefox 'glxtest: libEGL initialize failed' errors
    \mv ${outproc}_log.txt.new ${outproc}_log.txt
  fi
  echo "Code generation completed in $SECONDS seconds" >> ${outproc}_log.txt
  # Check the code generation log for errors 
  if [ -d ${outproc} ] && ! grep -q "Please report this bug" ${outproc}_log.txt; then
    ###cat ${outproc}_log.txt; exit 0 # FOR DEBUGGING
    cat ${MG5AMC_HOME}/${outproc}_log.txt | { egrep 'INFO: (Try|Creat|Organiz|Process)' || true; }
    echo ""
    cat ${MG5AMC_HOME}/${outproc}_log.txt | grep 'Code generation'
  else
    echo "*** ERROR! Code generation failed"
    cat ${MG5AMC_HOME}/${outproc}_log.txt
    echo "*** ERROR! Code generation failed"
    exit 1
  fi
  # Patches moved here from patchMad.sh after Olivier's PR #764 (THIS IS ONLY NEEDED IN THE MADGRAPH4GPU GIT REPO)  
  if [ "${OUTBCK}" == "mad" ]; then
    # Force the use of strategy SDE=1 in multichannel mode (see #419)
    sed -i 's/2  = sde_strategy/1  = sde_strategy/' ${outproc}/Cards/run_card.dat
    # Force the use of VECSIZE_MEMMAX=16384
    sed -i 's/16 = vector_size/16384 = vector_size/' ${outproc}/Cards/run_card.dat
    # Force the use of fast-math in Fortran builds
    sed -i 's/-O = global_flag.*/-O3 -ffast-math -fbounds-check = global_flag ! build flags for all Fortran code (for a fair comparison to cudacpp; default is -O)/' ${outproc}/Cards/run_card.dat
    # Generate run_card.inc and param_card.inc (include stdout and stderr in the code generation log which is later checked for errors)
    # These two steps are part of "cd Source; make" but they actually are code-generating steps
    # Note: treatcards run also regenerates vector.inc if vector_size has changed in the runcard
    ${outproc}/bin/madevent treatcards run >> ${outproc}_log.txt 2>&1 # AV BUG! THIS MAY SILENTLY FAIL (check if output contains "Please report this bug")
    ${outproc}/bin/madevent treatcards param >> ${outproc}_log.txt 2>&1 # AV BUG! THIS MAY SILENTLY FAIL (check if output contains "Please report this bug")
    # Cleanup
    \rm -f ${outproc}/crossx.html
    \rm -f ${outproc}/index.html
    \rm -f ${outproc}/madevent.tar.gz
    \rm -f ${outproc}/Cards/delphes_trigger.dat
    \rm -f ${outproc}/Cards/plot_card.dat
    \rm -f ${outproc}/bin/internal/run_plot*
    \rm -f ${outproc}/HTML/*
    \rm -rf ${outproc}/bin/internal/__pycache__
    \rm -rf ${outproc}/bin/internal/ufomodel/py3_model.pkl
    \rm -rf ${outproc}/bin/internal/ufomodel/__pycache__
    touch ${outproc}/HTML/.keep # new file
    if [ "${patchlevel}" != "0" ]; then
      # Add global flag '-O3 -ffast-math -fbounds-check' as in previous gridpacks
      # (FIXME? these flags are already set in the runcards, why are they not propagated to make_opts?)
      echo "GLOBAL_FLAG=-O3 -ffast-math -fbounds-check" > ${outproc}/Source/make_opts.new
      cat ${outproc}/Source/make_opts >> ${outproc}/Source/make_opts.new
      \mv ${outproc}/Source/make_opts.new ${outproc}/Source/make_opts
    fi
    if [ "${patchlevel}" == "2" ]; then
      sed -i 's/DEFAULT_F2PY_COMPILER=f2py.*/DEFAULT_F2PY_COMPILER=f2py3/' ${outproc}/Source/make_opts
      cat ${outproc}/Source/make_opts | sed '/#end/q' | head --lines=-1 | sort > ${outproc}/Source/make_opts.new
      cat ${outproc}/Source/make_opts | sed -n -e '/#end/,$p' >> ${outproc}/Source/make_opts.new
      \mv ${outproc}/Source/make_opts.new ${outproc}/Source/make_opts
    fi
  fi
  popd >& /dev/null
  # Choose which directory must be copied (for gridpack generation: untar and modify the gridpack)
  if [ "${SCRBCK}" == "gridpack" ]; then
    ###outprocauto=${MG5AMC_HOME}/${outproc}/run_01_gridpack
    ###if ! $SCRDIR/untarGridpack.sh ${outprocauto}.tar.gz; then echo "ERROR! untarGridpack.sh failed"; exit 1; fi
    echo "ERROR! gridpack mode is no longer supported by this script!"; exit 1
  else
    outprocauto=${MG5AMC_HOME}/${outproc}
  fi
  cp -dpr ${MG5AMC_HOME}/${outproc}_log.txt ${outprocauto}/
  # Output directories: examples ee_mumu.sa for cudacpp, eemumu.auto for alpaka and gridpacks, eemumu.cpp or eemumu.gpu for cpp and gpu
  autosuffix=sa
  if [ "${SCRBCK}" == "gridpack" ]; then
    ###autosuffix=auto
    echo "ERROR! gridpack mode is no longer supported by this script!"; exit 1
  elif [ "${SCRBCK}" == "alpaka" ]; then
    ###autosuffix=auto
    echo "ERROR! alpaka mode is no longer supported by this script!"; exit 1
  elif [ "${OUTBCK}" == "cpp" ]; then
    autosuffix=cpp # no special suffix for the 311 branch any longer
  elif [ "${OUTBCK}" == "gpu" ]; then
    autosuffix=gpu # no special suffix for the 311 branch any longer
  elif [ "${OUTBCK}" == "madnovec" ] || [ "${OUTBCK}" == "madonly" ] || [ "${OUTBCK}" == "mad" ] || [ "${OUTBCK}" == "madcpp" ] || [ "${OUTBCK}" == "madgpu" ]; then
    autosuffix=${OUTBCK}
  fi
  # Replace the existing generated code in the output source code directory by the newly generated code and create a .BKP
  rm -rf ${OUTDIR}/${proc}.${autosuffix}.BKP
  if [ -d ${OUTDIR}/${proc}.${autosuffix} ]; then mv ${OUTDIR}/${proc}.${autosuffix} ${OUTDIR}/${proc}.${autosuffix}.BKP; fi
  cp -dpr ${outprocauto} ${OUTDIR}/${proc}.${autosuffix}
  echo -e "\nOutput source code has been copied to ${OUTDIR}/${proc}.${autosuffix}"
  # Add file mg5.in as in Stephan's runCodegen.sh script
  cat ${MG5AMC_HOME}/${outproc}.mg | sed "s|${outproc}|${proc}.${autosuffix}|" > ${OUTDIR}/${proc}.${autosuffix}/mg5.in
  # Fix build errors which arise because the autogenerated directories are not relocatable (see #400)
  if [ "${OUTBCK}" == "madnovec" ] || [ "${OUTBCK}" == "madonly" ] || [ "${OUTBCK}" == "mad" ] || [ "${OUTBCK}" == "madcpp" ] || [ "${OUTBCK}" == "madgpu" ]; then
    cat ${OUTDIR}/${proc}.${autosuffix}/Cards/me5_configuration.txt | sed 's/mg5_path/#mg5_path/' > ${OUTDIR}/${proc}.${autosuffix}/Cards/me5_configuration.txt.new
    \mv ${OUTDIR}/${proc}.${autosuffix}/Cards/me5_configuration.txt.new ${OUTDIR}/${proc}.${autosuffix}/Cards/me5_configuration.txt
  fi
  # Additional patches for mad directory (integration of Fortran and cudacpp)
  # [NB: these patches are not applied to madnovec/madonly, which are meant as out-of-the-box references]
  ###if [ "${OUTBCK}" == "mad" ]; then
  ###  dir_patches=PROD
  ###  $SCRDIR/patchMad.sh ${OUTDIR}/${proc}.${autosuffix} ${vecsize} ${dir_patches} ${PATCHLEVEL}
  ###fi
  # Add a workaround for https://github.com/oliviermattelaer/mg5amc_test/issues/2 (these are ONLY NEEDED IN THE MADGRAPH4GPU GIT REPO)
  if [ "${OUTBCK}" == "madnovec" ] || [ "${OUTBCK}" == "madonly" ] || [ "${OUTBCK}" == "mad" ] || [ "${OUTBCK}" == "madcpp" ] || [ "${OUTBCK}" == "madgpu" ]; then
    cat ${OUTDIR}/${proc}.${autosuffix}/Cards/ident_card.dat | head -3 > ${OUTDIR}/${proc}.${autosuffix}/Cards/ident_card.dat.new
    cat ${OUTDIR}/${proc}.${autosuffix}/Cards/ident_card.dat | tail -n+4 | sort >> ${OUTDIR}/${proc}.${autosuffix}/Cards/ident_card.dat.new
    \mv ${OUTDIR}/${proc}.${autosuffix}/Cards/ident_card.dat.new ${OUTDIR}/${proc}.${autosuffix}/Cards/ident_card.dat
  fi
  # Additional patches that are ONLY NEEDED IN THE MADGRAPH4GPU GIT REPO
  cat << EOF > ${OUTDIR}/${proc}.${autosuffix}/.gitignore
crossx.html
index.html
results.dat*
results.pkl
run_[0-9]*
events.lhe*
EOF
  if [ -d ${OUTDIR}/${proc}.${autosuffix}/bin/internal/ufomodel ]; then # see PR #762
    cat << EOF > ${OUTDIR}/${proc}.${autosuffix}/bin/internal/ufomodel/.gitignore
py3_model.pkl
EOF
  fi
  if [ -f ${OUTDIR}/${proc}.${autosuffix}/SubProcesses/proc_characteristics ]; then 
    sed -i 's/bias_module = None/bias_module = dummy/' ${OUTDIR}/${proc}.${autosuffix}/SubProcesses/proc_characteristics
  fi
  for p1dir in ${OUTDIR}/${proc}.${autosuffix}/SubProcesses/P*; do
    cat << EOF > ${p1dir}/.gitignore
.libs
.cudacpplibs
madevent
madevent_fortran
madevent_cpp
madevent_cuda

G[0-9]*
ajob[0-9]*
input_app.txt
symfact.dat
gensym
EOF
  done
  # Compare the existing generated code to the newly generated code for the specific process
  if [ "$QUIET" != "1" ]; then
    pushd ${OUTDIR} >& /dev/null
    echo -e "\n+++ Compare old and new code generation log for $proc\n"
    ###if diff -c ${proc}.${autosuffix}.BKP/${outproc}_log.txt ${proc}.${autosuffix}; then echo "Old and new code generation logs are identical"; fi # context diff
    if diff ${proc}.${autosuffix}.BKP/$(basename ${outproc})_log.txt ${proc}.${autosuffix}; then echo "Old and new code generation logs are identical"; fi # context diff
    echo -e "\n+++ Compare old and new generated code for $proc\n"
    if $SCRDIR/diffCode.sh ${BRIEF} -r -c ${proc}.${autosuffix}.BKP ${proc}.${autosuffix}; then echo "Old and new generated codes are identical"; else echo -e "\nWARNING! Old and new generated codes differ"; fi
    popd >& /dev/null
  fi
  # Compare the existing manually developed code to the newly generated code for the specific process
  if [ "${OUTBCK}" == "cudacpp" ] || [ "${OUTBCK}" == "gridpack" ]; then
    pushd ${OUTDIR} >& /dev/null
    echo -e "\n+++ Compare manually developed code to newly generated code for $proc\n"
    if $SCRDIR/diffCode.sh ${BRIEF} -r -c ${proc} ${proc}.${autosuffix}; then echo "Manual and generated codes are identical"; else echo -e "\nWARNING! Manual and generated codes differ"; fi
    popd >& /dev/null
  fi
  # Print a summary of the available code
  if [ "$QUIET" != "1" ]; then
    echo
    echo -e "Manually developed code is\n  ${OUTDIR}/${proc}"
    echo -e "Old generated code moved to\n  ${OUTDIR}/${proc}.${autosuffix}.BKP"
    echo -e "New generated code moved to\n  ${OUTDIR}/${proc}.${autosuffix}"
  fi
}

#--------------------------------------------------------------------------------------

function usage()
{
  # NB: Generate only one process at a time
  if [ "${SCRBCK}" == "gridpack" ]; then
    # NB: gridpack generation uses the 311 branch by default
    ###echo "Usage: $0 [--nobrief] [--nountaronly] [--nohelrec] <proc>"
    echo "ERROR! gridpack mode is no longer supported by this script!"; exit 1
  elif [ "${SCRBCK}" == "alpaka" ]; then
    # NB: alpaka generation uses the 311 branch by default
    ###echo "Usage: $0 [--nobrief] <proc>"
    echo "ERROR! alpaka mode is no longer supported by this script!"; exit 1
  else
    # NB: all options with $SCRBCK=cudacpp use the 311 branch by default and always disable helicity recycling
    echo "Usage:   $0 [-q|--nobrief] [--cpp|--gpu|--madnovec|--madonly|--mad|--madcpp*|--madgpu] [--nopatch|--upstream] [-c '<cmd>'] <proc>"
    echo "         (*Note: the --madcpp option exists but code generation fails for it)"
    echo "         (**Note: <proc> will be used as a relative path in ${OUTDIR} and should not contain '/' characters"
    echo "Example: $0 gg_tt --mad"
    echo "Example: $0 gg_bb --mad -c 'generate g g > b b~'"
  fi
  exit 1
}

#--------------------------------------------------------------------------------------

function cleanup_MG5AMC_HOME()
{
  # Remove MG5aMC fragments from previous runs
  rm -f ${MG5AMC_HOME}/py.py
  rm -f ${MG5AMC_HOME}/Template/LO/Source/make_opts
  rm -f ${MG5AMC_HOME}/input/mg5_configuration.txt
  rm -f ${MG5AMC_HOME}/models/sm/py3_model.pkl
  # Remove any *~ files in MG5AMC_HOME
  rm -rf $(find ${MG5AMC_HOME} -name '*~')
}

#function cleanup_MG5AMC_PLUGIN()
#{
#  # Remove and recreate MG5AMC_HOME/PLUGIN
#  rm -rf ${MG5AMC_HOME}/PLUGIN
#  mkdir ${MG5AMC_HOME}/PLUGIN
#  touch ${MG5AMC_HOME}/PLUGIN/__init__.py
#}

#--------------------------------------------------------------------------------------

# Script directory
SCRDIR=$(cd $(dirname $0); pwd)

# Output source code directory for the chosen backend (generated code will be created as a subdirectory of $OUTDIR)
OUTDIR=$(dirname $SCRDIR) # e.g. epochX/cudacpp if $SCRDIR=epochX/cudacpp/CODEGEN

# Script directory backend (cudacpp, gridpack or alpaka)
SCRBCK=$(basename $OUTDIR) # e.g. cudacpp if $OUTDIR=epochX/cudacpp

# Default output backend (in the cudacpp directory this can be changed using commad line options like --cpp, --gpu or --mad)
OUTBCK=$SCRBCK

# Default: brief diffs (use --nobrief to use full diffs, use -q to be much quieter)
QUIET=
BRIEF=--brief

# Default for gridpacks: untar gridpack.tar.gz but do not regenerate it (use --nountaronly to regenerate it)
UNTARONLY=1

# Default: apply all patches in patchMad.sh (--nopatch is ignored unless --mad is also specified)
PATCHLEVEL=
patchlevel=2 # [DEFAULT] complete generation of cudacpp .sa/.mad (copy templates and apply patch commands)

# Default for gridpacks: use helicity recycling (use --nohelrec to disable it)
# (export the value to the untarGridpack.sh script)
# Hardcoded for cudacpp and alpaka: disable helicity recycling (#400, #279) for the moment
if [ "${SCRBCK}" == "gridpack" ]; then export HELREC=1; else export HELREC=0; fi

# Process command line arguments (https://unix.stackexchange.com/a/258514)
cmd=
proc=
while [ "$1" != "" ]; do
  if [ "$1" == "-h" ] || [ "$1" == "--help" ]; then
    usage
  elif [ "$1" == "--nobrief" ] && [ "$QUIET" != "1" ]; then
    BRIEF=
  elif [ "$1" == "-q" ] && [ "$BRIEF" != "" ]; then
    QUIET=1
  elif [ "$1" == "--nopatch" ] && [ "${PATCHLEVEL}" == "" ]; then
    PATCHLEVEL=--nopatch
    patchlevel=1 # [--nopatch] modify upstream MG5AMC but do not apply patch commands (reference to prepare new patches)
  elif [ "$1" == "--upstream" ] && [ "${PATCHLEVEL}" == "" ]; then
    PATCHLEVEL=--upstream
    patchlevel=0 # [--upstream] out of the box codegen from upstream MG5AMC (do not even copy templates)
  elif [ "$1" == "--nountaronly" ] && [ "${SCRBCK}" == "gridpack" ]; then
    ###UNTARONLY=0
    echo "ERROR! gridpack mode is no longer supported by this script!"; exit 1
  elif [ "$1" == "--nohelrec" ] && [ "${SCRBCK}" == "gridpack" ]; then
    ###export HELREC=0
    echo "ERROR! gridpack mode is no longer supported by this script!"; exit 1
  elif [ "$1" == "--cpp" ] && [ "${SCRBCK}" == "cudacpp" ]; then
    export OUTBCK=${1#--}
  elif [ "$1" == "--gpu" ] && [ "${SCRBCK}" == "cudacpp" ]; then
    export OUTBCK=${1#--}
  elif [ "$1" == "--madnovec" ] && [ "${SCRBCK}" == "cudacpp" ]; then
    export OUTBCK=${1#--}
  elif [ "$1" == "--madonly" ] && [ "${SCRBCK}" == "cudacpp" ]; then
    export OUTBCK=${1#--}
  elif [ "$1" == "--mad" ] && [ "${SCRBCK}" == "cudacpp" ]; then
    export OUTBCK=${1#--}
  elif [ "$1" == "--madcpp" ] && [ "${SCRBCK}" == "cudacpp" ]; then
    export OUTBCK=${1#--}
  elif [ "$1" == "--madgpu" ] && [ "${SCRBCK}" == "cudacpp" ]; then
    export OUTBCK=${1#--}
  elif [ "$1" == "-c" ] && [ "$2" != "" ]; then
    cmd="$2"
    shift
  elif [ "$proc" == "" ]; then
    proc="$1"
  else
    usage
  fi
  shift
done
if [ "$proc" == "" ]; then usage; fi
if [ "${proc/\/}" != "${proc}" ]; then echo "ERROR! <proc> '${proc}' should not contain '/' characters"; usage; fi

echo "SCRDIR=${SCRDIR}"
echo "OUTDIR=${OUTDIR}"
echo "SCRBCK=${SCRBCK} (uppercase=${SCRBCK^^})"
echo "OUTBCK=${OUTBCK}"

echo "BRIEF=${BRIEF}"
echo "QUIET=${QUIET}"
echo "proc=${proc}"

# Make sure that python3 is installed
if ! python3 --version >& /dev/null; then echo "ERROR! python3 is not installed"; exit 1; fi

# Define MG5AMC_HOME as a path to the mg5amcnlo git submodule in this repo (NEW IMPLEMENTATION BASED ON SUBMODULES)
# Make sure that $MG5AMC_HOME exists
if [ "$MG5AMC_HOME" == "" ]; then
  # (FIXME: in a future implementation, this will not be ignored - e.g. to share a single git submodule in different madgraph4gpu directories)
  echo "WARNING! Environment variable MG5AMC_HOME is already defined as '$MG5AMC_HOME' but it will be redefined"
fi
MG5AMC_HOME=${SCRDIR}/../../../MG5aMC/mg5amcnlo
if [ ! -d $MG5AMC_HOME ]; then
  echo "ERROR! Directory $MG5AMC_HOME does not exist"
  exit 1
fi
export MG5AMC_HOME=$(cd $MG5AMC_HOME; pwd)
echo -e "\nDefault MG5AMC_HOME=$MG5AMC_HOME on $(hostname)\n"

# Make sure that $ALPAKA_ROOT and $CUPLA_ROOT exist if alpaka is used
###if [ "${SCRBCK}" == "alpaka" ]; then
###  if [ "$ALPAKA_ROOT" == "" ]; then
###    echo "ERROR! ALPAKA_ROOT is not defined"
###    echo "To download ALPAKA please run 'git clone -b 0.8.0 https://github.com/alpaka-group/alpaka.git'"
###    exit 1
###  fi
###  echo -e "Using ALPAKA_ROOT=$ALPAKA_ROOT on $(hostname)\n"
###  if [ ! -d $ALPAKA_ROOT ]; then echo "ERROR! Directory $ALPAKA_ROOT does not exist"; exit 1; fi
###  if [ "$CUPLA_ROOT" == "" ]; then
###    echo "ERROR! CUPLA_ROOT is not defined"
###    echo "To download CUPLA please run 'git clone -b 0.3.0 https://github.com/alpaka-group/cupla.git'"
###    exit 1
###  fi
###  echo -e "Using CUPLA_ROOT=$CUPLA_ROOT on $(hostname)\n"
###  if [ ! -d $CUPLA_ROOT ]; then echo "ERROR! Directory $CUPLA_ROOT does not exist"; exit 1; fi
###fi

# Show the git branch and commit of MG5aMC
if ! git --version >& /dev/null; then
  echo -e "ERROR! git is not installed: cannot retrieve git properties of MG5aMC_HOME\n"; exit 1
fi
cd ${MG5AMC_HOME}
if [ "$QUIET" != "1" ]; then
  echo -e "Using $(git --version)"
  echo -e "Retrieving git information about MG5AMC_HOME"
fi
if ! git log -n1 >& /dev/null; then
  echo -e "ERROR! MG5AMC_HOME is not a git clone\n"; exit 1
fi
branch_mg5amc=$(git branch --no-color | \grep ^* | awk '{print $2}')
commit_mg5amc=$(git log --oneline -n1 | awk '{print $1}')
if [ "$QUIET" != "1" ]; then
  echo -e "Current git branch of MG5AMC_HOME is '${branch_mg5amc}'"
  echo -e "Current git commit of MG5AMC_HOME is '${commit_mg5amc}'"
fi
cd - > /dev/null

# Copy MG5AMC ad-hoc patches if any (unless --upstream is specified)
###if [ "${PATCHLEVEL}" != "--upstream" ] && [ "${SCRBCK}" == "cudacpp" ]; then
###  patches=$(cd $SCRDIR/MG5aMC_patches/${dir_patches}; find . -mindepth 2 -type f)
###  echo -e "Copy MG5aMC_patches/${dir_patches} patches..."
###  for patch in $patches; do
###    ###echo "DEBUG: $patch"
###    patch=${patch#./} # strip leading "./"
###    if [ "${patch}" != "${patch%~}" ]; then continue; fi # skip *~ files
###    ###if [ "${patch}" != "${patch%.GIT}" ]; then continue; fi # skip *.GIT files
###    ###if [ "${patch}" != "${patch%.py}" ]; then continue; fi # skip *.py files
###    ###if [ "${patch}" != "${patch#patch.}" ]; then continue; fi # skip patch.* files
###    echo cp -dpr $SCRDIR/MG5aMC_patches/${dir_patches}/$patch $MG5AMC_HOME/$patch
###    cp -dpr $SCRDIR/MG5aMC_patches/${dir_patches}/$patch $MG5AMC_HOME/$patch
###  done
###  echo -e "Copy MG5aMC_patches/${dir_patches} patches... done\n"
###fi

# Clean up before code generation
cleanup_MG5AMC_HOME
###cleanup_MG5AMC_PLUGIN

# Print differences in MG5AMC with respect to git after copying ad-hoc patches
if [ "$QUIET" != "1" ]; then
  cd ${MG5AMC_HOME}
  echo -e "\n***************** Differences to the current git commit ${commit_patches} [START]"
  ###if [ "$(git diff)" == "" ]; then echo -e "[No differences]"; else git diff; fi
  if [ "$(git diff)" == "" ]; then echo -e "[No differences]"; else git diff --name-status; fi
  echo -e "***************** Differences to the current git commit ${commit_patches} [END]\n"
  cd - > /dev/null
fi

# Copy the new plugin to MG5AMC_HOME (if the script directory backend is cudacpp or alpaka)
#if [ "${SCRBCK}" == "cudacpp" ]; then
#  if [ "${OUTBCK}" == "no-path-to-this-statement" ]; then
#    echo -e "\nWARNING! '${OUTBCK}' mode selected: do not copy the cudacpp plugin (workaround for #341)"
#  else # currently succeeds also for madcpp and madgpu (#341 has been fixed)
#    echo -e "\nINFO! '${OUTBCK}' mode selected: copy the cudacpp plugin\n"
#    cp -dpr ${SCRDIR}/PLUGIN/${SCRBCK^^}_SA_OUTPUT ${MG5AMC_HOME}/PLUGIN/${SCRBCK^^}_OUTPUT
#    ls -l ${MG5AMC_HOME}/PLUGIN
#  fi
###elif [ "${SCRBCK}" == "alpaka" ]; then
###  cp -dpr ${SCRDIR}/PLUGIN/${SCRBCK^^}_CUDACPP_SA_OUTPUT ${MG5AMC_HOME}/PLUGIN/
###  ls -l ${MG5AMC_HOME}/PLUGIN
#fi

# For gridpacks, use separate output directories for MG 29x and MG 3xx
###if [ "${SCRBCK}" == "gridpack" ]; then
###  if [ "${HELREC}" == "0" ]; then
###    OUTDIR=${OUTDIR}/3xx_nohelrec
###  else
###    OUTDIR=${OUTDIR}/3xx
###  fi
###  echo "OUTDIR=${OUTDIR} (redefined)"
###fi

# Generate the chosen process (this will always replace the existing code directory and create a .BKP)
SECONDS=0 # bash built-in
export CUDACPP_CODEGEN_PATCHLEVEL=${PATCHLEVEL}
codeGenAndDiff $proc "$cmd"

# Clean up after code generation
cleanup_MG5AMC_HOME
###cleanup_MG5AMC_PLUGIN

# Check formatting in the auto-generated code
if [ "${OUTBCK}" == "cudacpp" ]; then
  echo -e "\n+++ Check code formatting in newly generated code ${proc}.sa\n"
  if ! $SCRDIR/checkFormatting.sh -q -q ${proc}.sa; then
    echo "ERROR! Auto-generated code does not respect formatting policies"
    exit 1
  fi
elif [ "${OUTBCK}" == "mad" ]; then
  echo -e "\n+++ Check code formatting in newly generated code ${proc}.mad\n"
  if ! $SCRDIR/checkFormatting.sh -q -q ${proc}.mad; then
    echo "ERROR! Auto-generated code does not respect formatting policies"
    exit 1
  fi
fi

echo
echo "********************************************************************************"
echo
echo "Code generation and additional checks completed in $SECONDS seconds"
echo<|MERGE_RESOLUTION|>--- conflicted
+++ resolved
@@ -106,8 +106,6 @@
       generate p p > t t~ z @0
       add process p p > t t~ z j @1"
       ;;
-<<<<<<< HEAD
-=======
     nobm_gu_ttxwpd)
       cmd="import model sm-no_b_mass
       generate g u > t t~ w+ d"
@@ -133,7 +131,6 @@
     #  define j = p
     #  generate g g > e+ e- g g u u~"
     #  ;;
->>>>>>> bd4e8ae4
     loop_nobm_gg_tt)
       cmd="import model loop_sm-no_b_mass
       generate g g > t t~"
