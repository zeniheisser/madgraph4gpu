--- conflicted
+++ resolved
@@ -1169,21 +1169,13 @@
         replace_dict['nincoming'] = nincoming
         replace_dict['noutcoming'] = nexternal - nincoming
         replace_dict['nbhel'] = self.matrix_elements[0].get_helicity_combinations() # number of helicity combinations
-<<<<<<< HEAD
-#        file = self.read_template_file(self.process_class_template) % replace_dict # HACK! ignore write=False case
-#        file = '\n'.join( file.split('\n')[8:] ) # skip first 8 lines in process_class.inc (copyright)
-        if write:
-            file = self.read_template_file(self.process_class_template) % replace_dict
+        replace_dict['ndiagrams'] = len(self.matrix_elements[0].get('diagrams')) # AV FIXME #910: elsewhere matrix_element.get('diagrams') and max(config[0]...
+        if( write ):
+            file = self.read_template_file(self.process_class_template) % replace_dict # HACK! ignore write=False case
             file = '\n'.join( file.split('\n')[8:] ) # skip first 8 lines in process_class.inc (copyright)
             return file
         else:
             return replace_dict
-=======
-        replace_dict['ndiagrams'] = len(self.matrix_elements[0].get('diagrams')) # AV FIXME #910: elsewhere matrix_element.get('diagrams') and max(config[0]...
-        file = self.read_template_file(self.process_class_template) % replace_dict # HACK! ignore write=False case
-        file = '\n'.join( file.split('\n')[8:] ) # skip first 8 lines in process_class.inc (copyright)
-        return file
->>>>>>> 0e5a4546
 
     # AV - replace export_cpp.OneProcessExporterGPU method (fix CPPProcess.cc)
     def get_process_function_definitions(self, write=True):
