--- conflicted
+++ resolved
@@ -1377,36 +1377,17 @@
         """Return the color matrix definition lines for this matrix element. Split rows in chunks of size n."""
         import madgraph.core.color_algebra as color
         if not matrix_element.get('color_matrix'):
-<<<<<<< HEAD
-            ###return "\n".join(["static const double denom[1] = {1.};", "static const double cf[1][1] = {1.};"])
-            return "\n".join(["      static constexpr fptype denom[1] = {1.};", "static const fptype cf[1][1] = {1.};"]) # AV
-        else:
-            color_denominators = matrix_element.get('color_matrix').\
-                                                 get_line_denominators()
-            ###denom_string = "static const double denom[ncolor] = {%s};" % ",".join(["%i" % denom for denom in color_denominators])
-            denom_string = "      static constexpr fptype denom[ncolor] = {%s};" % ", ".join(["%i" % denom for denom in color_denominators]) # AV
-=======
             return '\n'.join(['      static constexpr fptype denom[1] = {1.};', 'static const fptype cf[1][1] = {1.};'])
         else:
             color_denominators = matrix_element.get('color_matrix').\
                                                  get_line_denominators()
             denom_string = '      static constexpr fptype denom[ncolor] = { %s }; // 1-D array[%i]' \
                            % ( ', '.join(['%i' % denom for denom in color_denominators]), len(color_denominators) )
->>>>>>> 05c236a7
             matrix_strings = []
             my_cs = color.ColorString()
             for index, denominator in enumerate(color_denominators):
                 # Then write the numerators for the matrix elements
                 num_list = matrix_element.get('color_matrix').get_line_numerators(index, denominator)
-<<<<<<< HEAD
-                ###matrix_strings.append("{%s}" % ",".join(["%d" % i for i in num_list]))
-                matrix_strings.append("{%s}" % ", ".join(["%d" % i for i in num_list])) # AV
-            ###matrix_string = "static const double cf[ncolor][ncolor] = {" + ",".join(matrix_strings) + "};"
-            matrix_string = "      static constexpr fptype cf[ncolor][ncolor] = " # AV
-            if len( matrix_strings ) > 1 : matrix_string += '{\n      ' + ',\n      '.join(matrix_strings) + '};' # AV
-            else: matrix_string += '{' + matrix_strings[0] + '};' # AV
-            return "\n".join([denom_string, matrix_string])
-=======
                 matrix_strings.append('{ %s }' % ', '.join(['%d' % i for i in num_list]))
             matrix_string = '      static constexpr fptype cf[ncolor][ncolor] = '
             if len( matrix_strings ) > 1 : matrix_string += '{\n        ' + ',\n        '.join(matrix_strings) + ' };'
@@ -1417,7 +1398,6 @@
             denom_string = denom_comment + denom_string
             matrix_string = matrix_comment + matrix_string
             return '\n'.join([denom_string, matrix_string])
->>>>>>> 05c236a7
 
     # AV - replace the export_cpp.OneProcessExporterGPU method (improve formatting)
     def get_initProc_lines(self, matrix_element, color_amplitudes):
@@ -1434,12 +1414,7 @@
     # AV - replace the export_cpp.OneProcessExporterCPP method (improve formatting)
     def get_helicity_matrix(self, matrix_element):
         """Return the Helicity matrix definition lines for this matrix element"""
-<<<<<<< HEAD
-        ###helicity_line = "static const int helicities[ncomb][nexternal] = {";
-        helicity_line = "    static constexpr short helicities[ncomb][mgOnGpu::npar] = {\n      "; # AV (this is tHel)
-=======
         helicity_line = '    static constexpr short helicities[ncomb][mgOnGpu::npar] = {\n      '; # AV (this is tHel)
->>>>>>> 05c236a7
         helicity_line_list = []
         for helicities in matrix_element.get_helicity_matrix(allow_reverse=False):
             helicity_line_list.append( '{ ' + ', '.join(['%d'] * len(helicities)) % tuple(helicities) + ' }' ) # AV
