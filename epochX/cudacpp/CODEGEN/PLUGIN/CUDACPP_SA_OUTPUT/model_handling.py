--- conflicted
+++ resolved
@@ -1338,19 +1338,6 @@
         self.edit_testxxx() # AV new file (NB this is generic in Subprocesses and then linked in Sigma-specific)
         self.edit_memorybuffers() # AV new file (NB this is generic in Subprocesses and then linked in Sigma-specific)
         self.edit_memoryaccesscouplings() # AV new file (NB this is generic in Subprocesses and then linked in Sigma-specific)
-        # Add symbolic links in the P1 directory
-<<<<<<< HEAD
-        files.ln(pjoin(self.path, 'check_sa.cc'), self.path, 'gcheck_sa.cu')
-        files.ln(pjoin(self.path, 'CPPProcess.cc'), self.path, 'gCPPProcess.cu')
-        files.ln(pjoin(self.path, 'CrossSectionKernels.cc'), self.path, 'gCrossSectionKernels.cu')
-        files.ln(pjoin(self.path, 'MatrixElementKernels.cc'), self.path, 'gMatrixElementKernels.cu')
-        files.ln(pjoin(self.path, 'RamboSamplingKernels.cc'), self.path, 'gRamboSamplingKernels.cu')
-        files.ln(pjoin(self.path, 'CommonRandomNumberKernel.cc'), self.path, 'gCommonRandomNumberKernel.cu')
-        files.ln(pjoin(self.path, 'CurandRandomNumberKernel.cc'), self.path, 'gCurandRandomNumberKernel.cu')
-        files.ln(pjoin(self.path, 'HiprandRandomNumberKernel.cc'), self.path, 'gHiprandRandomNumberKernel.cu')
-        files.ln(pjoin(self.path, 'BridgeKernels.cc'), self.path, 'gBridgeKernels.cu')
-=======
->>>>>>> 9f8085ee
         # NB: symlink of cudacpp.mk to makefile is overwritten by madevent makefile if this exists (#480)
         # NB: this relies on the assumption that cudacpp code is generated before madevent code
         files.ln(pjoin(self.path, 'cudacpp.mk'), self.path, 'makefile')
