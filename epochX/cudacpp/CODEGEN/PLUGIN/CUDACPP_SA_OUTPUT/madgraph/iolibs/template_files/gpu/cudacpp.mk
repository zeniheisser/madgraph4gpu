# Copyright (C) 2020-2023 CERN and UCLouvain.
# Licensed under the GNU Lesser General Public License (version 3 or later).
# Created by: S. Roiser (Feb 2020) for the MG5aMC CUDACPP plugin.
# Further modified by: J. Teig, O. Mattelaer, S. Roiser, A. Valassi (2020-2023) for the MG5aMC CUDACPP plugin.

#=== Determine the name of this makefile (https://ftp.gnu.org/old-gnu/Manuals/make-3.80/html_node/make_17.html)
#=== NB: use ':=' to ensure that the value of CUDACPP_MAKEFILE is not modified further down after including make_opts
#=== NB: use 'override' to ensure that the value can not be modified from the outside
override CUDACPP_MAKEFILE := $(word $(words $(MAKEFILE_LIST)),$(MAKEFILE_LIST))
###$(info CUDACPP_MAKEFILE='$(CUDACPP_MAKEFILE)')

#=== NB: different names (e.g. cudacpp.mk and cudacpp_src.mk) are used in the Subprocess and src directories
override CUDACPP_SRC_MAKEFILE = cudacpp_src.mk

#-------------------------------------------------------------------------------

#=== Use bash in the Makefile (https://www.gnu.org/software/make/manual/html_node/Choosing-the-Shell.html)

SHELL := /bin/bash

#-------------------------------------------------------------------------------

#=== Detect O/S and architecture (assuming uname is available, https://en.wikipedia.org/wiki/Uname)

# Detect O/S kernel (Linux, Darwin...)
UNAME_S := $(shell uname -s)
###$(info UNAME_S='$(UNAME_S)')

# Detect architecture (x86_64, ppc64le...)
UNAME_P := $(shell uname -p)
###$(info UNAME_P='$(UNAME_P)')

<<<<<<< HEAD
=======
#-------------------------------------------------------------------------------

#=== Include the common MG5aMC Makefile options

# OM: this is crucial for MG5aMC flag consistency/documentation
# AV: temporarely comment this out because it breaks cudacpp builds
ifneq ($(wildcard ../../Source/make_opts),)
include ../../Source/make_opts
endif

>>>>>>> b9f16e99
#-------------------------------------------------------------------------------

#=== Configure common compiler flags for C++ and CUDA

INCFLAGS = -I.
OPTFLAGS = -O3 # this ends up in CUFLAGS too (should it?), cannot add -Ofast or -ffast-math here

# Dependency on src directory
MG5AMC_COMMONLIB = mg5amc_common
LIBFLAGS = -L$(LIBDIR) -l$(MG5AMC_COMMONLIB)
INCFLAGS += -I../../src

# Compiler-specific googletest build directory (#125 and #738)
ifneq ($(shell $(CXX) --version | grep '^Intel(R) oneAPI DPC++/C++ Compiler'),)
override CXXNAME = icpx$(shell $(CXX) --version | head -1 | cut -d' ' -f5)
else ifneq ($(shell $(CXX) --version | egrep '^clang'),)
override CXXNAME = clang$(shell $(CXX) --version | head -1 | cut -d' ' -f3)
else ifneq ($(shell $(CXX) --version | grep '^g++ (GCC)'),)
override CXXNAME = gcc$(shell $(CXX) --version | head -1 | cut -d' ' -f3)
else
override CXXNAME = unknown
endif
###$(info CXXNAME=$(CXXNAME))
override CXXNAMESUFFIX = _$(CXXNAME)
export CXXNAMESUFFIX

# Dependency on test directory
# Within the madgraph4gpu git repo: by default use a common gtest installation in <topdir>/test (optionally use an external or local gtest)
# Outside the madgraph4gpu git repo: by default do not build the tests (optionally use an external or local gtest)
###GTEST_ROOT = /cvmfs/sft.cern.ch/lcg/releases/gtest/1.11.0-21e8c/x86_64-centos8-gcc11-opt/# example of an external gtest installation
###LOCALGTEST = yes# comment this out (or use make LOCALGTEST=yes) to build tests using a local gtest installation
TESTDIRCOMMON = ../../../../../test
TESTDIRLOCAL = ../../test
ifneq ($(wildcard $(GTEST_ROOT)),)
TESTDIR =
else ifneq ($(LOCALGTEST),)
TESTDIR=$(TESTDIRLOCAL)
GTEST_ROOT = $(TESTDIR)/googletest/install$(CXXNAMESUFFIX)
else ifneq ($(wildcard ../../../../../epochX/cudacpp/CODEGEN),)
TESTDIR = $(TESTDIRCOMMON)
GTEST_ROOT = $(TESTDIR)/googletest/install$(CXXNAMESUFFIX)
else
TESTDIR =
endif
ifneq ($(GTEST_ROOT),)
GTESTLIBDIR = $(GTEST_ROOT)/lib64/
GTESTLIBS = $(GTESTLIBDIR)/libgtest.a $(GTESTLIBDIR)/libgtest_main.a
GTESTINC = -I$(GTEST_ROOT)/include
else
GTESTLIBDIR =
GTESTLIBS =
GTESTINC =
endif
###$(info GTEST_ROOT = $(GTEST_ROOT))
###$(info LOCALGTEST = $(LOCALGTEST))
###$(info TESTDIR = $(TESTDIR))

#-------------------------------------------------------------------------------

.DEFAULT_GOAL := usage

# Target if user does not specify target
usage:
	$(error Unknown target='$(MAKECMDGOALS)': only 'cppnone', 'cppsse4', 'cppavx2', 'cpp512y', 'cpp512z' and 'cuda' are supported!)

#-------------------------------------------------------------------------------

#=== Configure the C++ compiler

CXXFLAGS = $(OPTFLAGS) -std=c++17 $(INCFLAGS) -Wall -Wshadow -Wextra
ifeq ($(shell $(CXX) --version | grep ^nvc++),)
CXXFLAGS += -ffast-math # see issue #117
endif
###CXXFLAGS+= -Ofast # performance is not different from --fast-math
###CXXFLAGS+= -g # FOR DEBUGGING ONLY

# Optionally add debug flags to display the full list of flags (eg on Darwin)
###CXXFLAGS+= -v

# Note: AR, CXX and FC are implicitly defined if not set externally
# See https://www.gnu.org/software/make/manual/html_node/Implicit-Variables.html

# Add -mmacosx-version-min=11.3 to avoid "ld: warning: object file was built for newer macOS version than being linked"
ifneq ($(shell $(CXX) --version | egrep '^Apple clang'),)
CXXFLAGS += -mmacosx-version-min=11.3
endif

#-------------------------------------------------------------------------------

<<<<<<< HEAD
#=== Configure the CUDA compiler for the CUDA target
=======
#=== Configure the CUDA compiler

# If CXX is not a single word (example "clang++ --gcc-toolchain...") then disable CUDA builds (issue #505)
# This is because it is impossible to pass this to "CUFLAGS += -ccbin <host-compiler>" below
ifneq ($(words $(subst ccache ,,$(CXX))),1) # allow at most "CXX=ccache <host-compiler>" from outside
  $(warning CUDA builds are not supported for multi-word CXX "$(CXX)")
  override CUDA_HOME=disabled
endif

# If CUDA_HOME is not set, try to set it from the location of nvcc
ifndef CUDA_HOME
  CUDA_HOME = $(patsubst %%bin/nvcc,%%,$(shell which nvcc 2>/dev/null))
  $(warning CUDA_HOME was not set: using "$(CUDA_HOME)")
endif

# Set NVCC as $(CUDA_HOME)/bin/nvcc if it exists
ifneq ($(wildcard $(CUDA_HOME)/bin/nvcc),)
  NVCC = $(CUDA_HOME)/bin/nvcc
  USE_NVTX ?=-DUSE_NVTX
  # See https://docs.nvidia.com/cuda/cuda-compiler-driver-nvcc/index.html
  # See https://arnon.dk/matching-sm-architectures-arch-and-gencode-for-various-nvidia-cards/
  # Default: use compute capability 70 for V100 (CERN lxbatch, CERN itscrd, Juwels Cluster).
  # Embed device code for 70, and PTX for 70+.
  # Export MADGRAPH_CUDA_ARCHITECTURE (comma-separated list) to use another value or list of values (see #533).
  # Examples: use 60 for P100 (Piz Daint), 80 for A100 (Juwels Booster, NVidia raplab/Curiosity).
  MADGRAPH_CUDA_ARCHITECTURE ?= 70
  ###CUARCHFLAGS = -gencode arch=compute_$(MADGRAPH_CUDA_ARCHITECTURE),code=compute_$(MADGRAPH_CUDA_ARCHITECTURE) -gencode arch=compute_$(MADGRAPH_CUDA_ARCHITECTURE),code=sm_$(MADGRAPH_CUDA_ARCHITECTURE) # Older implementation (AV): go back to this one for multi-GPU support #533
  ###CUARCHFLAGS = --gpu-architecture=compute_$(MADGRAPH_CUDA_ARCHITECTURE) --gpu-code=sm_$(MADGRAPH_CUDA_ARCHITECTURE),compute_$(MADGRAPH_CUDA_ARCHITECTURE) # Newer implementation (SH): cannot use this as-is for multi-GPU support #533
  comma:=,
  CUARCHFLAGS = $(foreach arch,$(subst $(comma), ,$(MADGRAPH_CUDA_ARCHITECTURE)),-gencode arch=compute_$(arch),code=compute_$(arch) -gencode arch=compute_$(arch),code=sm_$(arch))
  CUINC = -I$(CUDA_HOME)/include/
  ifeq ($(RNDGEN),hasNoCurand)
    CURANDLIBFLAGS=
  else
    CURANDLIBFLAGS = -L$(CUDA_HOME)/lib64/ -lcurand # NB: -lcuda is not needed here!
  endif
  CUOPTFLAGS = -lineinfo
  CUFLAGS = $(foreach opt, $(OPTFLAGS), -Xcompiler $(opt)) $(CUOPTFLAGS) $(INCFLAGS) $(CUINC) $(USE_NVTX) $(CUARCHFLAGS) -use_fast_math
  ###CUFLAGS += -Xcompiler -Wall -Xcompiler -Wextra -Xcompiler -Wshadow
  ###NVCC_VERSION = $(shell $(NVCC) --version | grep 'Cuda compilation tools' | cut -d' ' -f5 | cut -d, -f1)
  CUFLAGS += -std=c++17 # need CUDA >= 11.2 (see #333): this is enforced in mgOnGpuConfig.h
  # Without -maxrregcount: baseline throughput: 6.5E8 (16384 32 12) up to 7.3E8 (65536 128 12)
  ###CUFLAGS+= --maxrregcount 160 # improves throughput: 6.9E8 (16384 32 12) up to 7.7E8 (65536 128 12)
  ###CUFLAGS+= --maxrregcount 128 # improves throughput: 7.3E8 (16384 32 12) up to 7.6E8 (65536 128 12)
  ###CUFLAGS+= --maxrregcount 96 # degrades throughput: 4.1E8 (16384 32 12) up to 4.5E8 (65536 128 12)
  ###CUFLAGS+= --maxrregcount 64 # degrades throughput: 1.7E8 (16384 32 12) flat at 1.7E8 (65536 128 12)
else ifneq ($(origin REQUIRE_CUDA),undefined)
  # If REQUIRE_CUDA is set but no cuda is found, stop here (e.g. for CI tests on GPU #443)
  $(error No cuda installation found (set CUDA_HOME or make nvcc visible in PATH))
else
  # No cuda. Switch cuda compilation off and go to common random numbers in C++
  $(warning CUDA_HOME is not set or is invalid: export CUDA_HOME to compile with cuda)
  override NVCC=
  override USE_NVTX=
  override CUINC=
  override CURANDLIBFLAGS=
endif
export NVCC
export CUFLAGS
>>>>>>> b9f16e99

ifneq (,$(findstring $(MAKECMDGOALS),cuda-gcheck-runGcheck-runFGcheck-cmpFGcheck-memcheck))
  # If CXX is not a single word (example "clang++ --gcc-toolchain...") then disable CUDA builds (issue #505)
  # This is because it is impossible to pass this to "CUFLAGS += -ccbin <host-compiler>" below
  ifneq ($(words $(subst ccache ,,$(CXX))),1) # allow at most "CXX=ccache <host-compiler>" from outside
    $(warning CUDA builds are not supported for multi-word CXX "$(CXX)")
    override CUDA_HOME=disabled
  endif

  # If CUDA_HOME is not set, try to set it from the location of nvcc
  ifndef CUDA_HOME
    CUDA_HOME = $(patsubst %%bin/nvcc,%%,$(shell which nvcc 2>/dev/null))
    $(warning CUDA_HOME was not set: using "$(CUDA_HOME)")
  endif

  # Set NVCC as $(CUDA_HOME)/bin/nvcc if it exists
  ifneq ($(wildcard $(CUDA_HOME)/bin/nvcc),)
    NVCC = $(CUDA_HOME)/bin/nvcc
    USE_NVTX ?=-DUSE_NVTX
    # See https://docs.nvidia.com/cuda/cuda-compiler-driver-nvcc/index.html
    # See https://arnon.dk/matching-sm-architectures-arch-and-gencode-for-various-nvidia-cards/
    # Default: use compute capability 70 for V100 (CERN lxbatch, CERN itscrd, Juwels Cluster).
    # Embed device code for 70, and PTX for 70+.
    # Export MADGRAPH_CUDA_ARCHITECTURE (comma-separated list) to use another value or list of values (see #533).
    # Examples: use 60 for P100 (Piz Daint), 80 for A100 (Juwels Booster, NVidia raplab/Curiosity).
    MADGRAPH_CUDA_ARCHITECTURE ?= 70
    ###CUARCHFLAGS = -gencode arch=compute_$(MADGRAPH_CUDA_ARCHITECTURE),code=compute_$(MADGRAPH_CUDA_ARCHITECTURE) -gencode arch=compute_$(MADGRAPH_CUDA_ARCHITECTURE),code=sm_$(MADGRAPH_CUDA_ARCHITECTURE) # Older implementation (AV): go back to this one for multi-GPU support #533
    ###CUARCHFLAGS = --gpu-architecture=compute_$(MADGRAPH_CUDA_ARCHITECTURE) --gpu-code=sm_$(MADGRAPH_CUDA_ARCHITECTURE),compute_$(MADGRAPH_CUDA_ARCHITECTURE) # Newer implementation (SH): cannot use this as-is for multi-GPU support #533
    comma:=,
    CUARCHFLAGS = $(foreach arch,$(subst $(comma), ,$(MADGRAPH_CUDA_ARCHITECTURE)),-gencode arch=compute_$(arch),code=compute_$(arch) -gencode arch=compute_$(arch),code=sm_$(arch))
    CUINC = -I$(CUDA_HOME)/include/
    CURANDLIBFLAGS = -L$(CUDA_HOME)/lib64/ -lcurand # NB: -lcuda is not needed here!
    CUOPTFLAGS = -lineinfo
    CUFLAGS = $(foreach opt, $(OPTFLAGS), -Xcompiler $(opt)) $(CUOPTFLAGS) $(INCFLAGS) $(CUINC) $(USE_NVTX) $(CUARCHFLAGS) -use_fast_math
    ###CUFLAGS += -Xcompiler -Wall -Xcompiler -Wextra -Xcompiler -Wshadow
    ###NVCC_VERSION = $(shell $(NVCC) --version | grep 'Cuda compilation tools' | cut -d' ' -f5 | cut -d, -f1)
    CUFLAGS += -std=c++17 # need CUDA >= 11.2 (see #333): this is enforced in mgOnGpuConfig.h
    # Without -maxrregcount: baseline throughput: 6.5E8 (16384 32 12) up to 7.3E8 (65536 128 12)
    ###CUFLAGS+= --maxrregcount 160 # improves throughput: 6.9E8 (16384 32 12) up to 7.7E8 (65536 128 12)
    ###CUFLAGS+= --maxrregcount 128 # improves throughput: 7.3E8 (16384 32 12) up to 7.6E8 (65536 128 12)
    ###CUFLAGS+= --maxrregcount 96 # degrades throughput: 4.1E8 (16384 32 12) up to 4.5E8 (65536 128 12)
    ###CUFLAGS+= --maxrregcount 64 # degrades throughput: 1.7E8 (16384 32 12) flat at 1.7E8 (65536 128 12)
  else ifneq ($(origin REQUIRE_CUDA),undefined)
    # If REQUIRE_CUDA is set but no cuda is found, stop here (e.g. for CI tests on GPU #443)
    $(error No cuda installation found (set CUDA_HOME or make nvcc visible in PATH))
  else
    # No cuda. Switch cuda compilation off and go to common random numbers in C++
    $(warning CUDA_HOME is not set or is invalid: export CUDA_HOME to compile with cuda)
    override NVCC=
    override USE_NVTX=
    override CUINC=
    override CURANDLIBFLAGS=
  endif
  export NVCC
  export CUFLAGS

  # Set the host C++ compiler for nvcc via "-ccbin <host-compiler>"
  # (NB issue #505: this must be a single word, "clang++ --gcc-toolchain..." is not supported)
  CUFLAGS += -ccbin $(shell which $(subst ccache ,,$(CXX)))

  # Allow newer (unsupported) C++ compilers with older versions of CUDA if ALLOW_UNSUPPORTED_COMPILER_IN_CUDA is set (#504)
  ifneq ($(origin ALLOW_UNSUPPORTED_COMPILER_IN_CUDA),undefined)
  CUFLAGS += -allow-unsupported-compiler
  endif

endif # ($(MAKECMDGOALS),cuda)

#-------------------------------------------------------------------------------

#=== Configure ccache for C++ and CUDA builds

# Enable ccache if USECCACHE=1
ifeq ($(USECCACHE)$(shell echo $(CXX) | grep ccache),1)
  override CXX:=ccache $(CXX)
endif
#ifeq ($(USECCACHE)$(shell echo $(AR) | grep ccache),1)
#  override AR:=ccache $(AR)
#endif
ifneq ($(NVCC),)
  ifeq ($(USECCACHE)$(shell echo $(NVCC) | grep ccache),1)
    override NVCC:=ccache $(NVCC)
  endif
endif

#-------------------------------------------------------------------------------

#=== Configure PowerPC-specific compiler flags for C++ and CUDA

# PowerPC-specific CXX compiler flags (being reviewed)
ifeq ($(UNAME_P),ppc64le)
  CXXFLAGS+= -mcpu=power9 -mtune=power9 # gains ~2-3%% both for none and sse4
  # Throughput references without the extra flags below: none=1.41-1.42E6, sse4=2.15-2.19E6
  ###CXXFLAGS+= -DNO_WARN_X86_INTRINSICS # no change
  ###CXXFLAGS+= -fpeel-loops # no change
  ###CXXFLAGS+= -funroll-loops # gains ~1%% for none, loses ~1%% for sse4
  ###CXXFLAGS+= -ftree-vectorize # no change
  ###CXXFLAGS+= -flto # would increase to none=4.08-4.12E6, sse4=4.99-5.03E6!
else
  ###CXXFLAGS+= -flto # also on Intel this would increase throughputs by a factor 2 to 4...
  ######CXXFLAGS+= -fno-semantic-interposition # no benefit (neither alone, nor combined with -flto)
endif

# PowerPC-specific CUDA compiler flags (to be reviewed!)
ifeq ($(UNAME_P),ppc64le)
  CUFLAGS+= -Xcompiler -mno-float128
endif

#-------------------------------------------------------------------------------

#=== Configure defaults and check if user-defined choices exist for OMPFLAGS, AVX, FPTYPE, HELINL, HRDCOD, RNDGEN

# Set the default OMPFLAGS choice
ifneq ($(shell $(CXX) --version | egrep '^Intel'),)
override OMPFLAGS = -fopenmp
###override OMPFLAGS = # disable OpenMP MT on Intel (was ok without nvcc but not ok with nvcc before #578)
else ifneq ($(shell $(CXX) --version | egrep '^(clang)'),)
override OMPFLAGS = -fopenmp
###override OMPFLAGS = # disable OpenMP MT on clang (was not ok without or with nvcc before #578)
<<<<<<< HEAD
else ifneq ($(shell $(CXX) --version | egrep '^(Apple clang)'),)
override OMPFLAGS = # disable OpenMP MT on Apple clang (builds fail in the CI #578)
=======
###else ifneq ($(shell $(CXX) --version | egrep '^(Apple clang)'),) # AV for Mac (Apple clang compiler)
else ifeq ($(UNAME_S),Darwin) # OM for Mac (any compiler)
override OMPFLAGS = # AV disable OpenMP MT on Apple clang (builds fail in the CI #578)
###override OMPFLAGS = -fopenmp # OM reenable OpenMP MT on Apple clang? (AV Oct 2023: this still fails in the CI)
>>>>>>> b9f16e99
else
override OMPFLAGS = -fopenmp # enable OpenMP MT by default on all other platforms
###override OMPFLAGS = # disable OpenMP MT on all other platforms (default before #575)
endif

# Set the default FPTYPE (floating point type) choice
ifeq ($(FPTYPE),)
  override FPTYPE = d
endif

# Set the default HELINL (inline helicities?) choice
ifeq ($(HELINL),)
  override HELINL = 0
endif

# Set the default HRDCOD (hardcode cIPD physics parameters?) choice
ifeq ($(HRDCOD),)
  override HRDCOD = 0
endif

# Set the default RNDGEN (random number generator) choice
ifeq ($(RNDGEN),)
  ifeq ($(NVCC),)
    override RNDGEN = hasNoCurand
  else ifeq ($(RNDGEN),)
    override RNDGEN = hasCurand
  endif
endif

# set the correct AVX based on avxcpp target
ifeq ($(MAKECMDGOALS),cppnone) # no SIMD
  override AVX = none
else ifeq ($(MAKECMDGOALS),cppsse4) # SSE4.2 with 128 width (xmm registers)
  override AVX = sse4
else ifeq ($(MAKECMDGOALS),cppavx2) # AVX2 with 256 width (ymm registers) [DEFAULT for clang]
  override AVX = avx2
else ifeq ($(MAKECMDGOALS),cpp512y) # AVX512 with 256 width (ymm registers) [DEFAULT for gcc]
  override AVX = 512y
else ifeq ($(MAKECMDGOALS),cpp512z) # AVX512 with 512 width (zmm registers)
  override AVX = 512z
else
  override AVX = none
endif

# Export AVX, FPTYPE, HELINL, HRDCOD, RNDGEN, OMPFLAGS so that it is not necessary to pass them to the src Makefile too
export AVX
export FPTYPE
export HELINL
export HRDCOD
export RNDGEN
export OMPFLAGS

#-------------------------------------------------------------------------------

#=== Set the CUDA/C++ compiler flags appropriate to user-defined choices of AVX, FPTYPE, HELINL, HRDCOD, RNDGEN

# Set the build flags appropriate to OMPFLAGS
$(info OMPFLAGS=$(OMPFLAGS))
CXXFLAGS += $(OMPFLAGS)

# Set the build flags appropriate to each AVX choice (example: "make AVX=none")
# [NB MGONGPU_PVW512 is needed because "-mprefer-vector-width=256" is not exposed in a macro]
# [See https://gcc.gnu.org/bugzilla/show_bug.cgi?id=96476]
ifeq ($(findstring cpp,$(MAKECMDGOALS)),cpp)
  $(info AVX=$(AVX))
  ifeq ($(UNAME_P),ppc64le)
    ifeq ($(AVX),sse4)
      override AVXFLAGS = -D__SSE4_2__ # Power9 VSX with 128 width (VSR registers)
    else ifneq ($(AVX),none)
      $(error Unknown AVX='$(AVX)': only 'none' and 'sse4' are supported on PowerPC for the moment)
    endif
  else ifeq ($(UNAME_P),arm)
    ifeq ($(AVX),sse4)
      override AVXFLAGS = -D__SSE4_2__ # ARM NEON with 128 width (Q/quadword registers)
    else ifneq ($(AVX),none)
      $(error Unknown AVX='$(AVX)': only 'none' and 'sse4' are supported on ARM for the moment)
    endif
  else ifneq ($(shell $(CXX) --version | grep ^nvc++),) # support nvc++ #531
    ifeq ($(AVX),none)
      override AVXFLAGS = -mno-sse3 # no SIMD
    else ifeq ($(AVX),sse4)
      override AVXFLAGS = -mno-avx # SSE4.2 with 128 width (xmm registers)
    else ifeq ($(AVX),avx2)
      override AVXFLAGS = -march=haswell # AVX2 with 256 width (ymm registers) [DEFAULT for clang]
    else ifeq ($(AVX),512y)
      override AVXFLAGS = -march=skylake -mprefer-vector-width=256 # AVX512 with 256 width (ymm registers) [DEFAULT for gcc]
    else ifeq ($(AVX),512z)
      override AVXFLAGS = -march=skylake -DMGONGPU_PVW512 # AVX512 with 512 width (zmm registers)
    else
      $(error Unknown AVX='$(AVX)': only 'none', 'sse4', 'avx2', '512y' and '512z' are supported)
    endif
  else
    ifeq ($(AVX),none)
      override AVXFLAGS = -march=x86-64 # no SIMD (see #588)
    else ifeq ($(AVX),sse4)
      override AVXFLAGS = -march=nehalem # SSE4.2 with 128 width (xmm registers)
    else ifeq ($(AVX),avx2)
      override AVXFLAGS = -march=haswell # AVX2 with 256 width (ymm registers) [DEFAULT for clang]
    else ifeq ($(AVX),512y)
      override AVXFLAGS = -march=skylake-avx512 -mprefer-vector-width=256 # AVX512 with 256 width (ymm registers) [DEFAULT for gcc]
    else ifeq ($(AVX),512z)
      override AVXFLAGS = -march=skylake-avx512 -DMGONGPU_PVW512 # AVX512 with 512 width (zmm registers)
    else
      $(error Unknown AVX='$(AVX)': only 'none', 'sse4', 'avx2', '512y' and '512z' are supported)
    endif
  endif
  # For the moment, use AVXFLAGS everywhere: eventually, use them only in encapsulated implementations?
  CXXFLAGS+= $(AVXFLAGS)
endif

# Set the build flags appropriate to each FPTYPE choice (example: "make FPTYPE=f")
$(info FPTYPE=$(FPTYPE))
ifeq ($(FPTYPE),d)
  CXXFLAGS += -DMGONGPU_FPTYPE_DOUBLE -DMGONGPU_FPTYPE2_DOUBLE
  CUFLAGS  += -DMGONGPU_FPTYPE_DOUBLE -DMGONGPU_FPTYPE2_DOUBLE
else ifeq ($(FPTYPE),f)
  CXXFLAGS += -DMGONGPU_FPTYPE_FLOAT -DMGONGPU_FPTYPE2_FLOAT
  CUFLAGS  += -DMGONGPU_FPTYPE_FLOAT -DMGONGPU_FPTYPE2_FLOAT
else ifeq ($(FPTYPE),m)
  CXXFLAGS += -DMGONGPU_FPTYPE_DOUBLE -DMGONGPU_FPTYPE2_FLOAT
  CUFLAGS  += -DMGONGPU_FPTYPE_DOUBLE -DMGONGPU_FPTYPE2_FLOAT
else
  $(error Unknown FPTYPE='$(FPTYPE)': only 'd', 'f' and 'm' are supported)
endif

# Set the build flags appropriate to each HELINL choice (example: "make HELINL=1")
$(info HELINL=$(HELINL))
ifeq ($(HELINL),1)
  CXXFLAGS += -DMGONGPU_INLINE_HELAMPS
  CUFLAGS  += -DMGONGPU_INLINE_HELAMPS
else ifneq ($(HELINL),0)
  $(error Unknown HELINL='$(HELINL)': only '0' and '1' are supported)
endif

# Set the build flags appropriate to each HRDCOD choice (example: "make HRDCOD=1")
$(info HRDCOD=$(HRDCOD))
ifeq ($(HRDCOD),1)
  CXXFLAGS += -DMGONGPU_HARDCODE_PARAM
  CUFLAGS  += -DMGONGPU_HARDCODE_PARAM
else ifneq ($(HRDCOD),0)
  $(error Unknown HRDCOD='$(HRDCOD)': only '0' and '1' are supported)
endif

# Set the build flags appropriate to each RNDGEN choice (example: "make RNDGEN=hasNoCurand")
$(info RNDGEN=$(RNDGEN))
ifeq ($(RNDGEN),hasNoCurand)
  override CXXFLAGSCURAND = -DMGONGPU_HAS_NO_CURAND
else ifeq ($(RNDGEN),hasCurand)
  override CXXFLAGSCURAND =
else
  $(error Unknown RNDGEN='$(RNDGEN)': only 'hasCurand' and 'hasNoCurand' are supported)
endif

#-------------------------------------------------------------------------------

#=== Configure build directories and build lockfiles ===

# Build directory "short" tag (defines target and path to the optional build directory)
# (Rationale: keep directory names shorter, e.g. do not include random number generator choice)
ifneq ($(NVCC),)
  override DIRTAG = cuda_$(FPTYPE)_inl$(HELINL)_hrd$(HRDCOD)
else
  override DIRTAG = $(AVX)_$(FPTYPE)_inl$(HELINL)_hrd$(HRDCOD)
endif

# Build lockfile "full" tag (defines full specification of build options that cannot be intermixed)
# (Rationale: avoid mixing of CUDA and no-CUDA environment builds with different random number generators)
ifneq ($(NVCC),)
  override TAG = cuda_$(FPTYPE)_inl$(HELINL)_hrd$(HRDCOD)_$(RNDGEN)
else
  override TAG = $(AVX)_$(FPTYPE)_inl$(HELINL)_hrd$(HRDCOD)_$(RNDGEN)
endif

# Build directory: current directory by default, or build.$(DIRTAG) if USEBUILDDIR==1
ifeq ($(USEBUILDDIR),1)
  override BUILDDIR = build.$(DIRTAG)
  override LIBDIR = ../../lib/$(BUILDDIR)
  override LIBDIRRPATH = '$$ORIGIN/../$(LIBDIR)'
  $(info Building in BUILDDIR=$(BUILDDIR) for tag=$(TAG) (USEBUILDDIR is set = 1))
else
  override BUILDDIR = .
  override LIBDIR = ../../lib
  override LIBDIRRPATH = '$$ORIGIN/$(LIBDIR)'
  $(info Building in BUILDDIR=$(BUILDDIR) for tag=$(TAG) (USEBUILDDIR is not set))
endif
###override INCDIR = ../../include
###$(info Building in BUILDDIR=$(BUILDDIR) for tag=$(TAG))

# On Linux, set rpath to LIBDIR to make it unnecessary to use LD_LIBRARY_PATH
# Use relative paths with respect to the executables or shared libraries ($ORIGIN on Linux)
# On Darwin, building libraries with absolute paths in LIBDIR makes this unnecessary
ifeq ($(UNAME_S),Darwin)
  override CXXLIBFLAGSRPATH =
  override CULIBFLAGSRPATH =
  override CXXLIBFLAGSRPATH2 =
  override CULIBFLAGSRPATH2 =
else
  # RPATH to cuda/cpp libs when linking executables
  override CXXLIBFLAGSRPATH = -Wl,-rpath,$(LIBDIRRPATH)
  override CULIBFLAGSRPATH = -Xlinker -rpath,$(LIBDIRRPATH)
  # RPATH to common lib when linking cuda/cpp libs
  override CXXLIBFLAGSRPATH2 = -Wl,-rpath,'$$ORIGIN'
  override CULIBFLAGSRPATH2 = -Xlinker -rpath,'$$ORIGIN'
endif

# Setting LD_LIBRARY_PATH or DYLD_LIBRARY_PATH in the RUNTIME is no longer necessary (neither on Linux nor on Mac)
override RUNTIME =

#===============================================================================
#=== Makefile TARGETS and build rules below
#===============================================================================

cxx_main=$(BUILDDIR)/check.exe
fcxx_main=$(BUILDDIR)/fcheck.exe

ifneq ($(NVCC),)
cu_main=$(BUILDDIR)/gcheck.exe
fcu_main=$(BUILDDIR)/fgcheck.exe
else
cu_main=
fcu_main=
endif

testmain=$(BUILDDIR)/runTest.exe

ifneq ($(GTESTLIBS),)
all.$(TAG): $(LIBDIR)/lib$(MG5AMC_COMMONLIB).so $(cu_main) $(cxx_main) $(fcu_main) $(fcxx_main) $(testmain)
else
all.$(TAG): $(LIBDIR)/lib$(MG5AMC_COMMONLIB).so $(cu_main) $(cxx_main) $(fcu_main) $(fcxx_main)
endif

# Target (and build options): debug
MAKEDEBUG=
debug: OPTFLAGS   = -g -O0
debug: CUOPTFLAGS = -G
debug: MAKEDEBUG := debug
debug: all.$(TAG)

# Generic target and build rules: objects from CUDA compilation
ifneq ($(NVCC),)
$(BUILDDIR)/%%.o : %%.cu *.h ../../src/*.h
	@if [ ! -d $(BUILDDIR) ]; then echo "mkdir -p $(BUILDDIR)"; mkdir -p $(BUILDDIR); fi
	$(NVCC) $(CPPFLAGS) $(CUFLAGS) -Xcompiler -fPIC -c $< -o $@

$(BUILDDIR)/%%_cu.o : %%.cc *.h ../../src/*.h
	@if [ ! -d $(BUILDDIR) ]; then echo "mkdir -p $(BUILDDIR)"; mkdir -p $(BUILDDIR); fi
	$(NVCC) $(CPPFLAGS) $(CUFLAGS) -Xcompiler -fPIC -c -x cu $< -o $@
endif

# Generic target and build rules: objects from C++ compilation
# (NB do not include CUINC here! add it only for NVTX or curand #679)
$(BUILDDIR)/%%.o : %%.cc *.h ../../src/*.h
	@if [ ! -d $(BUILDDIR) ]; then echo "mkdir -p $(BUILDDIR)"; mkdir -p $(BUILDDIR); fi
	$(CXX) $(CPPFLAGS) $(CXXFLAGS) -fPIC -c $< -o $@

# Apply special build flags only to CrossSectionKernel.cc and gCrossSectionKernel.cu (no fast math, see #117 and #516)
ifeq ($(shell $(CXX) --version | grep ^nvc++),)
$(BUILDDIR)/CrossSectionKernels.o: CXXFLAGS := $(filter-out -ffast-math,$(CXXFLAGS))
$(BUILDDIR)/CrossSectionKernels.o: CXXFLAGS += -fno-fast-math
ifneq ($(NVCC),)
$(BUILDDIR)/gCrossSectionKernels.o: CUFLAGS += -Xcompiler -fno-fast-math
endif
endif

# Apply special build flags only to check_sa.o and gcheck_sa.o (NVTX in timermap.h, #679)
$(BUILDDIR)/check_sa.o: CXXFLAGS += $(USE_NVTX) $(CUINC)
$(BUILDDIR)/gcheck_sa.o: CXXFLAGS += $(USE_NVTX) $(CUINC)

# Apply special build flags only to check_sa and CurandRandomNumberKernel (curand headers, #679)
$(BUILDDIR)/check_sa.o: CXXFLAGS += $(CXXFLAGSCURAND)
$(BUILDDIR)/gcheck_sa.o: CUFLAGS += $(CXXFLAGSCURAND)
$(BUILDDIR)/CurandRandomNumberKernel.o: CXXFLAGS += $(CXXFLAGSCURAND)
$(BUILDDIR)/gCurandRandomNumberKernel.o: CUFLAGS += $(CXXFLAGSCURAND)
ifeq ($(RNDGEN),hasCurand)
$(BUILDDIR)/CurandRandomNumberKernel.o: CXXFLAGS += $(CUINC)
endif

# Avoid "warning: builtin __has_trivial_... is deprecated; use __is_trivially_... instead" in nvcc with icx2023 (#592)
ifneq ($(shell $(CXX) --version | egrep '^(Intel)'),)
ifneq ($(NVCC),)
CUFLAGS += -Xcompiler -Wno-deprecated-builtins
endif
endif

# Avoid clang warning "overriding '-ffp-contract=fast' option with '-ffp-contract=on'" (#516)
# This patch does remove the warning, but I prefer to keep it disabled for the moment...
###ifneq ($(shell $(CXX) --version | egrep '^(clang|Apple clang|Intel)'),)
###$(BUILDDIR)/CrossSectionKernels.o: CXXFLAGS += -Wno-overriding-t-option
###ifneq ($(NVCC),)
###$(BUILDDIR)/gCrossSectionKernels.o: CUFLAGS += -Xcompiler -Wno-overriding-t-option
###endif
###endif

#### Apply special build flags only to CPPProcess.cc (-flto)
###$(BUILDDIR)/CPPProcess.o: CXXFLAGS += -flto

#### Apply special build flags only to CPPProcess.cc (AVXFLAGS)
###$(BUILDDIR)/CPPProcess.o: CXXFLAGS += $(AVXFLAGS)

#-------------------------------------------------------------------------------

# Target (and build rules): common (src) library
commonlib : $(LIBDIR)/lib$(MG5AMC_COMMONLIB).so

$(LIBDIR)/lib$(MG5AMC_COMMONLIB).so: ../../src/*.h ../../src/*.cc
	$(MAKE) -C ../../src $(MAKEDEBUG) -f $(CUDACPP_SRC_MAKEFILE)

#-------------------------------------------------------------------------------

processid_short=$(shell basename $(CURDIR) | awk -F_ '{print $$(NF-1)"_"$$NF}')
###$(info processid_short=$(processid_short))

MG5AMC_CXXLIB = mg5amc_$(processid_short)_cpp
cxx_objects_lib=$(BUILDDIR)/CPPProcess.o $(BUILDDIR)/MatrixElementKernels.o $(BUILDDIR)/BridgeKernels.o $(BUILDDIR)/CrossSectionKernels.o
cxx_objects_exe=$(BUILDDIR)/CommonRandomNumberKernel.o $(BUILDDIR)/RamboSamplingKernels.o

ifneq ($(NVCC),)
MG5AMC_CULIB = mg5amc_$(processid_short)_cuda
cu_objects_lib=$(BUILDDIR)/gCPPProcess.o $(BUILDDIR)/gMatrixElementKernels.o $(BUILDDIR)/gBridgeKernels.o $(BUILDDIR)/gCrossSectionKernels.o
cu_objects_exe=$(BUILDDIR)/gCommonRandomNumberKernel.o $(BUILDDIR)/gRamboSamplingKernels.o
endif

# Target (and build rules): C++ and CUDA shared libraries
$(LIBDIR)/lib$(MG5AMC_CXXLIB).so: $(BUILDDIR)/fbridge.o
$(LIBDIR)/lib$(MG5AMC_CXXLIB).so: cxx_objects_lib += $(BUILDDIR)/fbridge.o
$(LIBDIR)/lib$(MG5AMC_CXXLIB).so: $(LIBDIR)/lib$(MG5AMC_COMMONLIB).so $(cxx_objects_lib)
	$(CXX) -shared -o $@ $(cxx_objects_lib) $(CXXLIBFLAGSRPATH2) -L$(LIBDIR) -l$(MG5AMC_COMMONLIB)

ifneq ($(NVCC),)
$(LIBDIR)/lib$(MG5AMC_CULIB).so: $(BUILDDIR)/fbridge_cu.o
$(LIBDIR)/lib$(MG5AMC_CULIB).so: cu_objects_lib += $(BUILDDIR)/fbridge_cu.o
$(LIBDIR)/lib$(MG5AMC_CULIB).so: $(LIBDIR)/lib$(MG5AMC_COMMONLIB).so $(cu_objects_lib)
	$(NVCC) --shared -o $@ $(cu_objects_lib) $(CULIBFLAGSRPATH2) -L$(LIBDIR) -l$(MG5AMC_COMMONLIB)
endif

#-------------------------------------------------------------------------------

# Target (and build rules): Fortran include files
###$(INCDIR)/%%.inc : ../%%.inc
###	@if [ ! -d $(INCDIR) ]; then echo "mkdir -p $(INCDIR)"; mkdir -p $(INCDIR); fi
###	\cp $< $@

#-------------------------------------------------------------------------------

# Target (and build rules): C++ and CUDA standalone executables
$(cxx_main): LIBFLAGS += $(CXXLIBFLAGSRPATH) # avoid the need for LD_LIBRARY_PATH
$(cxx_main): $(BUILDDIR)/check_sa.o $(LIBDIR)/lib$(MG5AMC_CXXLIB).so $(cxx_objects_exe) $(BUILDDIR)/CurandRandomNumberKernel.o
	$(CXX) -o $@ $(BUILDDIR)/check_sa.o $(OMPFLAGS) -ldl -pthread $(LIBFLAGS) -L$(LIBDIR) -l$(MG5AMC_CXXLIB) $(cxx_objects_exe) $(BUILDDIR)/CurandRandomNumberKernel.o $(CURANDLIBFLAGS)

ifneq ($(NVCC),)
ifneq ($(shell $(CXX) --version | grep ^Intel),)
$(cu_main): LIBFLAGS += -lintlc # compile with icpx and link with nvcc (undefined reference to `_intel_fast_memcpy')
$(cu_main): LIBFLAGS += -lsvml # compile with icpx and link with nvcc (undefined reference to `__svml_cos4_l9')
else ifneq ($(shell $(CXX) --version | grep ^nvc++),) # support nvc++ #531
$(cu_main): LIBFLAGS += -L$(patsubst %%bin/nvc++,%%lib,$(subst ccache ,,$(CXX))) -lnvhpcatm -lnvcpumath -lnvc
endif
$(cu_main): LIBFLAGS += $(CULIBFLAGSRPATH) # avoid the need for LD_LIBRARY_PATH
$(cu_main): $(BUILDDIR)/gcheck_sa.o $(LIBDIR)/lib$(MG5AMC_CULIB).so $(cu_objects_exe) $(BUILDDIR)/gCurandRandomNumberKernel.o
	$(NVCC) -o $@ $(BUILDDIR)/gcheck_sa.o $(CUARCHFLAGS) $(LIBFLAGS) -L$(LIBDIR) -l$(MG5AMC_CULIB) $(cu_objects_exe) $(BUILDDIR)/gCurandRandomNumberKernel.o $(CURANDLIBFLAGS)
endif

#-------------------------------------------------------------------------------

# Generic target and build rules: objects from Fortran compilation
$(BUILDDIR)/%%.o : %%.f *.inc
	@if [ ! -d $(BUILDDIR) ]; then echo "mkdir -p $(BUILDDIR)"; mkdir -p $(BUILDDIR); fi
	$(FC) -I. -c $< -o $@

# Generic target and build rules: objects from Fortran compilation
###$(BUILDDIR)/%%.o : %%.f *.inc
###	@if [ ! -d $(INCDIR) ]; then echo "mkdir -p $(INCDIR)"; mkdir -p $(INCDIR); fi
###	@if [ ! -d $(BUILDDIR) ]; then echo "mkdir -p $(BUILDDIR)"; mkdir -p $(BUILDDIR); fi
###	$(FC) -I. -I$(INCDIR) -c $< -o $@

# Target (and build rules): Fortran standalone executables
###$(BUILDDIR)/fcheck_sa.o : $(INCDIR)/fbridge.inc

ifeq ($(UNAME_S),Darwin)
$(fcxx_main): LIBFLAGS += -L$(shell dirname $(shell $(FC) --print-file-name libgfortran.dylib)) # add path to libgfortran on Mac #375
endif
$(fcxx_main): LIBFLAGS += $(CXXLIBFLAGSRPATH) # avoid the need for LD_LIBRARY_PATH
$(fcxx_main): $(BUILDDIR)/fcheck_sa.o $(BUILDDIR)/fsampler.o $(LIBDIR)/lib$(MG5AMC_CXXLIB).so $(cxx_objects_exe)
	$(CXX) -o $@ $(BUILDDIR)/fcheck_sa.o $(OMPFLAGS) $(BUILDDIR)/fsampler.o $(LIBFLAGS) -lgfortran -L$(LIBDIR) -l$(MG5AMC_CXXLIB) $(cxx_objects_exe)

ifneq ($(NVCC),)
ifneq ($(shell $(CXX) --version | grep ^Intel),)
$(fcu_main): LIBFLAGS += -lintlc # compile with icpx and link with nvcc (undefined reference to `_intel_fast_memcpy')
$(fcu_main): LIBFLAGS += -lsvml # compile with icpx and link with nvcc (undefined reference to `__svml_cos4_l9')
endif
ifeq ($(UNAME_S),Darwin)
$(fcu_main): LIBFLAGS += -L$(shell dirname $(shell $(FC) --print-file-name libgfortran.dylib)) # add path to libgfortran on Mac #375
endif
$(fcu_main): LIBFLAGS += $(CULIBFLAGSRPATH) # avoid the need for LD_LIBRARY_PATH
$(fcu_main): $(BUILDDIR)/fcheck_sa.o $(BUILDDIR)/fsampler_cu.o $(LIBDIR)/lib$(MG5AMC_CULIB).so $(cu_objects_exe)
	$(NVCC) -o $@ $(BUILDDIR)/fcheck_sa.o $(BUILDDIR)/fsampler_cu.o $(LIBFLAGS) -lgfortran -L$(LIBDIR) -l$(MG5AMC_CULIB) $(cu_objects_exe)
endif

#-------------------------------------------------------------------------------

# Target (and build rules): test objects and test executable
$(BUILDDIR)/testxxx.o: $(GTESTLIBS)
$(BUILDDIR)/testxxx.o: INCFLAGS += $(GTESTINC)
$(BUILDDIR)/testxxx.o: testxxx_cc_ref.txt
$(testmain): $(BUILDDIR)/testxxx.o
$(testmain): cxx_objects_exe += $(BUILDDIR)/testxxx.o # Comment out this line to skip the C++ test of xxx functions

ifneq ($(NVCC),)
$(BUILDDIR)/testxxx_cu.o: $(GTESTLIBS)
$(BUILDDIR)/testxxx_cu.o: INCFLAGS += $(GTESTINC)
$(BUILDDIR)/testxxx_cu.o: testxxx_cc_ref.txt
$(testmain): $(BUILDDIR)/testxxx_cu.o
$(testmain): cu_objects_exe += $(BUILDDIR)/testxxx_cu.o # Comment out this line to skip the CUDA test of xxx functions
endif

$(BUILDDIR)/testmisc.o: $(GTESTLIBS)
$(BUILDDIR)/testmisc.o: INCFLAGS += $(GTESTINC)
$(testmain): $(BUILDDIR)/testmisc.o
$(testmain): cxx_objects_exe += $(BUILDDIR)/testmisc.o # Comment out this line to skip the C++ miscellaneous tests

ifneq ($(NVCC),)
$(BUILDDIR)/testmisc_cu.o: $(GTESTLIBS)
$(BUILDDIR)/testmisc_cu.o: INCFLAGS += $(GTESTINC)
$(testmain): $(BUILDDIR)/testmisc_cu.o
$(testmain): cu_objects_exe += $(BUILDDIR)/testmisc_cu.o # Comment out this line to skip the CUDA miscellaneous tests
endif

$(BUILDDIR)/runTest.o: $(GTESTLIBS)
$(BUILDDIR)/runTest.o: INCFLAGS += $(GTESTINC)
$(testmain): $(BUILDDIR)/runTest.o
$(testmain): cxx_objects_exe += $(BUILDDIR)/runTest.o

ifneq ($(NVCC),)
$(BUILDDIR)/runTest_cu.o: $(GTESTLIBS)
$(BUILDDIR)/runTest_cu.o: INCFLAGS += $(GTESTINC)
ifneq ($(shell $(CXX) --version | grep ^Intel),)
$(testmain): LIBFLAGS += -lintlc # compile with icpx and link with nvcc (undefined reference to `_intel_fast_memcpy')
$(testmain): LIBFLAGS += -lsvml # compile with icpx and link with nvcc (undefined reference to `__svml_cos4_l9')
else ifneq ($(shell $(CXX) --version | grep ^nvc++),) # support nvc++ #531
$(testmain): LIBFLAGS += -L$(patsubst %%bin/nvc++,%%lib,$(subst ccache ,,$(CXX))) -lnvhpcatm -lnvcpumath -lnvc
endif
$(testmain): $(BUILDDIR)/runTest_cu.o
$(testmain): cu_objects_exe  += $(BUILDDIR)/runTest_cu.o
endif

$(testmain): $(GTESTLIBS)
$(testmain): INCFLAGS +=  $(GTESTINC)
$(testmain): LIBFLAGS += -L$(GTESTLIBDIR) -lgtest -lgtest_main

ifneq ($(OMPFLAGS),)
ifneq ($(shell $(CXX) --version | egrep '^Intel'),)
$(testmain): LIBFLAGS += -liomp5 # see #578 (not '-qopenmp -static-intel' as in https://stackoverflow.com/questions/45909648)
else ifneq ($(shell $(CXX) --version | egrep '^clang'),)
$(testmain): LIBFLAGS += -L $(shell dirname $(shell $(CXX) -print-file-name=libc++.so)) -lomp # see #604
###else ifneq ($(shell $(CXX) --version | egrep '^Apple clang'),)
###$(testmain): LIBFLAGS += ???? # OMP is not supported yet by cudacpp for Apple clang (see #578 and #604)
else
$(testmain): LIBFLAGS += -lgomp
endif
endif

ifeq ($(NVCC),) # link only runTest.o
$(testmain): LIBFLAGS += $(CXXLIBFLAGSRPATH) # avoid the need for LD_LIBRARY_PATH
$(testmain): $(LIBDIR)/lib$(MG5AMC_COMMONLIB).so $(cxx_objects_lib) $(cxx_objects_exe) $(GTESTLIBS)
	$(CXX) -o $@ $(cxx_objects_lib) $(cxx_objects_exe) -ldl -pthread $(LIBFLAGS)
else # link both runTest.o and runTest_cu.o
$(testmain): LIBFLAGS += $(CULIBFLAGSRPATH) # avoid the need for LD_LIBRARY_PATH
$(testmain): $(LIBDIR)/lib$(MG5AMC_COMMONLIB).so $(cxx_objects_lib) $(cxx_objects_exe) $(cu_objects_lib) $(cu_objects_exe) $(GTESTLIBS)
	$(NVCC) -o $@ $(cxx_objects_lib) $(cxx_objects_exe) $(cu_objects_lib) $(cu_objects_exe) -ldl $(LIBFLAGS) -lcuda
endif

# Use target gtestlibs to build only googletest
ifneq ($(GTESTLIBS),)
gtestlibs: $(GTESTLIBS)
endif

# Use flock (Linux only, no Mac) to allow 'make -j' if googletest has not yet been downloaded https://stackoverflow.com/a/32666215
$(GTESTLIBS):
ifneq ($(shell which flock 2>/dev/null),)
	@if [ ! -d $(BUILDDIR) ]; then echo "mkdir -p $(BUILDDIR)"; mkdir -p $(BUILDDIR); fi
	flock $(BUILDDIR)/.make_test.lock $(MAKE) -C $(TESTDIR)
else
	if [ -d $(TESTDIR) ]; then $(MAKE) -C $(TESTDIR); fi
endif

#-------------------------------------------------------------------------------

# Target: build all targets in all AVX modes (each AVX mode in a separate build directory)
# Split the avxall target into five separate targets to allow parallel 'make -j avxall' builds
# (Hack: add a fbridge.inc dependency to avxall, to ensure it is only copied once for all AVX modes)
cppnone: $(cxx_main)

cppsse4: $(cxx_main)

cppavx2: $(cxx_main)

cpp512y: $(cxx_main)

cpp512z: $(cxx_main)

cuda: $(cu_main)

ifeq ($(UNAME_P),ppc64le)
###avxall: $(INCDIR)/fbridge.inc avxnone avxsse4
cppall: cppnone cppsse4
else ifeq ($(UNAME_P),arm)
###avxall: $(INCDIR)/fbridge.inc avxnone avxsse4
cppall: cppnone cppsse4
else
###avxall: $(INCDIR)/fbridge.inc avxnone avxsse4 avxavx2 avx512y avx512z
cppall: cppnone cppsse4 cppavx2 cpp512y cpp512z
endif

#-------------------------------------------------------------------------------

# Target: clean the builds
.PHONY: clean

BUILD_DIRS := $(wildcard build.*)
NUM_BUILD_DIRS := $(words $(BUILD_DIRS))

clean:
ifeq ($(USEBUILDDIR),1)
ifeq ($(NUM_BUILD_DIRS),1)
	$(info USEBUILDDIR=1, Only one build directory found.)
	rm -rf $(BUILD_DIRS)
else ifeq ($(NUM_BUILD_DIRS),0)
	$(error USEBUILDDIR=1, but no build directories are found.)
else
	$(error Multiple BUILDDIR's found! Use 'cleannone', 'cleansse4', 'cleanavx2', 'clean512y','clean512z', 'cleancuda' or 'cleanall'.)
endif
else
	rm -f $(BUILDDIR)/*.o $(BUILDDIR)/*.exe
	rm -f $(LIBDIR)/lib$(MG5AMC_CXXLIB).so $(LIBDIR)/lib$(MG5AMC_CULIB).so
endif
	$(MAKE) -C ../../src clean -f $(CUDACPP_SRC_MAKEFILE)

cleanall:
	@echo
	rm -f $(BUILDDIR)/*.o $(BUILDDIR)/*.exe
	rm -f $(LIBDIR)/lib$(MG5AMC_CXXLIB).so $(LIBDIR)/lib$(MG5AMC_CULIB).so
	@echo
	$(MAKE) -C ../../src cleanall -f $(CUDACPP_SRC_MAKEFILE)
	rm -rf build.*

# Target: clean the builds as well as the gtest installation(s)
distclean: cleanall
ifneq ($(wildcard $(TESTDIRCOMMON)),)
	$(MAKE) -C $(TESTDIRCOMMON) clean
endif
	$(MAKE) -C $(TESTDIRLOCAL) clean

# Target: clean different builds
cleannone:
	rm -rf build.none_*
	rm -f ../../lib/build.none_*/lib$(MG5AMC_CXXLIB).so
	$(MAKE) -C ../../src cleannone -f $(CUDACPP_SRC_MAKEFILE)

cleansse4:
	rm -rf build.sse4_*
	rm -f ../../lib/build.sse4_*/lib$(MG5AMC_CXXLIB).so
	$(MAKE) -C ../../src cleansse4 -f $(CUDACPP_SRC_MAKEFILE)

cleanavx2:
	rm -rf build.avx2_*
	rm -f ../../lib/build.avx2_*/lib$(MG5AMC_CXXLIB).so
	$(MAKE) -C ../../src cleanavx2 -f $(CUDACPP_SRC_MAKEFILE)

clean512y:
	rm -rf build.512y_*
	rm -f ../../lib/build.512y_*/lib$(MG5AMC_CXXLIB).so
	$(MAKE) -C ../../src clean512y -f $(CUDACPP_SRC_MAKEFILE)

clean512z:
	rm -rf build.512z_*
	rm -f ../../lib/build.512z_*/lib$(MG5AMC_CXXLIB).so
	$(MAKE) -C ../../src clean512z -f $(CUDACPP_SRC_MAKEFILE)

cleancuda:
	rm -rf build.cuda_*
	rm -f ../../lib/build.cuda_*/lib$(MG5AMC_CULIB).so
	$(MAKE) -C ../../src cleancuda -f $(CUDACPP_SRC_MAKEFILE)

cleandir:
	rm -f ./*.o ./*.exe
	rm -f ../../lib/lib$(MG5AMC_CXXLIB).so ../../lib/lib$(MG5AMC_CULIB).so
	$(MAKE) -C ../../src cleandir -f $(CUDACPP_SRC_MAKEFILE)

#-------------------------------------------------------------------------------

# Target: show system and compiler information
info:
	@echo ""
	@uname -spn # e.g. Linux nodename.cern.ch x86_64
ifeq ($(UNAME_S),Darwin)
	@sysctl -a | grep -i brand
	@sysctl -a | grep machdep.cpu | grep features || true
	@sysctl -a | grep hw.physicalcpu:
	@sysctl -a | grep hw.logicalcpu:
else
	@cat /proc/cpuinfo | grep "model name" | sort -u
	@cat /proc/cpuinfo | grep "flags" | sort -u
	@cat /proc/cpuinfo | grep "cpu cores" | sort -u
	@cat /proc/cpuinfo | grep "physical id" | sort -u
endif
	@echo ""
ifneq ($(shell which nvidia-smi 2>/dev/null),)
	nvidia-smi -L
	@echo ""
endif
	@echo USECCACHE=$(USECCACHE)
ifeq ($(USECCACHE),1)
	ccache --version | head -1
endif
	@echo ""
	@echo NVCC=$(NVCC)
ifneq ($(NVCC),)
	$(NVCC) --version
endif
	@echo ""
	@echo CXX=$(CXX)
ifneq ($(shell $(CXX) --version | grep ^clang),)
	@echo $(CXX) -v
	@$(CXX) -v |& egrep -v '(Found|multilib)'
	@readelf -p .comment `$(CXX) -print-libgcc-file-name` |& grep 'GCC: (GNU)' | grep -v Warning | sort -u | awk '{print "GCC toolchain:",$$5}'
else
	$(CXX) --version
endif
	@echo ""
	@echo FC=$(FC)
	$(FC) --version

#-------------------------------------------------------------------------------

# Target: check/gcheck (run the C++ test executable)
# [NB THIS IS WHAT IS USED IN THE GITHUB CI!]
check: runTest cmpFcheck
gcheck: runTest cmpFGcheck

# Target: runTest (run the C++ test executable runTest.exe)
runTest: all.$(TAG)
	$(RUNTIME) $(BUILDDIR)/runTest.exe

# Target: runCheck (run the C++ standalone executable check.exe, with a small number of events)
runCheck: all.$(TAG)
	$(RUNTIME) $(BUILDDIR)/check.exe -p 2 32 2

# Target: runGcheck (run the CUDA standalone executable gcheck.exe, with a small number of events)
runGcheck: all.$(TAG)
	$(RUNTIME) $(BUILDDIR)/gcheck.exe -p 2 32 2

# Target: runFcheck (run the Fortran standalone executable - with C++ MEs - fcheck.exe, with a small number of events)
runFcheck: all.$(TAG)
	$(RUNTIME) $(BUILDDIR)/fcheck.exe 2 32 2

# Target: runFGcheck (run the Fortran standalone executable - with CUDA MEs - fgcheck.exe, with a small number of events)
runFGcheck: all.$(TAG)
	$(RUNTIME) $(BUILDDIR)/fgcheck.exe 2 32 2

# Target: cmpFcheck (compare ME results from the C++ and Fortran with C++ MEs standalone executables, with a small number of events)
cmpFcheck: all.$(TAG)
	@echo
	@echo "$(BUILDDIR)/check.exe --common -p 2 32 2"
	@echo "$(BUILDDIR)/fcheck.exe 2 32 2"
	@me1=$(shell $(RUNTIME) $(BUILDDIR)/check.exe --common -p 2 32 2 | grep MeanMatrix | awk '{print $$4}'); me2=$(shell $(RUNTIME) $(BUILDDIR)/fcheck.exe 2 32 2 | grep Average | awk '{print $$4}'); echo "Avg ME (C++/C++)    = $${me1}"; echo "Avg ME (F77/C++)    = $${me2}"; if [ "$${me2}" == "NaN" ]; then echo "ERROR! Fortran calculation (F77/C++) returned NaN"; elif [ "$${me2}" == "" ]; then echo "ERROR! Fortran calculation (F77/C++) crashed"; else python3 -c "me1=$${me1}; me2=$${me2}; reldif=abs((me2-me1)/me1); print('Relative difference =', reldif); ok = reldif <= 2E-4; print ( '%%s (relative difference %%s 2E-4)' %% ( ('OK','<=') if ok else ('ERROR','>') ) ); import sys; sys.exit(0 if ok else 1)"; fi

# Target: cmpFGcheck (compare ME results from the CUDA and Fortran with CUDA MEs standalone executables, with a small number of events)
cmpFGcheck: all.$(TAG)
	@echo
	@echo "$(BUILDDIR)/gcheck.exe --common -p 2 32 2"
	@echo "$(BUILDDIR)/fgcheck.exe 2 32 2"
	@me1=$(shell $(RUNTIME) $(BUILDDIR)/gcheck.exe --common -p 2 32 2 | grep MeanMatrix | awk '{print $$4}'); me2=$(shell $(RUNTIME) $(BUILDDIR)/fgcheck.exe 2 32 2 | grep Average | awk '{print $$4}'); echo "Avg ME (C++/CUDA)   = $${me1}"; echo "Avg ME (F77/CUDA)   = $${me2}"; if [ "$${me2}" == "NaN" ]; then echo "ERROR! Fortran calculation (F77/CUDA) crashed"; elif [ "$${me2}" == "" ]; then echo "ERROR! Fortran calculation (F77/CUDA) crashed"; else python3 -c "me1=$${me1}; me2=$${me2}; reldif=abs((me2-me1)/me1); print('Relative difference =', reldif); ok = reldif <= 2E-4; print ( '%%s (relative difference %%s 2E-4)' %% ( ('OK','<=') if ok else ('ERROR','>') ) ); import sys; sys.exit(0 if ok else 1)"; fi

# Target: memcheck (run the CUDA standalone executable gcheck.exe with a small number of events through cuda-memcheck)
memcheck: all.$(TAG)
	$(RUNTIME) $(CUDA_HOME)/bin/cuda-memcheck --check-api-memory-access yes --check-deprecated-instr yes --check-device-heap yes --demangle full --language c --leak-check full --racecheck-report all --report-api-errors all --show-backtrace yes --tool memcheck --track-unused-memory yes $(BUILDDIR)/gcheck.exe -p 2 32 2

#-------------------------------------------------------------------------------<|MERGE_RESOLUTION|>--- conflicted
+++ resolved
@@ -30,8 +30,6 @@
 UNAME_P := $(shell uname -p)
 ###$(info UNAME_P='$(UNAME_P)')
 
-<<<<<<< HEAD
-=======
 #-------------------------------------------------------------------------------
 
 #=== Include the common MG5aMC Makefile options
@@ -42,7 +40,6 @@
 include ../../Source/make_opts
 endif
 
->>>>>>> b9f16e99
 #-------------------------------------------------------------------------------
 
 #=== Configure common compiler flags for C++ and CUDA
@@ -132,69 +129,7 @@
 
 #-------------------------------------------------------------------------------
 
-<<<<<<< HEAD
 #=== Configure the CUDA compiler for the CUDA target
-=======
-#=== Configure the CUDA compiler
-
-# If CXX is not a single word (example "clang++ --gcc-toolchain...") then disable CUDA builds (issue #505)
-# This is because it is impossible to pass this to "CUFLAGS += -ccbin <host-compiler>" below
-ifneq ($(words $(subst ccache ,,$(CXX))),1) # allow at most "CXX=ccache <host-compiler>" from outside
-  $(warning CUDA builds are not supported for multi-word CXX "$(CXX)")
-  override CUDA_HOME=disabled
-endif
-
-# If CUDA_HOME is not set, try to set it from the location of nvcc
-ifndef CUDA_HOME
-  CUDA_HOME = $(patsubst %%bin/nvcc,%%,$(shell which nvcc 2>/dev/null))
-  $(warning CUDA_HOME was not set: using "$(CUDA_HOME)")
-endif
-
-# Set NVCC as $(CUDA_HOME)/bin/nvcc if it exists
-ifneq ($(wildcard $(CUDA_HOME)/bin/nvcc),)
-  NVCC = $(CUDA_HOME)/bin/nvcc
-  USE_NVTX ?=-DUSE_NVTX
-  # See https://docs.nvidia.com/cuda/cuda-compiler-driver-nvcc/index.html
-  # See https://arnon.dk/matching-sm-architectures-arch-and-gencode-for-various-nvidia-cards/
-  # Default: use compute capability 70 for V100 (CERN lxbatch, CERN itscrd, Juwels Cluster).
-  # Embed device code for 70, and PTX for 70+.
-  # Export MADGRAPH_CUDA_ARCHITECTURE (comma-separated list) to use another value or list of values (see #533).
-  # Examples: use 60 for P100 (Piz Daint), 80 for A100 (Juwels Booster, NVidia raplab/Curiosity).
-  MADGRAPH_CUDA_ARCHITECTURE ?= 70
-  ###CUARCHFLAGS = -gencode arch=compute_$(MADGRAPH_CUDA_ARCHITECTURE),code=compute_$(MADGRAPH_CUDA_ARCHITECTURE) -gencode arch=compute_$(MADGRAPH_CUDA_ARCHITECTURE),code=sm_$(MADGRAPH_CUDA_ARCHITECTURE) # Older implementation (AV): go back to this one for multi-GPU support #533
-  ###CUARCHFLAGS = --gpu-architecture=compute_$(MADGRAPH_CUDA_ARCHITECTURE) --gpu-code=sm_$(MADGRAPH_CUDA_ARCHITECTURE),compute_$(MADGRAPH_CUDA_ARCHITECTURE) # Newer implementation (SH): cannot use this as-is for multi-GPU support #533
-  comma:=,
-  CUARCHFLAGS = $(foreach arch,$(subst $(comma), ,$(MADGRAPH_CUDA_ARCHITECTURE)),-gencode arch=compute_$(arch),code=compute_$(arch) -gencode arch=compute_$(arch),code=sm_$(arch))
-  CUINC = -I$(CUDA_HOME)/include/
-  ifeq ($(RNDGEN),hasNoCurand)
-    CURANDLIBFLAGS=
-  else
-    CURANDLIBFLAGS = -L$(CUDA_HOME)/lib64/ -lcurand # NB: -lcuda is not needed here!
-  endif
-  CUOPTFLAGS = -lineinfo
-  CUFLAGS = $(foreach opt, $(OPTFLAGS), -Xcompiler $(opt)) $(CUOPTFLAGS) $(INCFLAGS) $(CUINC) $(USE_NVTX) $(CUARCHFLAGS) -use_fast_math
-  ###CUFLAGS += -Xcompiler -Wall -Xcompiler -Wextra -Xcompiler -Wshadow
-  ###NVCC_VERSION = $(shell $(NVCC) --version | grep 'Cuda compilation tools' | cut -d' ' -f5 | cut -d, -f1)
-  CUFLAGS += -std=c++17 # need CUDA >= 11.2 (see #333): this is enforced in mgOnGpuConfig.h
-  # Without -maxrregcount: baseline throughput: 6.5E8 (16384 32 12) up to 7.3E8 (65536 128 12)
-  ###CUFLAGS+= --maxrregcount 160 # improves throughput: 6.9E8 (16384 32 12) up to 7.7E8 (65536 128 12)
-  ###CUFLAGS+= --maxrregcount 128 # improves throughput: 7.3E8 (16384 32 12) up to 7.6E8 (65536 128 12)
-  ###CUFLAGS+= --maxrregcount 96 # degrades throughput: 4.1E8 (16384 32 12) up to 4.5E8 (65536 128 12)
-  ###CUFLAGS+= --maxrregcount 64 # degrades throughput: 1.7E8 (16384 32 12) flat at 1.7E8 (65536 128 12)
-else ifneq ($(origin REQUIRE_CUDA),undefined)
-  # If REQUIRE_CUDA is set but no cuda is found, stop here (e.g. for CI tests on GPU #443)
-  $(error No cuda installation found (set CUDA_HOME or make nvcc visible in PATH))
-else
-  # No cuda. Switch cuda compilation off and go to common random numbers in C++
-  $(warning CUDA_HOME is not set or is invalid: export CUDA_HOME to compile with cuda)
-  override NVCC=
-  override USE_NVTX=
-  override CUINC=
-  override CURANDLIBFLAGS=
-endif
-export NVCC
-export CUFLAGS
->>>>>>> b9f16e99
 
 ifneq (,$(findstring $(MAKECMDGOALS),cuda-gcheck-runGcheck-runFGcheck-cmpFGcheck-memcheck))
   # If CXX is not a single word (example "clang++ --gcc-toolchain...") then disable CUDA builds (issue #505)
@@ -313,15 +248,10 @@
 else ifneq ($(shell $(CXX) --version | egrep '^(clang)'),)
 override OMPFLAGS = -fopenmp
 ###override OMPFLAGS = # disable OpenMP MT on clang (was not ok without or with nvcc before #578)
-<<<<<<< HEAD
-else ifneq ($(shell $(CXX) --version | egrep '^(Apple clang)'),)
-override OMPFLAGS = # disable OpenMP MT on Apple clang (builds fail in the CI #578)
-=======
 ###else ifneq ($(shell $(CXX) --version | egrep '^(Apple clang)'),) # AV for Mac (Apple clang compiler)
 else ifeq ($(UNAME_S),Darwin) # OM for Mac (any compiler)
 override OMPFLAGS = # AV disable OpenMP MT on Apple clang (builds fail in the CI #578)
 ###override OMPFLAGS = -fopenmp # OM reenable OpenMP MT on Apple clang? (AV Oct 2023: this still fails in the CI)
->>>>>>> b9f16e99
 else
 override OMPFLAGS = -fopenmp # enable OpenMP MT by default on all other platforms
 ###override OMPFLAGS = # disable OpenMP MT on all other platforms (default before #575)
