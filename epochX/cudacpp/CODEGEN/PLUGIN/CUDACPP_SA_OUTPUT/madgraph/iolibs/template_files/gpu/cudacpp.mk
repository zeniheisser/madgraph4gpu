# Copyright (C) 2020-2024 CERN and UCLouvain.
# Licensed under the GNU Lesser General Public License (version 3 or later).
# Created by: S. Roiser (Feb 2020) for the MG5aMC CUDACPP plugin.
# Further modified by: S. Hageboeck, O. Mattelaer, S. Roiser, J. Teig, A. Valassi (2020-2024) for the MG5aMC CUDACPP plugin.

#=== Determine the name of this makefile (https://ftp.gnu.org/old-gnu/Manuals/make-3.80/html_node/make_17.html)
#=== NB: use ':=' to ensure that the value of CUDACPP_MAKEFILE is not modified further down after including make_opts
#=== NB: use 'override' to ensure that the value can not be modified from the outside
override CUDACPP_MAKEFILE := $(word $(words $(MAKEFILE_LIST)),$(MAKEFILE_LIST))
###$(info CUDACPP_MAKEFILE='$(CUDACPP_MAKEFILE)')

#=== NB: different names (e.g. cudacpp.mk and cudacpp_src.mk) are used in the Subprocess and src directories
override CUDACPP_SRC_MAKEFILE = cudacpp_src.mk

#-------------------------------------------------------------------------------

#=== Include cudacpp_config.mk

# Check that the user-defined choices of BACKEND, FPTYPE, HELINL, HRDCOD are supported (and configure defaults if no user-defined choices exist)
# Stop with an error if BACKEND=cuda and nvcc is missing or if BACKEND=hip and hipcc is missing.
# Determine CUDACPP_BUILDDIR from a DIRTAG based on BACKEND, FPTYPE, HELINL, HRDCOD and from the user-defined choice of USEBUILDDIR
include ../../src/cudacpp_config.mk

# Export CUDACPP_BUILDDIR (so that there is no need to check/define it again in cudacpp_src.mk)
export CUDACPP_BUILDDIR

#-------------------------------------------------------------------------------

#=== Use bash in the Makefile (https://www.gnu.org/software/make/manual/html_node/Choosing-the-Shell.html)

SHELL := /bin/bash

#-------------------------------------------------------------------------------

#=== Detect O/S and architecture (assuming uname is available, https://en.wikipedia.org/wiki/Uname)

# Detect O/S kernel (Linux, Darwin...)
UNAME_S := $(shell uname -s)
###$(info UNAME_S='$(UNAME_S)')

# Detect architecture (x86_64, ppc64le...)
UNAME_P := $(shell uname -p)
###$(info UNAME_P='$(UNAME_P)')

#-------------------------------------------------------------------------------

#=== Include the common MG5aMC Makefile options

# OM: including make_opts is crucial for MG5aMC flag consistency/documentation
# AV: disable the inclusion of make_opts if the file has not been generated (standalone cudacpp)
ifneq ($(wildcard ../../Source/make_opts),)
  include ../../Source/make_opts
endif

#-------------------------------------------------------------------------------

#=== Redefine BACKEND if the current value is 'cppauto'

# Set the default BACKEND choice corresponding to 'cppauto' (the 'best' C++ vectorization available: eventually use native instead?)
ifeq ($(BACKEND),cppauto)
  ifeq ($(UNAME_P),ppc64le)
    override BACKEND = cppsse4
  else ifeq ($(UNAME_P),arm)
    override BACKEND = cppsse4
  else ifeq ($(wildcard /proc/cpuinfo),)
    override BACKEND = cppnone
    ###$(warning Using BACKEND='$(BACKEND)' because host SIMD features cannot be read from /proc/cpuinfo)
  else ifeq ($(shell grep -m1 -c avx512vl /proc/cpuinfo)$(shell $(CXX) --version | grep ^clang),1)
    override BACKEND = cpp512y
  else
    override BACKEND = cppavx2
    ###ifneq ($(shell grep -m1 -c avx512vl /proc/cpuinfo),1)
    ###  $(warning Using BACKEND='$(BACKEND)' because host does not support avx512vl)
    ###else
    ###  $(warning Using BACKEND='$(BACKEND)' because this is faster than avx512vl for clang)
    ###endif
  endif
  $(info BACKEND=$(BACKEND) (was cppauto))
else
  $(info BACKEND='$(BACKEND)')
endif

#-------------------------------------------------------------------------------

#=== Configure the C++ compiler

CXXFLAGS = $(OPTFLAGS) -std=c++17 -Wall -Wshadow -Wextra
ifeq ($(shell $(CXX) --version | grep ^nvc++),)
  CXXFLAGS += -ffast-math # see issue #117
endif
###CXXFLAGS+= -Ofast # performance is not different from --fast-math
###CXXFLAGS+= -g # FOR DEBUGGING ONLY

# Optionally add debug flags to display the full list of flags (eg on Darwin)
###CXXFLAGS+= -v

# Note: AR, CXX and FC are implicitly defined if not set externally
# See https://www.gnu.org/software/make/manual/html_node/Implicit-Variables.html

# Add -mmacosx-version-min=11.3 to avoid "ld: warning: object file was built for newer macOS version than being linked"
ifneq ($(shell $(CXX) --version | egrep '^Apple clang'),)
  CXXFLAGS += -mmacosx-version-min=11.3
endif

# Export CXXFLAGS (so that there is no need to check/define it again in cudacpp_src.mk)
export CXXFLAGS

#-------------------------------------------------------------------------------

#=== Configure the GPU compiler (CUDA or HIP)
#=== (note, this is done also for C++, as NVTX and CURAND/ROCRAND are also needed by the C++ backends)

# Set CUDA_HOME from the path to nvcc, if it exists
override CUDA_HOME = $(patsubst %%/bin/nvcc,%%,$(shell which nvcc 2>/dev/null))

# Set HIP_HOME from the path to hipcc, if it exists
override HIP_HOME = $(patsubst %%/bin/hipcc,%%,$(shell which hipcc 2>/dev/null))

# Configure CUDA_INC (for CURAND and NVTX) and NVTX if a CUDA installation exists
# (FIXME? Is there any equivalent of NVTX FOR HIP? What should be configured if both CUDA and HIP are installed?)
ifneq ($(CUDA_HOME),)
  USE_NVTX ?=-DUSE_NVTX
  CUDA_INC = -I$(CUDA_HOME)/include/
else
  override USE_NVTX=
  override CUDA_INC=
endif

# NB: NEW LOGIC FOR ENABLING AND DISABLING CUDA OR HIP BUILDS (AV Feb-Mar 2024)
# - In the old implementation, by default the C++ targets for one specific AVX were always built together with either CUDA or HIP.
# If both CUDA and HIP were installed, then CUDA took precedence over HIP, and the only way to force HIP builds was to disable
# CUDA builds by setting CUDA_HOME to an invalid value (as CUDA_HOME took precdence over PATH to find the installation of nvcc).
# Similarly, C++-only builds could be forced by setting CUDA_HOME and/or HIP_HOME to invalid values. A check for an invalid nvcc
# in CUDA_HOME or an invalid hipcc HIP_HOME was necessary to ensure this logic, and had to be performed at the very beginning.
# - In the new implementation (PR #798), separate individual builds are performed for one specific C++/AVX mode, for CUDA or
# for HIP. The choice of the type of build is taken depending on the value of the BACKEND variable (replacing the AVX variable).
# Unlike what happened in the past, nvcc and hipcc must have already been added to PATH. Using 'which nvcc' and 'which hipcc',
# their existence and their location is checked, and the variables CUDA_HOME and HIP_HOME are internally set by this makefile.
# This must be still done before backend-specific customizations, e.g. because CURAND and NVTX are also used in C++ builds.
# Note also that a preliminary check for nvcc and hipcc if BACKEND is cuda or hip is performed in cudacpp_config.mk.
# - Note also that the REQUIRE_CUDA variable (which was used in the past, e.g. for CI tests on GPU #443) is now (PR #798) no
# longer necessary, as it is now equivalent to BACKEND=cuda. Similarly, there is no need to introduce a REQUIRE_HIP variable.

#=== Configure the CUDA or HIP compiler (only for the CUDA and HIP backends)
#=== (NB: throughout all makefiles, an empty GPUCC is used to indicate that this is a C++ build, i.e. that BACKEND is neither cuda nor hip!)

ifeq ($(BACKEND),cuda)

  # If CXX is not a single word (example "clang++ --gcc-toolchain...") then disable CUDA builds (issue #505)
  # This is because it is impossible to pass this to "GPUFLAGS += -ccbin <host-compiler>" below
  ifneq ($(words $(subst ccache ,,$(CXX))),1) # allow at most "CXX=ccache <host-compiler>" from outside
    $(error BACKEND=$(BACKEND) but CUDA builds are not supported for multi-word CXX "$(CXX)")
  endif

  # Set GPUCC as $(CUDA_HOME)/bin/nvcc (it was already checked above that this exists)
  GPUCC = $(CUDA_HOME)/bin/nvcc
  XCOMPILERFLAG = -Xcompiler
  GPULANGUAGE = cu
  GPUSUFFIX = cuda

  # Basic compiler flags (optimization and includes)
  GPUFLAGS = $(foreach opt, $(OPTFLAGS), $(XCOMPILERFLAG) $(opt))

  # NVidia CUDA architecture flags
  # See https://docs.nvidia.com/cuda/cuda-compiler-driver-nvcc/index.html
  # See https://arnon.dk/matching-sm-architectures-arch-and-gencode-for-various-nvidia-cards/
  # Default: use compute capability 70 for V100 (CERN lxbatch, CERN itscrd, Juwels Cluster).
  # This will embed device code for 70, and PTX for 70+.
  # One may pass MADGRAPH_CUDA_ARCHITECTURE (comma-separated list) to the make command to use another value or list of values (see #533).
  # Examples: use 60 for P100 (Piz Daint), 80 for A100 (Juwels Booster, NVidia raplab/Curiosity).
  MADGRAPH_CUDA_ARCHITECTURE ?= 70
  ###GPUARCHFLAGS = -gencode arch=compute_$(MADGRAPH_CUDA_ARCHITECTURE),code=compute_$(MADGRAPH_CUDA_ARCHITECTURE) -gencode arch=compute_$(MADGRAPH_CUDA_ARCHITECTURE),code=sm_$(MADGRAPH_CUDA_ARCHITECTURE) # Older implementation (AV): go back to this one for multi-GPU support #533
  ###GPUARCHFLAGS = --gpu-architecture=compute_$(MADGRAPH_CUDA_ARCHITECTURE) --gpu-code=sm_$(MADGRAPH_CUDA_ARCHITECTURE),compute_$(MADGRAPH_CUDA_ARCHITECTURE)  # Newer implementation (SH): cannot use this as-is for multi-GPU support #533
  comma:=,
  GPUARCHFLAGS = $(foreach arch,$(subst $(comma), ,$(MADGRAPH_CUDA_ARCHITECTURE)),-gencode arch=compute_$(arch),code=compute_$(arch) -gencode arch=compute_$(arch),code=sm_$(arch))
  GPUFLAGS += $(GPUARCHFLAGS)

  # Other NVidia-specific flags
  CUDA_OPTFLAGS = -lineinfo
  GPUFLAGS += $(CUDA_OPTFLAGS)

  # NVCC version
  ###GPUCC_VERSION = $(shell $(GPUCC) --version | grep 'Cuda compilation tools' | cut -d' ' -f5 | cut -d, -f1)

  # Fast math
  GPUFLAGS += -use_fast_math

  # Extra build warnings
  GPUFLAGS += $(XCOMPILERFLAG) -Wunused-parameter
  ###GPUFLAGS += $(XCOMPILERFLAG) -Wall $(XCOMPILERFLAG) -Wextra $(XCOMPILERFLAG) -Wshadow

  # CUDA includes and NVTX
  GPUFLAGS += $(CUDA_INC) $(USE_NVTX) 

  # C++ standard
  GPUFLAGS += -std=c++17 # need CUDA >= 11.2 (see #333): this is enforced in mgOnGpuConfig.h

  # For nvcc, use -maxrregcount to control the maximum number of registries (this does not exist in hipcc)
  # Without -maxrregcount: baseline throughput: 6.5E8 (16384 32 12) up to 7.3E8 (65536 128 12)
  ###GPUFLAGS+= --maxrregcount 160 # improves throughput: 6.9E8 (16384 32 12) up to 7.7E8 (65536 128 12)
  ###GPUFLAGS+= --maxrregcount 128 # improves throughput: 7.3E8 (16384 32 12) up to 7.6E8 (65536 128 12)
  ###GPUFLAGS+= --maxrregcount 96 # degrades throughput: 4.1E8 (16384 32 12) up to 4.5E8 (65536 128 12)
  ###GPUFLAGS+= --maxrregcount 64 # degrades throughput: 1.7E8 (16384 32 12) flat at 1.7E8 (65536 128 12)

  # Set the host C++ compiler for nvcc via "-ccbin <host-compiler>"
  # (NB issue #505: this must be a single word, "clang++ --gcc-toolchain..." is not supported)
  GPUFLAGS += -ccbin $(shell which $(subst ccache ,,$(CXX)))

  # Allow newer (unsupported) C++ compilers with older versions of CUDA if ALLOW_UNSUPPORTED_COMPILER_IN_CUDA is set (#504)
  ifneq ($(origin ALLOW_UNSUPPORTED_COMPILER_IN_CUDA),undefined)
    GPUFLAGS += -allow-unsupported-compiler
  endif

else ifeq ($(BACKEND),hip)

  # Set GPUCC as $(HIP_HOME)/bin/hipcc (it was already checked above that this exists)
  GPUCC = $(HIP_HOME)/bin/hipcc
  XCOMPILERFLAG =
  GPULANGUAGE = hip
  GPUSUFFIX = hip

  # Basic compiler flags (optimization and includes)
  GPUFLAGS = $(foreach opt, $(OPTFLAGS), $(XCOMPILERFLAG) $(opt))

  # AMD HIP architecture flags
  GPUARCHFLAGS = --offload-arch=gfx90a
  GPUFLAGS += $(GPUARCHFLAGS)

  # Other AMD-specific flags
  GPUFLAGS += -target x86_64-linux-gnu -DHIP_PLATFORM=amd

  # Fast math (is -DHIP_FAST_MATH equivalent to -ffast-math?)
  GPUFLAGS += -DHIP_FAST_MATH

  # Extra build warnings
  ###GPUFLAGS += $(XCOMPILERFLAG) -Wall $(XCOMPILERFLAG) -Wextra $(XCOMPILERFLAG) -Wshadow

  # HIP includes
  HIP_INC = -I$(HIP_HOME)/include/
  GPUFLAGS += $(HIP_INC)

  # C++ standard
  GPUFLAGS += -std=c++17

else

  # Backend is neither cuda nor hip
  override GPUCC=
  override GPUFLAGS=

  # Sanity check, this should never happen: if GPUCC is empty, then this is a C++ build, i.e. BACKEND is neither cuda nor hip.
  # In practice, in the following, "ifeq ($(GPUCC),)" is equivalent to "ifneq ($(findstring cpp,$(BACKEND)),)".
  # Conversely, note that GPUFLAGS is non-empty also for C++ builds, but it is never used in that case.
  ifeq ($(findstring cpp,$(BACKEND)),)
    $(error INTERNAL ERROR! Unknown backend BACKEND='$(BACKEND)': supported backends are $(foreach backend,$(SUPPORTED_BACKENDS),'$(backend)'))
  endif

endif

# Export GPUCC, GPUFLAGS, GPULANGUAGE, GPUSUFFIX (so that there is no need to check/define them again in cudacpp_src.mk)
export GPUCC
export GPUFLAGS
export GPULANGUAGE
export GPUSUFFIX

#-------------------------------------------------------------------------------

#=== Configure ccache for C++ and CUDA/HIP builds

# Enable ccache only if USECCACHE=1
ifeq ($(USECCACHE)$(shell echo $(CXX) | grep ccache),1)
  override CXX:=ccache $(CXX)
endif
#ifeq ($(USECCACHE)$(shell echo $(AR) | grep ccache),1)
#  override AR:=ccache $(AR)
#endif
ifneq ($(GPUCC),)
  ifeq ($(USECCACHE)$(shell echo $(GPUCC) | grep ccache),1)
    override GPUCC:=ccache $(GPUCC)
  endif
endif

#-------------------------------------------------------------------------------

#=== Configure common compiler flags for C++ and CUDA/HIP

INCFLAGS = -I.
OPTFLAGS = -O3 # this ends up in GPUFLAGS too (should it?), cannot add -Ofast or -ffast-math here

# Dependency on src directory
ifeq ($(GPUCC),)
MG5AMC_COMMONLIB = mg5amc_common_cpp
else
MG5AMC_COMMONLIB = mg5amc_common_$(GPUSUFFIX)
endif
LIBFLAGS = -L$(LIBDIR) -l$(MG5AMC_COMMONLIB)
INCFLAGS += -I../../src

# Compiler-specific googletest build directory (#125 and #738)
ifneq ($(shell $(CXX) --version | grep '^Intel(R) oneAPI DPC++/C++ Compiler'),)
  override CXXNAME = icpx$(shell $(CXX) --version | head -1 | cut -d' ' -f5)
else ifneq ($(shell $(CXX) --version | egrep '^clang'),)
  override CXXNAME = clang$(shell $(CXX) --version | head -1 | cut -d' ' -f3)
else ifneq ($(shell $(CXX) --version | grep '^g++ (GCC)'),)
  override CXXNAME = gcc$(shell $(CXX) --version | head -1 | cut -d' ' -f3)
else
  override CXXNAME = unknown
endif
###$(info CXXNAME=$(CXXNAME))
override CXXNAMESUFFIX = _$(CXXNAME)

# Export CXXNAMESUFFIX (so that there is no need to check/define it again in cudacpp_test.mk)
export CXXNAMESUFFIX

# Dependency on test directory
# Within the madgraph4gpu git repo: by default use a common gtest installation in <topdir>/test (optionally use an external or local gtest)
# Outside the madgraph4gpu git repo: by default do not build the tests (optionally use an external or local gtest)
# Do not build the tests if USEGTEST is equal to 0 (default inside launch_plugin.py, see https://github.com/madgraph5/madgraph4gpu/issues/878)
###GTEST_ROOT = /cvmfs/sft.cern.ch/lcg/releases/gtest/1.11.0-21e8c/x86_64-centos8-gcc11-opt/# example of an external gtest installation
###LOCALGTEST = yes# comment this out (or use make LOCALGTEST=yes) to build tests using a local gtest installation
TESTDIRCOMMON = ../../../../../test
TESTDIRLOCAL = ../../test
ifeq ($(USEGTEST),0)
  TESTDIR=
  GTEST_ROOT=
else ifneq ($(wildcard $(GTEST_ROOT)),)
  TESTDIR=
else ifneq ($(LOCALGTEST),)
  TESTDIR=$(TESTDIRLOCAL)
  GTEST_ROOT=$(TESTDIR)/googletest/install$(CXXNAMESUFFIX)
else ifneq ($(wildcard ../../../../../epochX/cudacpp/CODEGEN),)
  TESTDIR=$(TESTDIRCOMMON)
  GTEST_ROOT= $(TESTDIR)/googletest/install$(CXXNAMESUFFIX)
else
  TESTDIR=
endif
ifneq ($(GTEST_ROOT),)
  GTESTLIBDIR = $(GTEST_ROOT)/lib64/
  GTESTLIBS = $(GTESTLIBDIR)/libgtest.a
  GTESTINC = -I$(GTEST_ROOT)/include
else
  GTESTLIBDIR =
  GTESTLIBS =
  GTESTINC =
endif
###$(info GTEST_ROOT = $(GTEST_ROOT))
###$(info LOCALGTEST = $(LOCALGTEST))
###$(info TESTDIR = $(TESTDIR))

#-------------------------------------------------------------------------------

#=== Configure PowerPC-specific compiler flags for C++ and CUDA/HIP

# PowerPC-specific CXX compiler flags (being reviewed)
ifeq ($(UNAME_P),ppc64le)
  CXXFLAGS+= -mcpu=power9 -mtune=power9 # gains ~2-3%% both for cppnone and cppsse4
  # Throughput references without the extra flags below: cppnone=1.41-1.42E6, cppsse4=2.15-2.19E6
  ###CXXFLAGS+= -DNO_WARN_X86_INTRINSICS # no change
  ###CXXFLAGS+= -fpeel-loops # no change
  ###CXXFLAGS+= -funroll-loops # gains ~1%% for cppnone, loses ~1%% for cppsse4
  ###CXXFLAGS+= -ftree-vectorize # no change
  ###CXXFLAGS+= -flto # would increase to cppnone=4.08-4.12E6, cppsse4=4.99-5.03E6!
else
  ###CXXFLAGS+= -flto # also on Intel this would increase throughputs by a factor 2 to 4...
  ######CXXFLAGS+= -fno-semantic-interposition # no benefit (neither alone, nor combined with -flto)
endif

# PowerPC-specific CUDA/HIP compiler flags (to be reviewed!)
ifeq ($(UNAME_P),ppc64le)
  GPUFLAGS+= $(XCOMPILERFLAG) -mno-float128
endif

#-------------------------------------------------------------------------------

#=== Configure defaults for OMPFLAGS

# Disable OpenMP by default: enable OpenMP only if USEOPENMP=1 (#758)
ifeq ($(USEOPENMP),1)
  ###$(info USEOPENMP==1: will build with OpenMP if possible)
  ifneq ($(findstring hipcc,$(GPUCC)),)
    override OMPFLAGS = # disable OpenMP MT when using hipcc #802
  else ifneq ($(shell $(CXX) --version | egrep '^Intel'),)
    override OMPFLAGS = -fopenmp
    ###override OMPFLAGS = # disable OpenMP MT on Intel (was ok without GPUCC but not ok with GPUCC before #578)
<<<<<<< HEAD
  else ifneq ($(shell $(CXX) --version | egrep '^clang version 16'),)
    override OMPFLAGS = # disable OpenMP on clang16 #904
  else ifneq ($(shell $(CXX) --version | egrep '^clang version 17'),)
    override OMPFLAGS = # disable OpenMP on clang17 #904
=======
>>>>>>> 0a25c8fa
  else ifneq ($(shell $(CXX) --version | egrep '^(clang)'),)
    override OMPFLAGS = -fopenmp
    ###override OMPFLAGS = # disable OpenMP MT on clang (was not ok without or with nvcc before #578)
  ###else ifneq ($(shell $(CXX) --version | egrep '^(Apple clang)'),) # AV for Mac (Apple clang compiler)
  else ifeq ($(UNAME_S),Darwin) # OM for Mac (any compiler)
    override OMPFLAGS = # AV disable OpenMP MT on Apple clang (builds fail in the CI #578)
    ###override OMPFLAGS = -fopenmp # OM reenable OpenMP MT on Apple clang? (AV Oct 2023: this still fails in the CI)
  else
    override OMPFLAGS = -fopenmp # enable OpenMP MT by default on all other platforms
    ###override OMPFLAGS = # disable OpenMP MT on all other platforms (default before #575)
  endif
else
  ###$(info USEOPENMP!=1: will build without OpenMP)
  override OMPFLAGS =
endif

#-------------------------------------------------------------------------------

#=== Configure defaults and check if user-defined choices exist for RNDGEN (legacy!), HASCURAND, HASHIPRAND

# If the legacy RNDGEN exists, this take precedence over any HASCURAND choice (but a warning is printed out)
###$(info RNDGEN=$(RNDGEN))
ifneq ($(RNDGEN),)
  $(warning Environment variable RNDGEN is no longer supported, please use HASCURAND instead!)
  ifeq ($(RNDGEN),hasCurand)
    override HASCURAND = $(RNDGEN)
  else ifeq ($(RNDGEN),hasNoCurand)
    override HASCURAND = $(RNDGEN)
  else ifneq ($(RNDGEN),hasNoCurand)
    $(error Unknown RNDGEN='$(RNDGEN)': only 'hasCurand' and 'hasNoCurand' are supported - but use HASCURAND instead!)
  endif
endif

# Set the default HASCURAND (curand random number generator) choice, if no prior choice exists for HASCURAND
# (NB: allow HASCURAND=hasCurand even if $(GPUCC) does not point to nvcc: assume CUDA_HOME was defined correctly...)
ifeq ($(HASCURAND),)
  ifeq ($(GPUCC),) # CPU-only build
    ifneq ($(CUDA_HOME),)
      # By default, assume that curand is installed if a CUDA installation exists
      override HASCURAND = hasCurand
    else
      override HASCURAND = hasNoCurand
    endif
  else ifeq ($(findstring nvcc,$(GPUCC)),nvcc) # Nvidia GPU build
    override HASCURAND = hasCurand
  else # non-Nvidia GPU build
    override HASCURAND = hasNoCurand
  endif
endif

# Set the default HASHIPRAND (hiprand random number generator) choice, if no prior choice exists for HASHIPRAND
# (NB: allow HASHIPRAND=hasHiprand even if $(GPUCC) does not point to hipcc: assume HIP_HOME was defined correctly...)
ifeq ($(HASHIPRAND),)
  ifeq ($(GPUCC),) # CPU-only build
    override HASHIPRAND = hasNoHiprand
  else ifeq ($(findstring hipcc,$(GPUCC)),hipcc) # AMD GPU build
    override HASHIPRAND = hasHiprand
  else # non-AMD GPU build
    override HASHIPRAND = hasNoHiprand
  endif
endif

#-------------------------------------------------------------------------------

#=== Set the CUDA/HIP/C++ compiler flags appropriate to user-defined choices of AVX, FPTYPE, HELINL, HRDCOD

# Set the build flags appropriate to OMPFLAGS
$(info OMPFLAGS=$(OMPFLAGS))
CXXFLAGS += $(OMPFLAGS)

# Set the build flags appropriate to each BACKEND choice (example: "make BACKEND=cppnone")
# [NB MGONGPU_PVW512 is needed because "-mprefer-vector-width=256" is not exposed in a macro]
# [See https://gcc.gnu.org/bugzilla/show_bug.cgi?id=96476]
ifeq ($(UNAME_P),ppc64le)
  ifeq ($(BACKEND),cppsse4)
    override AVXFLAGS = -D__SSE4_2__ # Power9 VSX with 128 width (VSR registers)
  else ifeq ($(BACKEND),cppavx2)
    $(error Invalid SIMD BACKEND='$(BACKEND)': only 'cppnone' and 'cppsse4' are supported on PowerPC for the moment)
  else ifeq ($(BACKEND),cpp512y)
    $(error Invalid SIMD BACKEND='$(BACKEND)': only 'cppnone' and 'cppsse4' are supported on PowerPC for the moment)
  else ifeq ($(BACKEND),cpp512z)
    $(error Invalid SIMD BACKEND='$(BACKEND)': only 'cppnone' and 'cppsse4' are supported on PowerPC for the moment)
  endif
else ifeq ($(UNAME_P),arm)
  ifeq ($(BACKEND),cppsse4)
    override AVXFLAGS = -D__SSE4_2__ # ARM NEON with 128 width (Q/quadword registers)
  else ifeq ($(BACKEND),cppavx2)
    $(error Invalid SIMD BACKEND='$(BACKEND)': only 'cppnone' and 'cppsse4' are supported on ARM for the moment)
  else ifeq ($(BACKEND),cpp512y)
    $(error Invalid SIMD BACKEND='$(BACKEND)': only 'cppnone' and 'cppsse4' are supported on ARM for the moment)
  else ifeq ($(BACKEND),cpp512z)
    $(error Invalid SIMD BACKEND='$(BACKEND)': only 'cppnone' and 'cppsse4' are supported on ARM for the moment)
  endif
else ifneq ($(shell $(CXX) --version | grep ^nvc++),) # support nvc++ #531
  ifeq ($(BACKEND),cppnone)
    override AVXFLAGS = -mno-sse3 # no SIMD
  else ifeq ($(BACKEND),cppsse4)
    override AVXFLAGS = -mno-avx # SSE4.2 with 128 width (xmm registers)
  else ifeq ($(BACKEND),cppavx2)
    override AVXFLAGS = -march=haswell # AVX2 with 256 width (ymm registers) [DEFAULT for clang]
  else ifeq ($(BACKEND),cpp512y)
    override AVXFLAGS = -march=skylake -mprefer-vector-width=256 # AVX512 with 256 width (ymm registers) [DEFAULT for gcc]
  else ifeq ($(BACKEND),cpp512z)
    override AVXFLAGS = -march=skylake -DMGONGPU_PVW512 # AVX512 with 512 width (zmm registers)
  endif
else
  ifeq ($(BACKEND),cppnone)
    override AVXFLAGS = -march=x86-64 # no SIMD (see #588)
  else ifeq ($(BACKEND),cppsse4)
    override AVXFLAGS = -march=nehalem # SSE4.2 with 128 width (xmm registers)
  else ifeq ($(BACKEND),cppavx2)
    override AVXFLAGS = -march=haswell # AVX2 with 256 width (ymm registers) [DEFAULT for clang]
  else ifeq ($(BACKEND),cpp512y)
    override AVXFLAGS = -march=skylake-avx512 -mprefer-vector-width=256 # AVX512 with 256 width (ymm registers) [DEFAULT for gcc]
  else ifeq ($(BACKEND),cpp512z)
    override AVXFLAGS = -march=skylake-avx512 -DMGONGPU_PVW512 # AVX512 with 512 width (zmm registers)
  endif
endif
# For the moment, use AVXFLAGS everywhere (in C++ builds): eventually, use them only in encapsulated implementations?
ifeq ($(GPUCC),)
  CXXFLAGS+= $(AVXFLAGS)
endif

# Set the build flags appropriate to each FPTYPE choice (example: "make FPTYPE=f")
$(info FPTYPE='$(FPTYPE)')
ifeq ($(FPTYPE),d)
  CXXFLAGS += -DMGONGPU_FPTYPE_DOUBLE -DMGONGPU_FPTYPE2_DOUBLE
  GPUFLAGS += -DMGONGPU_FPTYPE_DOUBLE -DMGONGPU_FPTYPE2_DOUBLE
else ifeq ($(FPTYPE),f)
  CXXFLAGS += -DMGONGPU_FPTYPE_FLOAT -DMGONGPU_FPTYPE2_FLOAT
  GPUFLAGS += -DMGONGPU_FPTYPE_FLOAT -DMGONGPU_FPTYPE2_FLOAT
else ifeq ($(FPTYPE),m)
  CXXFLAGS += -DMGONGPU_FPTYPE_DOUBLE -DMGONGPU_FPTYPE2_FLOAT
  GPUFLAGS += -DMGONGPU_FPTYPE_DOUBLE -DMGONGPU_FPTYPE2_FLOAT
else
  $(error Unknown FPTYPE='$(FPTYPE)': only 'd', 'f' and 'm' are supported)
endif

# Set the build flags appropriate to each HELINL choice (example: "make HELINL=1")
$(info HELINL='$(HELINL)')
ifeq ($(HELINL),1)
  CXXFLAGS += -DMGONGPU_INLINE_HELAMPS
  GPUFLAGS += -DMGONGPU_INLINE_HELAMPS
else ifneq ($(HELINL),0)
  $(error Unknown HELINL='$(HELINL)': only '0' and '1' are supported)
endif

# Set the build flags appropriate to each HRDCOD choice (example: "make HRDCOD=1")
$(info HRDCOD='$(HRDCOD)')
ifeq ($(HRDCOD),1)
  CXXFLAGS += -DMGONGPU_HARDCODE_PARAM
  GPUFLAGS += -DMGONGPU_HARDCODE_PARAM
else ifneq ($(HRDCOD),0)
  $(error Unknown HRDCOD='$(HRDCOD)': only '0' and '1' are supported)
endif

#=== Set the CUDA/HIP/C++ compiler and linker flags appropriate to user-defined choices of HASCURAND, HASHIPRAND

$(info HASCURAND=$(HASCURAND))
$(info HASHIPRAND=$(HASHIPRAND))
override RNDCXXFLAGS=
override RNDLIBFLAGS=

# Set the RNDCXXFLAGS and RNDLIBFLAGS build flags appropriate to each HASCURAND choice (example: "make HASCURAND=hasNoCurand")
ifeq ($(HASCURAND),hasNoCurand)
  override RNDCXXFLAGS += -DMGONGPU_HAS_NO_CURAND
else ifeq ($(HASCURAND),hasCurand)
  override RNDLIBFLAGS += -L$(CUDA_HOME)/lib64/ -lcurand # NB: -lcuda is not needed here!
else
  $(error Unknown HASCURAND='$(HASCURAND)': only 'hasCurand' and 'hasNoCurand' are supported)
endif

# Set the RNDCXXFLAGS and RNDLIBFLAGS build flags appropriate to each HASHIPRAND choice (example: "make HASHIPRAND=hasNoHiprand")
ifeq ($(HASHIPRAND),hasNoHiprand)
  override RNDCXXFLAGS += -DMGONGPU_HAS_NO_HIPRAND
else ifeq ($(HASHIPRAND),hasHiprand)
  override RNDLIBFLAGS += -L$(HIP_HOME)/lib/ -lhiprand
else ifneq ($(HASHIPRAND),hasHiprand)
  $(error Unknown HASHIPRAND='$(HASHIPRAND)': only 'hasHiprand' and 'hasNoHiprand' are supported)
endif

#$(info RNDCXXFLAGS=$(RNDCXXFLAGS))
#$(info RNDLIBFLAGS=$(RNDLIBFLAGS))

#-------------------------------------------------------------------------------

#=== Configure Position-Independent Code
CXXFLAGS += -fPIC
GPUFLAGS += $(XCOMPILERFLAG) -fPIC

#-------------------------------------------------------------------------------

#=== Configure channelid debugging
ifneq ($(MG5AMC_CHANNELID_DEBUG),)
  CXXFLAGS += -DMGONGPU_CHANNELID_DEBUG
  GPUFLAGS += -DMGONGPU_CHANNELID_DEBUG
endif

#-------------------------------------------------------------------------------

#=== Configure build directories and build lockfiles ===

# Build lockfile "full" tag (defines full specification of build options that cannot be intermixed)
# (Rationale: avoid mixing of builds with different random number generators)
override TAG = $(patsubst cpp%%,%%,$(BACKEND))_$(FPTYPE)_inl$(HELINL)_hrd$(HRDCOD)_$(HASCURAND)_$(HASHIPRAND)

# Export TAG (so that there is no need to check/define it again in cudacpp_src.mk)
export TAG

# Build directory: current directory by default, or build.$(DIRTAG) if USEBUILDDIR==1
override BUILDDIR = $(CUDACPP_BUILDDIR)
ifeq ($(USEBUILDDIR),1)
  override LIBDIR = ../../lib/$(BUILDDIR)
  override LIBDIRRPATH = '$$ORIGIN/../$(LIBDIR)'
  $(info Building in BUILDDIR=$(BUILDDIR) for tag=$(TAG) (USEBUILDDIR == 1))
else
  override LIBDIR = ../../lib
  override LIBDIRRPATH = '$$ORIGIN/$(LIBDIR)'
  $(info Building in BUILDDIR=$(BUILDDIR) for tag=$(TAG) (USEBUILDDIR != 1))
endif
###override INCDIR = ../../include
###$(info Building in BUILDDIR=$(BUILDDIR) for tag=$(TAG))

# On Linux, set rpath to LIBDIR to make it unnecessary to use LD_LIBRARY_PATH
# Use relative paths with respect to the executables or shared libraries ($ORIGIN on Linux)
# On Darwin, building libraries with absolute paths in LIBDIR makes this unnecessary
ifeq ($(UNAME_S),Darwin)
  override CXXLIBFLAGSRPATH =
  override GPULIBFLAGSRPATH =
  override CXXLIBFLAGSRPATH2 =
  override GPULIBFLAGSRPATH2 =
else
  # RPATH to gpu/cpp libs when linking executables
  override CXXLIBFLAGSRPATH = -Wl,-rpath=$(LIBDIRRPATH)
  override GPULIBFLAGSRPATH = -Xlinker -rpath=$(LIBDIRRPATH)
  # RPATH to common lib when linking gpu/cpp libs
  override CXXLIBFLAGSRPATH2 = -Wl,-rpath='$$ORIGIN'
  override GPULIBFLAGSRPATH2 = -Xlinker -rpath='$$ORIGIN'
endif

# Setting LD_LIBRARY_PATH or DYLD_LIBRARY_PATH in the RUNTIME is no longer necessary (neither on Linux nor on Mac)
override RUNTIME =

#===============================================================================
#=== Makefile TARGETS and build rules below
#===============================================================================


ifeq ($(GPUCC),)
  cxx_checkmain=$(BUILDDIR)/check_cpp.exe
  cxx_fcheckmain=$(BUILDDIR)/fcheck_cpp.exe
  cxx_testmain=$(BUILDDIR)/runTest_cpp.exe
else
  gpu_checkmain=$(BUILDDIR)/check_$(GPUSUFFIX).exe
  gpu_fcheckmain=$(BUILDDIR)/fcheck_$(GPUSUFFIX).exe
  gpu_testmain=$(BUILDDIR)/runTest_$(GPUSUFFIX).exe
endif

# Explicitly define the default goal (this is not necessary as it is the first target, which is implicitly the default goal)
.DEFAULT_GOAL := all.$(TAG)

# First target (default goal)
ifeq ($(GPUCC),)
all.$(TAG): $(BUILDDIR)/.build.$(TAG) $(LIBDIR)/lib$(MG5AMC_COMMONLIB).so $(cxx_checkmain) $(cxx_fcheckmain) $(if $(GTESTLIBS),$(cxx_testmain))
else
all.$(TAG): $(BUILDDIR)/.build.$(TAG) $(LIBDIR)/lib$(MG5AMC_COMMONLIB).so $(gpu_checkmain) $(gpu_fcheckmain) $(if $(GTESTLIBS),$(gpu_testmain))
endif

# Target (and build options): debug
MAKEDEBUG=
debug: OPTFLAGS = -g -O0
debug: CUDA_OPTFLAGS = -G
debug: MAKEDEBUG := debug
debug: all.$(TAG)

# Target (and build options): address sanitizer #207
###CXXLIBFLAGSASAN =
###GPULIBFLAGSASAN =
###asan: OPTFLAGS = -g -O0 -fsanitize=address -fno-omit-frame-pointer
###asan: CUDA_OPTFLAGS = -G $(XCOMPILERFLAG) -fsanitize=address $(XCOMPILERFLAG) -fno-omit-frame-pointer
###asan: CXXLIBFLAGSASAN = -fsanitize=address
###asan: GPULIBFLAGSASAN = -Xlinker -fsanitize=address -Xlinker -shared
###asan: MAKEDEBUG := debug
###asan: all.$(TAG)

# Target: tag-specific build lockfiles
override oldtagsb=`if [ -d $(BUILDDIR) ]; then find $(BUILDDIR) -maxdepth 1 -name '.build.*' ! -name '.build.$(TAG)' -exec echo $(shell pwd)/{} \; ; fi`
$(BUILDDIR)/.build.$(TAG):
	@if [ ! -d $(BUILDDIR) ]; then echo "mkdir -p $(BUILDDIR)"; mkdir -p $(BUILDDIR); fi
	@if [ "$(oldtagsb)" != "" ]; then echo "Cannot build for tag=$(TAG) as old builds exist for other tags:"; echo "  $(oldtagsb)"; echo "Please run 'make clean' first\nIf 'make clean' is not enough: run 'make clean USEBUILDDIR=1 AVX=$(AVX) FPTYPE=$(FPTYPE)' or 'make cleanall'"; exit 1; fi
	@touch $(BUILDDIR)/.build.$(TAG)

# Apply special build flags only to CrossSectionKernel_<cpp|$(GPUSUFFIX)>.o (no fast math, see #117 and #516)
# Added edgecase for HIP compilation
ifeq ($(shell $(CXX) --version | grep ^nvc++),)
$(BUILDDIR)/CrossSectionKernels_cpp.o: CXXFLAGS := $(filter-out -ffast-math,$(CXXFLAGS))
$(BUILDDIR)/CrossSectionKernels_cpp.o: CXXFLAGS += -fno-fast-math
$(BUILDDIR)/CrossSectionKernels_$(GPUSUFFIX).o: GPUFLAGS += $(XCOMPILERFLAG) -fno-fast-math
endif

# Apply special build flags only to check_sa_<cpp|$(GPUSUFFIX)>.o (NVTX in timermap.h, #679)
$(BUILDDIR)/check_sa_cpp.o: CXXFLAGS += $(USE_NVTX) $(CUDA_INC)
$(BUILDDIR)/check_sa_$(GPUSUFFIX).o: CXXFLAGS += $(USE_NVTX) $(CUDA_INC)

# Apply special build flags only to check_sa_<cpp|$(GPUSUFFIX)>.o and (Cu|Hip)randRandomNumberKernel_<cpp|$(GPUSUFFIX)>.o
$(BUILDDIR)/check_sa_cpp.o: CXXFLAGS += $(RNDCXXFLAGS)
$(BUILDDIR)/check_sa_$(GPUSUFFIX).o: GPUFLAGS += $(RNDCXXFLAGS)
$(BUILDDIR)/CurandRandomNumberKernel_cpp.o: CXXFLAGS += $(RNDCXXFLAGS)
$(BUILDDIR)/CurandRandomNumberKernel_$(GPUSUFFIX).o: GPUFLAGS += $(RNDCXXFLAGS)
$(BUILDDIR)/HiprandRandomNumberKernel_cpp.o: CXXFLAGS += $(RNDCXXFLAGS)
$(BUILDDIR)/HiprandRandomNumberKernel_$(GPUSUFFIX).o: GPUFLAGS += $(RNDCXXFLAGS)
ifeq ($(HASCURAND),hasCurand) # curand headers, #679
$(BUILDDIR)/CurandRandomNumberKernel_cpp.o: CXXFLAGS += $(CUDA_INC)
endif
ifeq ($(HASHIPRAND),hasHiprand) # hiprand headers
$(BUILDDIR)/HiprandRandomNumberKernel_cpp.o: CXXFLAGS += $(HIP_INC)
endif

# Avoid "warning: builtin __has_trivial_... is deprecated; use __is_trivially_... instead" in GPUCC with icx2023 (#592)
ifneq ($(shell $(CXX) --version | egrep '^(Intel)'),)
ifneq ($(GPUCC),)
GPUFLAGS += -Wno-deprecated-builtins
endif
endif

# Avoid clang warning "overriding '-ffp-contract=fast' option with '-ffp-contract=on'" (#516)
# This patch does remove the warning, but I prefer to keep it disabled for the moment...
###ifneq ($(shell $(CXX) --version | egrep '^(clang|Apple clang|Intel)'),)
###$(BUILDDIR)/CrossSectionKernels_cpp.o: CXXFLAGS += -Wno-overriding-t-option
###ifneq ($(GPUCC),)
###$(BUILDDIR)/CrossSectionKernels_$(GPUSUFFIX).o: GPUFLAGS += $(XCOMPILERFLAG) -Wno-overriding-t-option
###endif
###endif

#### Apply special build flags only to CPPProcess.o (-flto)
###$(BUILDDIR)/CPPProcess_cpp.o: CXXFLAGS += -flto

#### Apply special build flags only to CPPProcess.o (AVXFLAGS)
###$(BUILDDIR)/CPPProcess_cpp.o: CXXFLAGS += $(AVXFLAGS)

# Generic target and build rules: objects from C++ compilation
# (NB do not include CUDA_INC here! add it only for NVTX or curand #679)
$(BUILDDIR)/%%_cpp.o : %%.cc *.h ../../src/*.h $(BUILDDIR)/.build.$(TAG)
	@if [ ! -d $(BUILDDIR) ]; then echo "mkdir -p $(BUILDDIR)"; mkdir -p $(BUILDDIR); fi
	$(CXX) $(CPPFLAGS) $(INCFLAGS) $(CXXFLAGS) -c $< -o $@

# Generic target and build rules: objects from CUDA or HIP compilation
ifneq ($(GPUCC),)
$(BUILDDIR)/%%_$(GPUSUFFIX).o : %%.cc *.h ../../src/*.h $(BUILDDIR)/.build.$(TAG)
	@if [ ! -d $(BUILDDIR) ]; then echo "mkdir -p $(BUILDDIR)"; mkdir -p $(BUILDDIR); fi
	$(GPUCC) $(CPPFLAGS) $(INCFLAGS) $(GPUFLAGS) -c -x $(GPULANGUAGE) $< -o $@
endif

#-------------------------------------------------------------------------------

# Target (and build rules): common (src) library
commonlib : $(LIBDIR)/lib$(MG5AMC_COMMONLIB).so

$(LIBDIR)/lib$(MG5AMC_COMMONLIB).so: ../../src/*.h ../../src/*.cc $(BUILDDIR)/.build.$(TAG)
	$(MAKE) -C ../../src $(MAKEDEBUG) -f $(CUDACPP_SRC_MAKEFILE)

#-------------------------------------------------------------------------------

processid_short=$(shell basename $(CURDIR) | awk -F_ '{print $$(NF-1)"_"$$NF}')
###$(info processid_short=$(processid_short))

MG5AMC_CXXLIB = mg5amc_$(processid_short)_cpp
cxx_objects_lib=$(BUILDDIR)/CPPProcess_cpp.o $(BUILDDIR)/MatrixElementKernels_cpp.o $(BUILDDIR)/BridgeKernels_cpp.o $(BUILDDIR)/CrossSectionKernels_cpp.o
cxx_objects_exe=$(BUILDDIR)/CommonRandomNumberKernel_cpp.o $(BUILDDIR)/RamboSamplingKernels_cpp.o

ifneq ($(GPUCC),)
MG5AMC_GPULIB = mg5amc_$(processid_short)_$(GPUSUFFIX)
gpu_objects_lib=$(BUILDDIR)/CPPProcess_$(GPUSUFFIX).o $(BUILDDIR)/MatrixElementKernels_$(GPUSUFFIX).o $(BUILDDIR)/BridgeKernels_$(GPUSUFFIX).o $(BUILDDIR)/CrossSectionKernels_$(GPUSUFFIX).o
gpu_objects_exe=$(BUILDDIR)/CommonRandomNumberKernel_$(GPUSUFFIX).o $(BUILDDIR)/RamboSamplingKernels_$(GPUSUFFIX).o
endif

# Target (and build rules): C++ and CUDA/HIP shared libraries
$(LIBDIR)/lib$(MG5AMC_CXXLIB).so: $(BUILDDIR)/fbridge_cpp.o
$(LIBDIR)/lib$(MG5AMC_CXXLIB).so: cxx_objects_lib += $(BUILDDIR)/fbridge_cpp.o
$(LIBDIR)/lib$(MG5AMC_CXXLIB).so: $(LIBDIR)/lib$(MG5AMC_COMMONLIB).so $(cxx_objects_lib)
	$(CXX) -shared -o $@ $(cxx_objects_lib) $(CXXLIBFLAGSRPATH2) -L$(LIBDIR) -l$(MG5AMC_COMMONLIB)

ifneq ($(GPUCC),)
$(LIBDIR)/lib$(MG5AMC_GPULIB).so: $(BUILDDIR)/fbridge_$(GPUSUFFIX).o
$(LIBDIR)/lib$(MG5AMC_GPULIB).so: gpu_objects_lib += $(BUILDDIR)/fbridge_$(GPUSUFFIX).o
$(LIBDIR)/lib$(MG5AMC_GPULIB).so: $(LIBDIR)/lib$(MG5AMC_COMMONLIB).so $(gpu_objects_lib)
	$(GPUCC) --shared -o $@ $(gpu_objects_lib) $(GPULIBFLAGSRPATH2) -L$(LIBDIR) -l$(MG5AMC_COMMONLIB)
# Bypass std::filesystem completely to ease portability on LUMI #803
#ifneq ($(findstring hipcc,$(GPUCC)),)
#	$(GPUCC) --shared -o $@ $(gpu_objects_lib) $(GPULIBFLAGSRPATH2) -L$(LIBDIR) -l$(MG5AMC_COMMONLIB) -lstdc++fs
#else
#	$(GPUCC) --shared -o $@ $(gpu_objects_lib) $(GPULIBFLAGSRPATH2) -L$(LIBDIR) -l$(MG5AMC_COMMONLIB)
#endif
endif

#-------------------------------------------------------------------------------

# Target (and build rules): Fortran include files
###$(INCDIR)/%%.inc : ../%%.inc
###	@if [ ! -d $(INCDIR) ]; then echo "mkdir -p $(INCDIR)"; mkdir -p $(INCDIR); fi
###	\cp $< $@

#-------------------------------------------------------------------------------

# Target (and build rules): C++ and CUDA/HIP standalone executables
###$(cxx_checkmain): LIBFLAGS += $(CXXLIBFLAGSASAN)
$(cxx_checkmain): LIBFLAGS += $(CXXLIBFLAGSRPATH) # avoid the need for LD_LIBRARY_PATH
$(cxx_checkmain): $(BUILDDIR)/check_sa_cpp.o $(LIBDIR)/lib$(MG5AMC_CXXLIB).so $(cxx_objects_exe) $(BUILDDIR)/CurandRandomNumberKernel_cpp.o $(BUILDDIR)/HiprandRandomNumberKernel_cpp.o
	$(CXX) -o $@ $(BUILDDIR)/check_sa_cpp.o $(OMPFLAGS) -ldl -pthread $(LIBFLAGS) -L$(LIBDIR) -l$(MG5AMC_CXXLIB) $(cxx_objects_exe) $(BUILDDIR)/CurandRandomNumberKernel_cpp.o $(BUILDDIR)/HiprandRandomNumberKernel_cpp.o $(RNDLIBFLAGS)

ifneq ($(GPUCC),)
###$(gpu_checkmain): LIBFLAGS += $(GPULIBFLAGSASAN)
ifneq ($(shell $(CXX) --version | grep ^Intel),)
$(gpu_checkmain): LIBFLAGS += -lintlc # compile with icpx and link with GPUCC (undefined reference to `_intel_fast_memcpy')
$(gpu_checkmain): LIBFLAGS += -lsvml # compile with icpx and link with GPUCC (undefined reference to `__svml_cos4_l9')
else ifneq ($(shell $(CXX) --version | grep ^nvc++),) # support nvc++ #531
$(gpu_checkmain): LIBFLAGS += -L$(patsubst %%bin/nvc++,%%lib,$(subst ccache ,,$(CXX))) -lnvhpcatm -lnvcpumath -lnvc
endif
$(gpu_checkmain): LIBFLAGS += $(GPULIBFLAGSRPATH) # avoid the need for LD_LIBRARY_PATH
$(gpu_checkmain): $(BUILDDIR)/check_sa_$(GPUSUFFIX).o $(LIBDIR)/lib$(MG5AMC_GPULIB).so $(gpu_objects_exe) $(BUILDDIR)/CurandRandomNumberKernel_$(GPUSUFFIX).o $(BUILDDIR)/HiprandRandomNumberKernel_$(GPUSUFFIX).o
	$(GPUCC) -o $@ $(BUILDDIR)/check_sa_$(GPUSUFFIX).o $(LIBFLAGS) -L$(LIBDIR) -l$(MG5AMC_GPULIB) $(gpu_objects_exe) $(BUILDDIR)/CurandRandomNumberKernel_$(GPUSUFFIX).o $(BUILDDIR)/HiprandRandomNumberKernel_$(GPUSUFFIX).o $(RNDLIBFLAGS)
endif

#-------------------------------------------------------------------------------

# Generic target and build rules: objects from Fortran compilation
# (NB In this makefile, this only applies to fcheck_sa_fortran.o)
# (NB -fPIC was added to fix clang16 build #904, but this seems better for other cases too and is consistent to c++ and cuda builds)
$(BUILDDIR)/%%_fortran.o : %%.f *.inc
	@if [ ! -d $(BUILDDIR) ]; then echo "mkdir -p $(BUILDDIR)"; mkdir -p $(BUILDDIR); fi
	$(FC) -I. -fPIC -c $< -o $@

# Generic target and build rules: objects from Fortran compilation
###$(BUILDDIR)/%%_fortran.o : %%.f *.inc
###	@if [ ! -d $(INCDIR) ]; then echo "mkdir -p $(INCDIR)"; mkdir -p $(INCDIR); fi
###	@if [ ! -d $(BUILDDIR) ]; then echo "mkdir -p $(BUILDDIR)"; mkdir -p $(BUILDDIR); fi
###	$(FC) -I. -I$(INCDIR) -c $< -o $@

# Target (and build rules): Fortran standalone executables
###$(BUILDDIR)/fcheck_sa_fortran.o : $(INCDIR)/fbridge.inc

###$(cxx_fcheckmain): LIBFLAGS += $(CXXLIBFLAGSASAN)
ifeq ($(UNAME_S),Darwin)
$(cxx_fcheckmain): LIBFLAGS += -L$(shell dirname $(shell $(FC) --print-file-name libgfortran.dylib)) # add path to libgfortran on Mac #375
endif
$(cxx_fcheckmain): LIBFLAGS += $(CXXLIBFLAGSRPATH) # avoid the need for LD_LIBRARY_PATH
$(cxx_fcheckmain): $(BUILDDIR)/fcheck_sa_fortran.o $(BUILDDIR)/fsampler_cpp.o $(LIBDIR)/lib$(MG5AMC_CXXLIB).so $(cxx_objects_exe)
ifneq ($(findstring hipcc,$(GPUCC)),) # link fortran/c++/hip using $FC when hipcc is used #802
	$(FC) -o $@ $(BUILDDIR)/fcheck_sa_fortran.o $(OMPFLAGS) $(BUILDDIR)/fsampler_cpp.o $(LIBFLAGS) -lgfortran -L$(LIBDIR) -l$(MG5AMC_CXXLIB) $(cxx_objects_exe) -lstdc++
else
	$(CXX) -o $@ $(BUILDDIR)/fcheck_sa_fortran.o $(OMPFLAGS) $(BUILDDIR)/fsampler_cpp.o $(LIBFLAGS) -lgfortran -L$(LIBDIR) -l$(MG5AMC_CXXLIB) $(cxx_objects_exe)
endif

ifneq ($(GPUCC),)
###$(gpu_fcheckmain): LIBFLAGS += $(GPULIBFLAGSASAN)
ifneq ($(shell $(CXX) --version | grep ^Intel),)
$(gpu_fcheckmain): LIBFLAGS += -lintlc # compile with icpx and link with GPUCC (undefined reference to `_intel_fast_memcpy')
$(gpu_fcheckmain): LIBFLAGS += -lsvml # compile with icpx and link with GPUCC (undefined reference to `__svml_cos4_l9')
endif
ifeq ($(UNAME_S),Darwin)
$(gpu_fcheckmain): LIBFLAGS += -L$(shell dirname $(shell $(FC) --print-file-name libgfortran.dylib)) # add path to libgfortran on Mac #375
endif
$(gpu_fcheckmain): LIBFLAGS += $(GPULIBFLAGSRPATH) # avoid the need for LD_LIBRARY_PATH
$(gpu_fcheckmain): $(BUILDDIR)/fcheck_sa_fortran.o $(BUILDDIR)/fsampler_$(GPUSUFFIX).o $(LIBDIR)/lib$(MG5AMC_GPULIB).so $(gpu_objects_exe)
ifneq ($(findstring hipcc,$(GPUCC)),) # link fortran/c++/hip using $FC when hipcc is used #802
	$(FC) -o $@ $(BUILDDIR)/fcheck_sa_fortran.o $(BUILDDIR)/fsampler_$(GPUSUFFIX).o $(LIBFLAGS) -lgfortran -L$(LIBDIR) -l$(MG5AMC_GPULIB) $(gpu_objects_exe) -lstdc++ -L$(shell dirname $(shell $(GPUCC) -print-prog-name=clang))/../../lib -lamdhip64
else
	$(GPUCC) -o $@ $(BUILDDIR)/fcheck_sa_fortran.o $(BUILDDIR)/fsampler_$(GPUSUFFIX).o $(LIBFLAGS) -lgfortran -L$(LIBDIR) -l$(MG5AMC_GPULIB) $(gpu_objects_exe)
endif
endif

#-------------------------------------------------------------------------------

# Target (and build rules): test objects and test executable
ifeq ($(GPUCC),)
$(BUILDDIR)/testxxx_cpp.o: $(GTESTLIBS)
$(BUILDDIR)/testxxx_cpp.o: INCFLAGS += $(GTESTINC)
$(BUILDDIR)/testxxx_cpp.o: testxxx_cc_ref.txt
$(cxx_testmain): $(BUILDDIR)/testxxx_cpp.o
$(cxx_testmain): cxx_objects_exe += $(BUILDDIR)/testxxx_cpp.o # Comment out this line to skip the C++ test of xxx functions
else
$(BUILDDIR)/testxxx_$(GPUSUFFIX).o: $(GTESTLIBS)
$(BUILDDIR)/testxxx_$(GPUSUFFIX).o: INCFLAGS += $(GTESTINC)
$(BUILDDIR)/testxxx_$(GPUSUFFIX).o: testxxx_cc_ref.txt
$(gpu_testmain): $(BUILDDIR)/testxxx_$(GPUSUFFIX).o
$(gpu_testmain): gpu_objects_exe += $(BUILDDIR)/testxxx_$(GPUSUFFIX).o # Comment out this line to skip the CUDA/HIP test of xxx functions
endif

ifneq ($(UNAME_S),Darwin) # Disable testmisc on Darwin (workaround for issue #838)
ifeq ($(GPUCC),)
$(BUILDDIR)/testmisc_cpp.o: $(GTESTLIBS)
$(BUILDDIR)/testmisc_cpp.o: INCFLAGS += $(GTESTINC)
$(cxx_testmain): $(BUILDDIR)/testmisc_cpp.o
$(cxx_testmain): cxx_objects_exe += $(BUILDDIR)/testmisc_cpp.o # Comment out this line to skip the C++ miscellaneous tests
else
$(BUILDDIR)/testmisc_$(GPUSUFFIX).o: $(GTESTLIBS)
$(BUILDDIR)/testmisc_$(GPUSUFFIX).o: INCFLAGS += $(GTESTINC)
$(gpu_testmain): $(BUILDDIR)/testmisc_$(GPUSUFFIX).o
$(gpu_testmain): gpu_objects_exe += $(BUILDDIR)/testmisc_$(GPUSUFFIX).o # Comment out this line to skip the CUDA/HIP miscellaneous tests
endif
endif

ifeq ($(GPUCC),)
$(BUILDDIR)/runTest_cpp.o: $(GTESTLIBS)
$(BUILDDIR)/runTest_cpp.o: INCFLAGS += $(GTESTINC)
$(cxx_testmain): $(BUILDDIR)/runTest_cpp.o
$(cxx_testmain): cxx_objects_exe += $(BUILDDIR)/runTest_cpp.o
else
$(BUILDDIR)/runTest_$(GPUSUFFIX).o: $(GTESTLIBS)
$(BUILDDIR)/runTest_$(GPUSUFFIX).o: INCFLAGS += $(GTESTINC)
ifneq ($(shell $(CXX) --version | grep ^Intel),)
$(gpu_testmain): LIBFLAGS += -lintlc # compile with icpx and link with GPUCC (undefined reference to `_intel_fast_memcpy')
$(gpu_testmain): LIBFLAGS += -lsvml # compile with icpx and link with GPUCC (undefined reference to `__svml_cos4_l9')
else ifneq ($(shell $(CXX) --version | grep ^nvc++),) # support nvc++ #531
$(gpu_testmain): LIBFLAGS += -L$(patsubst %%bin/nvc++,%%lib,$(subst ccache ,,$(CXX))) -lnvhpcatm -lnvcpumath -lnvc
endif
$(gpu_testmain): $(BUILDDIR)/runTest_$(GPUSUFFIX).o
$(gpu_testmain): gpu_objects_exe  += $(BUILDDIR)/runTest_$(GPUSUFFIX).o
endif

ifeq ($(GPUCC),)
$(cxx_testmain): $(GTESTLIBS)
$(cxx_testmain): INCFLAGS +=  $(GTESTINC)
$(cxx_testmain): LIBFLAGS += -L$(GTESTLIBDIR) -lgtest # adding also -lgtest_main is no longer necessary since we added main() to testxxx.cc
else
$(gpu_testmain): $(GTESTLIBS)
$(gpu_testmain): INCFLAGS +=  $(GTESTINC)
$(gpu_testmain): LIBFLAGS += -L$(GTESTLIBDIR) -lgtest # adding also -lgtest_main is no longer necessary since we added main() to testxxx.cc
endif

ifeq ($(GPUCC),) # if at all, OMP is used only in CXX builds (not in GPU builds)
ifneq ($(OMPFLAGS),)
ifneq ($(shell $(CXX) --version | egrep '^Intel'),)
$(cxx_testmain): LIBFLAGS += -liomp5 # see #578 (not '-qopenmp -static-intel' as in https://stackoverflow.com/questions/45909648)
else ifneq ($(shell $(CXX) --version | egrep '^clang'),)
$(cxx_testmain): LIBFLAGS += -L $(shell dirname $(shell $(CXX) -print-file-name=libc++.so)) -lomp # see #604
###else ifneq ($(shell $(CXX) --version | egrep '^Apple clang'),)
###$(cxx_testmain): LIBFLAGS += ???? # OMP is not supported yet by cudacpp for Apple clang (see #578 and #604)
else
$(cxx_testmain): LIBFLAGS += -lgomp
endif
endif
endif

# Test quadmath in testmisc.cc tests for constexpr_math #627
###ifeq ($(GPUCC),)
###$(cxx_testmain): LIBFLAGS += -lquadmath
###else
###$(gpu_testmain): LIBFLAGS += -lquadmath
###endif

# Bypass std::filesystem completely to ease portability on LUMI #803
###ifneq ($(findstring hipcc,$(GPUCC)),)
###$(gpu_testmain): LIBFLAGS += -lstdc++fs
###endif

ifeq ($(GPUCC),) # link only runTest_cpp.o
###$(cxx_testmain): LIBFLAGS += $(CXXLIBFLAGSASAN)
$(cxx_testmain): LIBFLAGS += $(CXXLIBFLAGSRPATH) # avoid the need for LD_LIBRARY_PATH
$(cxx_testmain): $(LIBDIR)/lib$(MG5AMC_COMMONLIB).so $(cxx_objects_lib) $(cxx_objects_exe) $(GTESTLIBS)
	$(CXX) -o $@ $(cxx_objects_lib) $(cxx_objects_exe) -ldl -pthread $(LIBFLAGS)
else # link only runTest_$(GPUSUFFIX).o (new: in the past, this was linking both runTest_cpp.o and runTest_$(GPUSUFFIX).o)
###$(gpu_testmain): LIBFLAGS += $(GPULIBFLAGSASAN)
$(gpu_testmain): LIBFLAGS += $(GPULIBFLAGSRPATH) # avoid the need for LD_LIBRARY_PATH
$(gpu_testmain): $(LIBDIR)/lib$(MG5AMC_COMMONLIB).so $(gpu_objects_lib) $(gpu_objects_exe) $(GTESTLIBS)
ifneq ($(findstring hipcc,$(GPUCC)),) # link fortran/c++/hip using $FC when hipcc is used #802
	$(FC) -o $@ $(gpu_objects_lib) $(gpu_objects_exe) -ldl $(LIBFLAGS) -lstdc++ -lpthread  -L$(shell dirname $(shell $(GPUCC) -print-prog-name=clang))/../../lib -lamdhip64
else
	$(GPUCC) -o $@ $(gpu_objects_lib) $(gpu_objects_exe) -ldl $(LIBFLAGS) -lcuda
endif
endif

# Use target gtestlibs to build only googletest
ifneq ($(GTESTLIBS),)
gtestlibs: $(GTESTLIBS)
endif

# Use flock (Linux only, no Mac) to allow 'make -j' if googletest has not yet been downloaded https://stackoverflow.com/a/32666215
$(GTESTLIBS):
ifneq ($(shell which flock 2>/dev/null),)
	@if [ ! -d $(BUILDDIR) ]; then echo "mkdir -p $(BUILDDIR)"; mkdir -p $(BUILDDIR); fi
	flock $(BUILDDIR)/.make_test.lock $(MAKE) -C $(TESTDIR)
else
	if [ -d $(TESTDIR) ]; then $(MAKE) -C $(TESTDIR); fi
endif

#-------------------------------------------------------------------------------

# Target: build all targets in all BACKEND modes (each BACKEND mode in a separate build directory)
# Split the bldall target into separate targets to allow parallel 'make -j bldall' builds
# (Obsolete hack, no longer needed as there is no INCDIR: add a fbridge.inc dependency to bldall, to ensure it is only copied once for all BACKEND modes)
bldcuda:
	@echo
	$(MAKE) USEBUILDDIR=1 BACKEND=cuda -f $(CUDACPP_MAKEFILE)

bldhip:
	@echo
	$(MAKE) USEBUILDDIR=1 BACKEND=hip -f $(CUDACPP_MAKEFILE)

bldnone:
	@echo
	$(MAKE) USEBUILDDIR=1 BACKEND=cppnone -f $(CUDACPP_MAKEFILE)

bldsse4:
	@echo
	$(MAKE) USEBUILDDIR=1 BACKEND=cppsse4 -f $(CUDACPP_MAKEFILE)

bldavx2:
	@echo
	$(MAKE) USEBUILDDIR=1 BACKEND=cppavx2 -f $(CUDACPP_MAKEFILE)

bld512y:
	@echo
	$(MAKE) USEBUILDDIR=1 BACKEND=cpp512y -f $(CUDACPP_MAKEFILE)

bld512z:
	@echo
	$(MAKE) USEBUILDDIR=1 BACKEND=cpp512z -f $(CUDACPP_MAKEFILE)

ifeq ($(UNAME_P),ppc64le)
###bldavxs: $(INCDIR)/fbridge.inc bldnone bldsse4
bldavxs: bldnone bldsse4
else ifeq ($(UNAME_P),arm)
###bldavxs: $(INCDIR)/fbridge.inc bldnone bldsse4
bldavxs: bldnone bldsse4
else
###bldavxs: $(INCDIR)/fbridge.inc bldnone bldsse4 bldavx2 bld512y bld512z
bldavxs: bldnone bldsse4 bldavx2 bld512y bld512z
endif

ifneq ($(HIP_HOME),)
ifneq ($(CUDA_HOME),)
bldall: bldhip bldcuda bldavxs
else
bldall: bldhip bldavxs
endif
else
ifneq ($(CUDA_HOME),)
bldall: bldcuda bldavxs
else
bldall: bldavxs
endif
endif

#-------------------------------------------------------------------------------

# Target: clean the builds
.PHONY: clean

clean:
ifeq ($(USEBUILDDIR),1)
	rm -rf $(BUILDDIR)
else
	rm -f $(BUILDDIR)/.build.* $(BUILDDIR)/*.o $(BUILDDIR)/*.exe
	rm -f $(LIBDIR)/lib*.so
endif
	$(MAKE) -C ../../src clean -f $(CUDACPP_SRC_MAKEFILE)
###	rm -rf $(INCDIR)

cleanall:
	@echo
	$(MAKE) USEBUILDDIR=0 clean -f $(CUDACPP_MAKEFILE)
	@echo
	$(MAKE) USEBUILDDIR=0 -C ../../src cleanall -f $(CUDACPP_SRC_MAKEFILE)
	rm -rf build.*

# Target: clean the builds as well as the gtest installation(s)
distclean: cleanall
ifneq ($(wildcard $(TESTDIRCOMMON)),)
	$(MAKE) -C $(TESTDIRCOMMON) clean
endif
	$(MAKE) -C $(TESTDIRLOCAL) clean

#-------------------------------------------------------------------------------

# Target: show system and compiler information
info:
	@echo ""
	@uname -spn # e.g. Linux nodename.cern.ch x86_64
ifeq ($(UNAME_S),Darwin)
	@sysctl -a | grep -i brand
	@sysctl -a | grep machdep.cpu | grep features || true
	@sysctl -a | grep hw.physicalcpu:
	@sysctl -a | grep hw.logicalcpu:
else
	@cat /proc/cpuinfo | grep "model name" | sort -u
	@cat /proc/cpuinfo | grep "flags" | sort -u
	@cat /proc/cpuinfo | grep "cpu cores" | sort -u
	@cat /proc/cpuinfo | grep "physical id" | sort -u
endif
	@echo ""
ifneq ($(shell which nvidia-smi 2>/dev/null),)
	nvidia-smi -L
	@echo ""
endif
	@echo USECCACHE=$(USECCACHE)
ifeq ($(USECCACHE),1)
	ccache --version | head -1
endif
	@echo ""
	@echo GPUCC=$(GPUCC)
ifneq ($(GPUCC),)
	$(GPUCC) --version
endif
	@echo ""
	@echo CXX=$(CXX)
ifneq ($(shell $(CXX) --version | grep ^clang),)
	@echo $(CXX) -v
	@$(CXX) -v |& egrep -v '(Found|multilib)'
	@readelf -p .comment `$(CXX) -print-libgcc-file-name` |& grep 'GCC: (GNU)' | grep -v Warning | sort -u | awk '{print "GCC toolchain:",$$5}'
else
	$(CXX) --version
endif
	@echo ""
	@echo FC=$(FC)
	$(FC) --version

#-------------------------------------------------------------------------------

# Target: 'make test' (execute runTest.exe, and compare check.exe with fcheck.exe)
# [NB: THIS IS WHAT IS TESTED IN THE GITHUB CI!]
# [NB: This used to be called 'make check' but the name has been changed as this has nothing to do with 'check.exe']
test: runTest cmpFcheck

# Target: runTest (run the C++ or CUDA/HIP test executable runTest.exe)
runTest: all.$(TAG)
ifeq ($(GPUCC),)
	$(RUNTIME) $(BUILDDIR)/runTest_cpp.exe
else
	$(RUNTIME) $(BUILDDIR)/runTest_$(GPUSUFFIX).exe
endif

# Target: runCheck (run the C++ or CUDA/HIP standalone executable check.exe, with a small number of events)
runCheck: all.$(TAG)
ifeq ($(GPUCC),)
	$(RUNTIME) $(BUILDDIR)/check_cpp.exe -p 2 32 2
else
	$(RUNTIME) $(BUILDDIR)/check_$(GPUSUFFIX).exe -p 2 32 2
endif

# Target: runFcheck (run the Fortran standalone executable - with C++ or CUDA/HIP MEs - fcheck.exe, with a small number of events)
runFcheck: all.$(TAG)
ifeq ($(GPUCC),)
	$(RUNTIME) $(BUILDDIR)/fcheck_cpp.exe 2 32 2
else
	$(RUNTIME) $(BUILDDIR)/fcheck_$(GPUSUFFIX).exe 2 32 2
endif

# Target: cmpFcheck (compare ME results from the C++/CUDA/HIP and Fortran with C++/CUDA/HIP MEs standalone executables, with a small number of events)
cmpFcheck: all.$(TAG)
	@echo
ifeq ($(GPUCC),)
	@echo "$(BUILDDIR)/check_cpp.exe --common -p 2 32 2"
	@echo "$(BUILDDIR)/fcheck_cpp.exe 2 32 2"
	@me1=$(shell $(RUNTIME) $(BUILDDIR)/check_cpp.exe --common -p 2 32 2 | grep MeanMatrix | awk '{print $$4}'); me2=$(shell $(RUNTIME) $(BUILDDIR)/fcheck_cpp.exe 2 32 2 | grep Average | awk '{print $$4}'); echo "Avg ME (C++/C++)    = $${me1}"; echo "Avg ME (F77/C++)    = $${me2}"; if [ "$${me2}" == "NaN" ]; then echo "ERROR! Fortran calculation (F77/C++) returned NaN"; elif [ "$${me2}" == "" ]; then echo "ERROR! Fortran calculation (F77/C++) crashed"; else python3 -c "me1=$${me1}; me2=$${me2}; reldif=abs((me2-me1)/me1); print('Relative difference =', reldif); ok = reldif <= 2E-4; print ( '%%s (relative difference %%s 2E-4)' %% ( ('OK','<=') if ok else ('ERROR','>') ) ); import sys; sys.exit(0 if ok else 1)"; fi
else
	@echo "$(BUILDDIR)/check_$(GPUSUFFIX).exe --common -p 2 32 2"
	@echo "$(BUILDDIR)/fcheck_$(GPUSUFFIX).exe 2 32 2"
	@me1=$(shell $(RUNTIME) $(BUILDDIR)/check_$(GPUSUFFIX).exe --common -p 2 32 2 | grep MeanMatrix | awk '{print $$4}'); me2=$(shell $(RUNTIME) $(BUILDDIR)/fcheck_$(GPUSUFFIX).exe 2 32 2 | grep Average | awk '{print $$4}'); echo "Avg ME (C++/GPU)   = $${me1}"; echo "Avg ME (F77/GPU)   = $${me2}"; if [ "$${me2}" == "NaN" ]; then echo "ERROR! Fortran calculation (F77/GPU) crashed"; elif [ "$${me2}" == "" ]; then echo "ERROR! Fortran calculation (F77/GPU) crashed"; else python3 -c "me1=$${me1}; me2=$${me2}; reldif=abs((me2-me1)/me1); print('Relative difference =', reldif); ok = reldif <= 2E-4; print ( '%%s (relative difference %%s 2E-4)' %% ( ('OK','<=') if ok else ('ERROR','>') ) ); import sys; sys.exit(0 if ok else 1)"; fi
endif

# Target: cuda-memcheck (run the CUDA standalone executable gcheck.exe with a small number of events through cuda-memcheck)
cuda-memcheck: all.$(TAG)
	$(RUNTIME) $(CUDA_HOME)/bin/cuda-memcheck --check-api-memory-access yes --check-deprecated-instr yes --check-device-heap yes --demangle full --language c --leak-check full --racecheck-report all --report-api-errors all --show-backtrace yes --tool memcheck --track-unused-memory yes $(BUILDDIR)/check_$(GPUSUFFIX).exe -p 2 32 2

#-------------------------------------------------------------------------------<|MERGE_RESOLUTION|>--- conflicted
+++ resolved
@@ -382,13 +382,6 @@
   else ifneq ($(shell $(CXX) --version | egrep '^Intel'),)
     override OMPFLAGS = -fopenmp
     ###override OMPFLAGS = # disable OpenMP MT on Intel (was ok without GPUCC but not ok with GPUCC before #578)
-<<<<<<< HEAD
-  else ifneq ($(shell $(CXX) --version | egrep '^clang version 16'),)
-    override OMPFLAGS = # disable OpenMP on clang16 #904
-  else ifneq ($(shell $(CXX) --version | egrep '^clang version 17'),)
-    override OMPFLAGS = # disable OpenMP on clang17 #904
-=======
->>>>>>> 0a25c8fa
   else ifneq ($(shell $(CXX) --version | egrep '^(clang)'),)
     override OMPFLAGS = -fopenmp
     ###override OMPFLAGS = # disable OpenMP MT on clang (was not ok without or with nvcc before #578)
