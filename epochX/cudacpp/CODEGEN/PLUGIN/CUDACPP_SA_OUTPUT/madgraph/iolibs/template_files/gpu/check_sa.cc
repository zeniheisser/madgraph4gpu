#include <unistd.h>

#include <algorithm>
#include <array>
#include <cmath>
#include <cstring>
#include <fstream>
#include <iomanip>
#include <iostream>
#include <memory>
#include <numeric>
#include <string>

#ifdef _OPENMP
#include <omp.h>
#endif

#include "mgOnGpuConfig.h"

#include "BridgeKernels.h"
#include "CPPProcess.h"
#include "CrossSectionKernels.h"
#include "MatrixElementKernels.h"
#include "MemoryAccessMatrixElements.h"
#include "MemoryAccessMomenta.h"
#include "MemoryAccessRandomNumbers.h"
#include "MemoryAccessWeights.h"
#include "MemoryBuffers.h"
#include "RamboSamplingKernels.h"
#include "RandomNumberKernels.h"
#include "epoch_process_id.h"
#include "timermap.h"
#define STRINGIFY( s ) #s
#define XSTRINGIFY( s ) STRINGIFY( s )

#define SEP79 79

bool
is_number( const char* s )
{
  const char* t = s;
  while( *t != '\0' && isdigit( *t ) )
    ++t;
  return (int)strlen( s ) == t - s;
}

int
usage( char* argv0, int ret = 1 )
{
  std::cout << "Usage: " << argv0
<<<<<<< HEAD
            << " [--verbose|-v] [--debug|-d] [--performance|-p] [--json|-j] [--json_file <JSON_FILE>] [--param_card <PARAM_CARD_FILE>]"
            << " [#gpuBlocksPerGrid #gpuThreadsPerBlock] #iterations [jsondate] [jsonrun]" << std::endl << std::endl;
=======
            << " [--verbose|-v] [--debug|-d] [--performance|-p] [--json|-j] [--curhst|--curdev|--common] [--rmbhst|--rmbdev] [--bridge]"
            << " [#gpuBlocksPerGrid #gpuThreadsPerBlock] #iterations" << std::endl;
  std::cout << std::endl;
>>>>>>> 05c236a7
  std::cout << "The number of events per iteration is #gpuBlocksPerGrid * #gpuThreadsPerBlock" << std::endl;
  std::cout << "(also in CPU/C++ code, where only the product of these two parameters counts)" << std::endl;
  std::cout << std::endl;
  std::cout << "Summary stats are always computed: '-p' and '-j' only control their printout" << std::endl;
  std::cout << "The '-d' flag only enables NaN/abnormal warnings and OMP debugging" << std::endl;
  std::cout << "The '--json_file' argument sets the path to the file where the JSON output is saved if '--json | -j' is specified. (default: ./perf/data/<jsondate>-perf-test-run<jsonrun>.json)" << std::endl; 
  std::cout << "The '--param_card' argument sets the path to the param_card file (default: ../../Cards/param_card.dat)" << std::endl;
#ifndef __CUDACC__
#ifdef _OPENMP
  std::cout << std::endl;
  std::cout << "Use the OMP_NUM_THREADS environment variable to control OMP multi-threading" << std::endl;
  std::cout << "(OMP multithreading will be disabled if OMP_NUM_THREADS is not set)" << std::endl;
#endif
#endif
  std::cout << "The '--help|-h' flag prints this message" << std::endl;
  return ret;
}

int
main( int argc, char** argv )
{
  // Namespaces for CUDA and C++ (FIXME - eventually use the same namespace everywhere...)
#ifdef __CUDACC__
  using namespace mg5amcGpu;
#else
  using namespace mg5amcCpu;
#endif

  // DEFAULTS FOR COMMAND LINE ARGUMENTS
  bool verbose = false;
  bool debug = false;
  bool perf = false;
  bool json = false;
  unsigned int niter = 0;
  unsigned int gpublocks = 1;
  unsigned int gputhreads = 32;
  unsigned int jsondate = 0;
  unsigned int jsonrun = 0;
  unsigned int numvec[5] = { 0, 0, 0, 0, 0 };
  int nnum = 0;
<<<<<<< HEAD
  std::string param_card = "../../Cards/param_card.dat";
  bool json_file_bool = false;
  std::string json_file = "";

  for (int argn = 1; argn < argc; ++argn) {
    std::string arg = argv[argn];
    if (strcmp(argv[argn], "--verbose") == 0 || strcmp(argv[argn], "-v") == 0)
=======
  // Random number mode
  enum class RandomNumberMode
  {
    CommonRandom = 0,
    CurandHost = 1,
    CurandDevice = 2
  };
#ifdef __CUDACC__
  RandomNumberMode rndgen = RandomNumberMode::CurandDevice; // default on GPU
#elif not defined MGONGPU_HAS_NO_CURAND
  RandomNumberMode rndgen = RandomNumberMode::CurandHost;  // default on CPU if build has curand
#else
  RandomNumberMode rndgen = RandomNumberMode::CommonRandom; // default on CPU if build has no curand
#endif
  // Rambo sampling mode (NB RamboHost implies CommonRandom or CurandHost!)
  enum class RamboSamplingMode
  {
    RamboHost = 1,
    RamboDevice = 2
  };
#ifdef __CUDACC__
  RamboSamplingMode rmbsmp = RamboSamplingMode::RamboDevice; // default on GPU
#else
  RamboSamplingMode rmbsmp = RamboSamplingMode::RamboHost; // default on CPU
#endif
  // Bridge emulation mode (NB Bridge implies RamboHost!)
  bool bridge = false;

  // READ COMMAND LINE ARGUMENTS
  for( int argn = 1; argn < argc; ++argn )
  {
    std::string arg = argv[argn];
    if( ( arg == "--verbose" ) || ( arg == "-v" ) )
    {
>>>>>>> 05c236a7
      verbose = true;
    }
    else if( ( arg == "--debug" ) || ( arg == "-d" ) )
    {
      debug = true;
    }
    else if( ( arg == "--performance" ) || ( arg == "-p" ) )
    {
      perf = true;
    }
    else if( ( arg == "--json" ) || ( arg == "-j" ) )
    {
      json = true;
<<<<<<< HEAD
    else if ( ( arg == "--help" ) || ( arg == "-h" ) )
    {
      return usage(argv[0]);
    }
    else if ( arg == "--param_card" )
    {
      param_card = argv[argn + 1];
      argn++;
    }
    else if ( arg == "--json_file" )
    {
      json_file = argv[argn + 1];
      json_file_bool = true;
      argn++;
    }
    else if ( arg == "--device_id" )
    {
      //Do nothing, skip input
      argn++;
    }
    else if (is_number(argv[argn]) && nnum<5)
      numvec[nnum++] = atoi(argv[argn]);
=======
    }
    else if( arg == "--curdev" )
    {
#ifdef __CUDACC__
      rndgen = RandomNumberMode::CurandDevice;
#else
      throw std::runtime_error( "CurandDevice is not supported on CPUs" );
#endif
    }
    else if( arg == "--curhst" )
    {
#ifndef MGONGPU_HAS_NO_CURAND
      rndgen = RandomNumberMode::CurandHost;
#else
      throw std::runtime_error( "CurandHost is not supported because this application was built without Curand support" );
#endif
    }
    else if( arg == "--common" )
    {
      rndgen = RandomNumberMode::CommonRandom;
    }
    else if( arg == "--rmbdev" )
    {
#ifdef __CUDACC__
      rmbsmp = RamboSamplingMode::RamboDevice;
#else
      throw std::runtime_error( "RamboDevice is not supported on CPUs" );
#endif
    }
    else if( arg == "--rmbhst" )
    {
      rmbsmp = RamboSamplingMode::RamboHost;
    }
    else if( arg == "--bridge" )
    {
      bridge = true;
    }
    else if( is_number( argv[argn] ) && nnum < 5 )
    {
      numvec[nnum++] = strtoul( argv[argn], NULL, 0 );
    }
>>>>>>> 05c236a7
    else
    {
      return usage( argv[0] );
    }
  }

  if( nnum == 3 || nnum == 5 )
  {
    gpublocks = numvec[0];
    gputhreads = numvec[1];
    niter = numvec[2];
    if( nnum == 5 )
    {
      jsondate = numvec[3];
      jsonrun = numvec[4];
    }
  }
  else if( nnum == 1 )
  {
    niter = numvec[0];
  }
  else
  {
    return usage( argv[0] );
  }

  if( niter == 0 )
    return usage( argv[0] );

  if( bridge && rmbsmp == RamboSamplingMode::RamboDevice )
  {
    std::cout << "WARNING! Bridge selected: cannot use RamboDevice, will use RamboHost" << std::endl;
    rmbsmp = RamboSamplingMode::RamboHost;
  }

  if( rmbsmp == RamboSamplingMode::RamboHost && rndgen == RandomNumberMode::CurandDevice )
  {
#if not defined MGONGPU_HAS_NO_CURAND
    std::cout << "WARNING! RamboHost selected: cannot use CurandDevice, will use CurandHost" << std::endl;
    rndgen = RandomNumberMode::CurandHost;
#else
    std::cout << "WARNING! RamboHost selected: cannot use CurandDevice, will use CommonRandom" << std::endl;
    rndgen = RandomNumberMode::CommonRandom;
#endif
  }

  constexpr int neppM = MemoryAccessMomenta::neppM;       // AOSOA layout
  constexpr int neppR = MemoryAccessRandomNumbers::neppR; // AOSOA layout

  using mgOnGpu::ntpbMAX;
  if( gputhreads > ntpbMAX )
  {
    std::cout << "ERROR! #threads/block should be <= " << ntpbMAX << std::endl;
    return usage( argv[0] );
  }

  if ( gputhreads < 1 )
  {
    std::cout << "ERROR! #threads/block should be >= 0" << std::endl;
    return usage(argv[0]);
  }

  if ( gpublocks < 1 )
  {
    std::cout << "ERROR! #blocks should be >= 0" << std::endl;
    return usage(argv[0]);
  }

#ifndef __CUDACC__
#ifdef _OPENMP
  // Set OMP_NUM_THREADS equal to 1 if it is not yet set
  char* ompnthr = getenv( "OMP_NUM_THREADS" );
  if( debug )
  {
    std::cout << "DEBUG: omp_get_num_threads() = " << omp_get_num_threads() << std::endl; // always == 1 here!
    std::cout << "DEBUG: omp_get_max_threads() = " << omp_get_max_threads() << std::endl;
    std::cout << "DEBUG: ${OMP_NUM_THREADS}    = '" << ( ompnthr == 0 ? "[not set]" : ompnthr ) << "'" << std::endl;
  }
  if( ompnthr == NULL || std::string( ompnthr ).find_first_not_of( "0123456789" ) != std::string::npos || atol( ompnthr ) == 0 )
  {
    if( ompnthr != NULL )
      std::cout << "WARNING! OMP_NUM_THREADS is invalid: will use only 1 thread" << std::endl;
    else if( debug )
      std::cout << "DEBUG: OMP_NUM_THREADS is not set: will use only 1 thread" << std::endl;
    omp_set_num_threads( 1 );                                                                         // https://stackoverflow.com/a/22816325
    if( debug ) std::cout << "DEBUG: omp_get_num_threads() = " << omp_get_num_threads() << std::endl; // always == 1 here!
    if( debug ) std::cout << "DEBUG: omp_get_max_threads() = " << omp_get_max_threads() << std::endl;
  }
#endif
#endif

#ifndef __CUDACC__
  // Fail gently and avoid "Illegal instruction (core dumped)" if the host does not support the SIMD used in the ME calculation
  // Note: this prevents a crash on pmpe04 but not on some github CI nodes?
  // [NB: SIMD vectorization in mg5amc C++ code is only used in the ME calculation below MatrixElementKernelHost!]
  if( !MatrixElementKernelHost::hostSupportsSIMD() ) return 1;
#endif

  const unsigned int ndim = gpublocks * gputhreads; // number of threads in one GPU grid
  const unsigned int nevt = ndim;                   // number of events in one iteration == number of GPU threads

  if( verbose )
    std::cout << "# iterations: " << niter << std::endl;

  // *** START THE NEW TIMERS ***
  mgOnGpu::TimerMap timermap;

  // === STEP 0 - INITIALISE

#ifdef __CUDACC__

  // --- 00. Initialise cuda
  // Instantiate a CudaRuntime at the beginnining of the application's main to
  // invoke cudaSetDevice(0) in the constructor and book a cudaDeviceReset() call in the destructor
  const std::string cdinKey = "00 CudaInit";
  timermap.start( cdinKey );
  CudaRuntime cudaRuntime( debug );
#endif

  // --- 0a. Initialise physics process
  const std::string procKey = "0a ProcInit";
  timermap.start( procKey );

  // Create a process object
  CPPProcess process( verbose );

  // Read param_card and set parameters
<<<<<<< HEAD
  process.initProc(param_card);
=======
  process.initProc( "../../Cards/param_card.dat" );
>>>>>>> 05c236a7
  const fptype energy = 1500; // historical default, Ecms = 1500 GeV = 1.5 TeV (above the Z peak)
  //const fptype energy = 91.2; // Ecms = 91.2 GeV (Z peak)
  //const fptype energy = 0.100; // Ecms = 100 MeV (well below the Z peak, pure em scattering)
  const int meGeVexponent = -( 2 * mgOnGpu::npar - 8 );

  // --- 0b. Allocate memory structures
  const std::string alloKey = "0b MemAlloc";
  timermap.start( alloKey );

  // Memory buffers for random numbers
#ifndef __CUDACC__
  HostBufferRandomNumbers hstRnarray( nevt );
#else
  PinnedHostBufferRandomNumbers hstRnarray( nevt );
  DeviceBufferRandomNumbers devRnarray( nevt );
#endif

#ifndef __CUDACC__
  HostBufferGs hstGs( nevt );
#else
  PinnedHostBufferGs hstGs( nevt );
  DeviceBufferGs devGs( nevt );
#endif

  // Hardcode Gs for now (eventually they should come from Fortran MadEvent)
  for( unsigned int i = 0; i < nevt; ++i )
  {
    constexpr fptype fixedG = 1.2177157847767195; // fixed G for aS=0.118 (hardcoded for now in check_sa.cc, fcheck_sa.f, runTest.cc)
    hstGs[i] = fixedG;
    //if ( i > 0 ) hstGs[i] = 0; // try hardcoding G only for event 0
    //hstGs[i] = i;
  }

  // Memory buffers for momenta
#ifndef __CUDACC__
  HostBufferMomenta hstMomenta( nevt );
#else
  PinnedHostBufferMomenta hstMomenta( nevt );
  DeviceBufferMomenta devMomenta( nevt );
#endif

  // Memory buffers for sampling weights
#ifndef __CUDACC__
  HostBufferWeights hstWeights( nevt );
#else
  PinnedHostBufferWeights hstWeights( nevt );
  DeviceBufferWeights devWeights( nevt );
#endif

  // Memory buffers for matrix elements
#ifndef __CUDACC__
  HostBufferMatrixElements hstMatrixElements( nevt );
#else
  PinnedHostBufferMatrixElements hstMatrixElements( nevt );
  DeviceBufferMatrixElements devMatrixElements( nevt );
#endif

  std::unique_ptr<double[]> genrtimes( new double[niter] );
  std::unique_ptr<double[]> rambtimes( new double[niter] );
  std::unique_ptr<double[]> wavetimes( new double[niter] );
  std::unique_ptr<double[]> wv3atimes( new double[niter] );

  // --- 0c. Create curand or common generator
  const std::string cgenKey = "0c GenCreat";
  timermap.start( cgenKey );
  // Allocate the appropriate RandomNumberKernel
  std::unique_ptr<RandomNumberKernelBase> prnk;
  if( rndgen == RandomNumberMode::CommonRandom )
  {
    prnk.reset( new CommonRandomNumberKernel( hstRnarray ) );
  }
#ifndef MGONGPU_HAS_NO_CURAND
  else if( rndgen == RandomNumberMode::CurandHost )
  {
    const bool onDevice = false;
    prnk.reset( new CurandRandomNumberKernel( hstRnarray, onDevice ) );
  }
#ifdef __CUDACC__
  else
  {
    const bool onDevice = true;
    prnk.reset( new CurandRandomNumberKernel( devRnarray, onDevice ) );
  }
#else
  else
  {
    throw std::logic_error( "CurandDevice is not supported on CPUs" ); // INTERNAL ERROR (no path to this statement)
  }
#endif
#else
  else
  {
    throw std::logic_error( "This application was built without Curand support" ); // INTERNAL ERROR (no path to this statement)
  }
#endif

  // --- 0c. Create rambo sampling kernel [keep this in 0c for the moment]
  std::unique_ptr<SamplingKernelBase> prsk;
  if( rmbsmp == RamboSamplingMode::RamboHost )
  {
    prsk.reset( new RamboSamplingKernelHost( energy, hstRnarray, hstMomenta, hstWeights, nevt ) );
  }
  else
  {
#ifdef __CUDACC__
    prsk.reset( new RamboSamplingKernelDevice( energy, devRnarray, devMomenta, devWeights, gpublocks, gputhreads ) );
#else
    throw std::logic_error( "RamboDevice is not supported on CPUs" ); // INTERNAL ERROR (no path to this statement)
#endif
  }

  // --- 0c. Create matrix element kernel [keep this in 0c for the moment]
  std::unique_ptr<MatrixElementKernelBase> pmek;
  if( !bridge )
  {
#ifdef __CUDACC__
    pmek.reset( new MatrixElementKernelDevice( devMomenta, devGs, devMatrixElements, gpublocks, gputhreads ) );
#else
    pmek.reset( new MatrixElementKernelHost( hstMomenta, hstGs, hstMatrixElements, nevt ) );
#endif
  }
  else
  {
#ifdef __CUDACC__
    pmek.reset( new BridgeKernelDevice( hstMomenta, hstGs, hstMatrixElements, gpublocks, gputhreads ) );
#else
    pmek.reset( new BridgeKernelHost( hstMomenta, hstGs, hstMatrixElements, nevt ) );
#endif
  }

  // --- 0c. Create cross section kernel [keep this in 0c for the moment]
  EventStatistics hstStats;
  CrossSectionKernelHost xsk( hstWeights, hstMatrixElements, hstStats, nevt );

  // **************************************
  // *** START MAIN LOOP ON #ITERATIONS ***
  // **************************************

  for( unsigned long int iiter = 0; iiter < niter; ++iiter )
  {
    //std::cout << "Iteration #" << iiter+1 << " of " << niter << std::endl;

    // === STEP 1 OF 3

    // *** START THE OLD-STYLE TIMER FOR RANDOM GEN ***
    double genrtime = 0;

    // --- 1a. Seed rnd generator (to get same results on host and device in curand)
    // [NB This should not be necessary using the host API: "Generation functions
    // can be called multiple times on the same generator to generate successive
    // blocks of results. For pseudorandom generators, multiple calls to generation
    // functions will yield the same result as a single call with a large size."]
    const unsigned long long seed = 20200805;
    const std::string sgenKey = "1a GenSeed ";
    timermap.start( sgenKey );
    prnk->seedGenerator( seed + iiter );
    genrtime += timermap.stop();

    // --- 1b. Generate all relevant numbers to build nevt events (i.e. nevt phase space points) on the host
    const std::string rngnKey = "1b GenRnGen";
    timermap.start( rngnKey );
    prnk->generateRnarray();
    //std::cout << "Got random numbers" << std::endl;

#ifdef __CUDACC__
    if( rndgen != RandomNumberMode::CurandDevice && rmbsmp == RamboSamplingMode::RamboDevice )
    {
      // --- 1c. Copy rnarray from host to device
      const std::string htodKey = "1c CpHTDrnd";
      genrtime += timermap.start( htodKey );
      copyDeviceFromHost( devRnarray, hstRnarray );
    }
#endif

    // *** STOP THE OLD-STYLE TIMER FOR RANDOM GEN ***
    genrtime += timermap.stop();

    // === STEP 2 OF 3
    // Fill in particle momenta for each of nevt events on the device

    // *** START THE OLD-STYLE TIMER FOR RAMBO ***
    double rambtime = 0;

    // --- 2a. Fill in momenta of initial state particles on the device
    const std::string riniKey = "2a RamboIni";
    timermap.start( riniKey );
    prsk->getMomentaInitial();
    //std::cout << "Got initial momenta" << std::endl;

    // --- 2b. Fill in momenta of final state particles using the RAMBO algorithm on the device
    // (i.e. map random numbers to final-state particle momenta for each of nevt events)
    const std::string rfinKey = "2b RamboFin";
    rambtime += timermap.start( rfinKey );
    prsk->getMomentaFinal();
    //std::cout << "Got final momenta" << std::endl;

#ifdef __CUDACC__
    if( rmbsmp == RamboSamplingMode::RamboDevice )
    {
      // --- 2c. CopyDToH Weights
      const std::string cwgtKey = "2c CpDTHwgt";
      rambtime += timermap.start( cwgtKey );
      copyHostFromDevice( hstWeights, devWeights );

      // --- 2d. CopyDToH Momenta
      const std::string cmomKey = "2d CpDTHmom";
      rambtime += timermap.start( cmomKey );
      copyHostFromDevice( hstMomenta, devMomenta );
    }
    else // only if ( ! bridge ) ???
    {
      // --- 2c. CopyHToD Weights
      const std::string cwgtKey = "2c CpHTDwgt";
      rambtime += timermap.start( cwgtKey );
      copyDeviceFromHost( devWeights, hstWeights );

      // --- 2d. CopyHToD Momenta
      const std::string cmomKey = "2d CpHTDmom";
      rambtime += timermap.start( cmomKey );
      copyDeviceFromHost( devMomenta, hstMomenta );
    }
#endif

    // *** STOP THE OLD-STYLE TIMER FOR RAMBO ***
    rambtime += timermap.stop();

    // === STEP 3 OF 3
    // Evaluate matrix elements for all nevt events
    // 0d. For Bridge only, transpose C2F [renamed as 0d: this is not initialisation, but I want it out of the ME timers (#371)]
    // 0e. (Only on the first iteration) Get good helicities [renamed as 0e: this IS initialisation!]
    // 3a. Evaluate MEs on the device (include transpose F2C for Bridge)
    // 3b. Copy MEs back from device to host

    // --- 0d. TransC2F
    if( bridge )
    {
      const std::string tc2fKey = "0d TransC2F";
      timermap.start( tc2fKey );
      dynamic_cast<BridgeKernelBase*>( pmek.get() )->transposeInputMomentaC2F();
    }

#ifdef __CUDACC__
    // --- 2d. CopyHToD Momenta
    const std::string gKey = "0.. CpHTDg";
    rambtime += timermap.start( gKey ); // FIXME! NOT A RAMBO TIMER!
    copyDeviceFromHost( devGs, hstGs );
#endif

    // --- 0e. SGoodHel
    if( iiter == 0 )
    {
      const std::string ghelKey = "0e SGoodHel";
      timermap.start( ghelKey );
      pmek->computeGoodHelicities();
    }

    // *** START THE OLD-STYLE TIMERS FOR MATRIX ELEMENTS (WAVEFUNCTIONS) ***
    double wavetime = 0; // calc plus copy
    double wv3atime = 0; // calc only

    // --- 3a. SigmaKin
    const std::string skinKey = "3a SigmaKin";
    timermap.start( skinKey );
    constexpr unsigned int channelId = 0; // TEMPORARY? disable multi-channel in check.exe and gcheck.exe #466
    pmek->computeMatrixElements( channelId );

    // *** STOP THE NEW OLD-STYLE TIMER FOR MATRIX ELEMENTS (WAVEFUNCTIONS) ***
    wv3atime += timermap.stop(); // calc only
    wavetime += wv3atime;        // calc plus copy

#ifdef __CUDACC__
    if( !bridge )
    {
      // --- 3b. CopyDToH MEs
      const std::string cmesKey = "3b CpDTHmes";
      timermap.start( cmesKey );
      copyHostFromDevice( hstMatrixElements, devMatrixElements );
      // *** STOP THE OLD OLD-STYLE TIMER FOR MATRIX ELEMENTS (WAVEFUNCTIONS) ***
      wavetime += timermap.stop(); // calc plus copy
    }
#endif

    // === STEP 4 FINALISE LOOP
    // --- 4@ Update event statistics
    const std::string updtKey = "4@ UpdtStat";
    timermap.start( updtKey );
    xsk.updateEventStatistics();

    // --- 4a Dump within the loop
    const std::string loopKey = "4a DumpLoop";
    timermap.start( loopKey );
    genrtimes[iiter] = genrtime;
    rambtimes[iiter] = rambtime;
    wavetimes[iiter] = wavetime;
    wv3atimes[iiter] = wv3atime;

    if( verbose )
    {
      std::cout << std::string( SEP79, '*' ) << std::endl
                << "Iteration #" << iiter + 1 << " of " << niter << std::endl;
      if( perf ) std::cout << "Wave function time: " << wavetime << std::endl;
    }

    for( unsigned int ievt = 0; ievt < nevt; ++ievt ) // Loop over all events in this iteration
    {
      if( verbose )
      {
        // Display momenta
        std::cout << "Momenta:" << std::endl;
        for( int ipar = 0; ipar < mgOnGpu::npar; ipar++ )
        {
          // NB: 'setw' affects only the next field (of any type)
          std::cout << std::scientific // fixed format: affects all floats (default precision: 6)
                    << std::setw( 4 ) << ipar + 1
                    << std::setw( 14 ) << MemoryAccessMomenta::ieventAccessIp4IparConst( hstMomenta.data(), ievt, 0, ipar )
                    << std::setw( 14 ) << MemoryAccessMomenta::ieventAccessIp4IparConst( hstMomenta.data(), ievt, 1, ipar )
                    << std::setw( 14 ) << MemoryAccessMomenta::ieventAccessIp4IparConst( hstMomenta.data(), ievt, 2, ipar )
                    << std::setw( 14 ) << MemoryAccessMomenta::ieventAccessIp4IparConst( hstMomenta.data(), ievt, 3, ipar )
                    << std::endl
                    << std::defaultfloat; // default format: affects all floats
        }
        std::cout << std::string( SEP79, '-' ) << std::endl;
        // Display matrix elements
        std::cout << " Matrix element = " << MemoryAccessMatrixElements::ieventAccessConst( hstMatrixElements.data(), ievt )
                  << " GeV^" << meGeVexponent << std::endl; // FIXME: assume process.nprocesses == 1
        std::cout << std::string( SEP79, '-' ) << std::endl;
      }
    }

    if( !( verbose || debug || perf ) )
    {
      std::cout << ".";
    }
  }

  // **************************************
  // *** END MAIN LOOP ON #ITERATIONS ***
  // **************************************

  // === STEP 8 ANALYSIS
  // --- 8a Analysis: compute stats after the loop
  const std::string statKey = "8a CompStat";
  timermap.start( statKey );

  double sumgtim = 0;
  //double sqsgtim = 0;
  double mingtim = genrtimes[0];
  double maxgtim = genrtimes[0];
  for( unsigned int iiter = 0; iiter < niter; ++iiter )
  {
    sumgtim += genrtimes[iiter];
    //sqsgtim += genrtimes[iiter]*genrtimes[iiter];
    mingtim = std::min( mingtim, genrtimes[iiter] );
    maxgtim = std::max( maxgtim, genrtimes[iiter] );
  }

  double sumrtim = 0;
  //double sqsrtim = 0;
  double minrtim = rambtimes[0];
  double maxrtim = rambtimes[0];
  for( unsigned int iiter = 0; iiter < niter; ++iiter )
  {
    sumrtim += rambtimes[iiter];
    //sqsrtim += rambtimes[iiter]*rambtimes[iiter];
    minrtim = std::min( minrtim, rambtimes[iiter] );
    maxrtim = std::max( maxrtim, rambtimes[iiter] );
  }

  double sumwtim = 0;
  //double sqswtim = 0;
  double minwtim = wavetimes[0];
  double maxwtim = wavetimes[0];
  for( unsigned int iiter = 0; iiter < niter; ++iiter )
  {
    sumwtim += wavetimes[iiter];
    //sqswtim += wavetimes[iiter]*wavetimes[iiter];
    minwtim = std::min( minwtim, wavetimes[iiter] );
    maxwtim = std::max( maxwtim, wavetimes[iiter] );
  }
  double meanwtim = sumwtim / niter;
  //double stdwtim = std::sqrt( sqswtim / niter - meanwtim * meanwtim );

  double sumw3atim = 0;
  //double sqsw3atim = 0;
  double minw3atim = wv3atimes[0];
  double maxw3atim = wv3atimes[0];
  for( unsigned int iiter = 0; iiter < niter; ++iiter )
  {
    sumw3atim += wv3atimes[iiter];
    //sqsw3atim += wv3atimes[iiter]*wv3atimes[iiter];
    minw3atim = std::min( minw3atim, wv3atimes[iiter] );
    maxw3atim = std::max( maxw3atim, wv3atimes[iiter] );
  }
  double meanw3atim = sumw3atim / niter;
  //double stdw3atim = std::sqrt( sqsw3atim / niter - meanw3atim * meanw3atim );

  const unsigned int nevtALL = hstStats.nevtALL; // total number of ALL events in all iterations
  if( nevtALL != niter * nevt )
    std::cout << "ERROR! nevtALL mismatch " << nevtALL << " != " << niter * nevt << std::endl; // SANITY CHECK
  int nabn = hstStats.nevtABN;
  int nzero = hstStats.nevtZERO;

  // === STEP 9 FINALISE

  std::string rndgentxt;
  if( rndgen == RandomNumberMode::CommonRandom )
    rndgentxt = "COMMON RANDOM HOST";
  else if( rndgen == RandomNumberMode::CurandHost )
    rndgentxt = "CURAND HOST";
  else if( rndgen == RandomNumberMode::CurandDevice )
    rndgentxt = "CURAND DEVICE";
#ifdef __CUDACC__
  rndgentxt += " (CUDA code)";
#else
  rndgentxt += " (C++ code)";
#endif

  // Workflow description summary
  std::string wrkflwtxt;
  // -- CUDA or C++?
#ifdef __CUDACC__
  wrkflwtxt += "CUD:";
#else
  wrkflwtxt += "CPP:";
#endif
  // -- DOUBLE or FLOAT?
#if defined MGONGPU_FPTYPE_DOUBLE
  wrkflwtxt += "DBL+";
#elif defined MGONGPU_FPTYPE_FLOAT
  wrkflwtxt += "FLT+";
#else
  wrkflwtxt += "???+";                                      // no path to this statement
#endif
  // -- CUCOMPLEX or THRUST or STD complex numbers?
#ifdef __CUDACC__
#if defined MGONGPU_CUCXTYPE_CUCOMPLEX
  wrkflwtxt += "CUX:";
#elif defined MGONGPU_CUCXTYPE_THRUST
  wrkflwtxt += "THX:";
#elif defined MGONGPU_CUCXTYPE_CXSMPL
  wrkflwtxt += "CXS:";
#else
  wrkflwtxt += "???:"; // no path to this statement
#endif
#else
#if defined MGONGPU_CPPCXTYPE_STDCOMPLEX
  wrkflwtxt += "STX:";
#elif defined MGONGPU_CPPCXTYPE_CXSMPL
  wrkflwtxt += "CXS:";
#else
  wrkflwtxt += "???:"; // no path to this statement
#endif
#endif
  // -- COMMON or CURAND HOST or CURAND DEVICE random numbers?
  if( rndgen == RandomNumberMode::CommonRandom )
    wrkflwtxt += "COMMON+";
  else if( rndgen == RandomNumberMode::CurandHost )
    wrkflwtxt += "CURHST+";
  else if( rndgen == RandomNumberMode::CurandDevice )
    wrkflwtxt += "CURDEV+";
  else
    wrkflwtxt += "??????+"; // no path to this statement
  // -- HOST or DEVICE rambo sampling?
  if( rmbsmp == RamboSamplingMode::RamboHost )
    wrkflwtxt += "RMBHST+";
  else if( rmbsmp == RamboSamplingMode::RamboDevice )
    wrkflwtxt += "RMBDEV+";
  else
    wrkflwtxt += "??????+"; // no path to this statement
#ifdef __CUDACC__
  // -- HOST or DEVICE matrix elements? Standalone MEs or BRIDGE?
  if( !bridge )
    wrkflwtxt += "MESDEV";
  else
    wrkflwtxt += "BRDDEV";
#else
  if( !bridge )
    wrkflwtxt += "MESHST"; // FIXME! allow this also in CUDA (eventually with various simd levels)
  else
    wrkflwtxt += "BRDHST";
#endif
    // -- SIMD matrix elements?
#if !defined MGONGPU_CPPSIMD
  wrkflwtxt += "/none";
#elif defined __AVX512VL__
#ifdef MGONGPU_PVW512
  wrkflwtxt += "/512z";
#else
  wrkflwtxt += "/512y";
#endif
#elif defined __AVX2__
  wrkflwtxt += "/avx2";
#elif defined __SSE4_2__
#ifdef __PPC__
  wrkflwtxt += "/ppcv";
#elif defined __ARM_NEON__
  wrkflwtxt += "/neon";
#else
  wrkflwtxt += "/sse4";
#endif
#else
  wrkflwtxt += "/????"; // no path to this statement
#endif
  // -- Has cxtype_v::operator[] bracket with non-const reference?
#if defined MGONGPU_CPPSIMD
#ifdef MGONGPU_HAS_CPPCXTYPEV_BRK
  wrkflwtxt += "+CXVBRK";
#else
  wrkflwtxt += "+NOVBRK";
#endif
#else
  wrkflwtxt += "+NAVBRK"; // N/A
#endif

  // --- 9a Dump to screen
  const std::string dumpKey = "9a DumpScrn";
  timermap.start( dumpKey );

  if( !( verbose || debug || perf ) )
  {
    std::cout << std::endl;
  }

  if( perf )
  {
#ifndef __CUDACC__
#ifdef _OPENMP
    // Get the output of "nproc --all" (https://stackoverflow.com/a/478960)
    std::string nprocall;
    std::unique_ptr<FILE, decltype( &pclose )> nprocpipe( popen( "nproc --all", "r" ), pclose );
    if( !nprocpipe ) throw std::runtime_error( "`nproc --all` failed?" );
    std::array<char, 128> nprocbuf;
    while( fgets( nprocbuf.data(), nprocbuf.size(), nprocpipe.get() ) != nullptr ) nprocall += nprocbuf.data();
#endif
#endif
#ifdef MGONGPU_CPPSIMD
#ifdef MGONGPU_HAS_CPPCXTYPEV_BRK
    const std::string cxtref = " [cxtype_ref=YES]";
#else
    const std::string cxtref = " [cxtype_ref=NO]";
#endif
#endif
    // Dump all configuration parameters and all results
    std::cout << std::string( SEP79, '*' ) << std::endl
#ifdef __CUDACC__
              << "Process                     = " << XSTRINGIFY( MG_EPOCH_PROCESS_ID ) << "_CUDA"
#else
              << "Process                     = " << XSTRINGIFY( MG_EPOCH_PROCESS_ID ) << "_CPP"
#endif
              << " [" << process.getCompiler() << "]"
#ifdef MGONGPU_INLINE_HELAMPS
              << " [inlineHel=1]"
#else
              << " [inlineHel=0]"
#endif
#ifdef MGONGPU_HARDCODE_PARAM
              << " [hardcodePARAM=1]" << std::endl
#else
              << " [hardcodePARAM=0]" << std::endl
#endif
              << "NumBlocksPerGrid            = " << gpublocks << std::endl
              << "NumThreadsPerBlock          = " << gputhreads << std::endl
              << "NumIterations               = " << niter << std::endl
              << std::string( SEP79, '-' ) << std::endl;
    std::cout << "Workflow summary            = " << wrkflwtxt << std::endl
#if defined MGONGPU_FPTYPE_DOUBLE
              << "FP precision                = DOUBLE (NaN/abnormal=" << nabn << ", zero=" << nzero << ")" << std::endl
#elif defined MGONGPU_FPTYPE_FLOAT
              << "FP precision                = FLOAT (NaN/abnormal=" << nabn << ", zero=" << nzero << ")" << std::endl
#endif
#ifdef __CUDACC__
#if defined MGONGPU_CUCXTYPE_CUCOMPLEX
              << "Complex type                = CUCOMPLEX" << std::endl
#elif defined MGONGPU_CUCXTYPE_THRUST
              << "Complex type                = THRUST::COMPLEX" << std::endl
#endif
#else
              << "Complex type                = STD::COMPLEX" << std::endl
#endif
              << "RanNumb memory layout       = AOSOA[" << neppR << "]"
              << ( neppR == 1 ? " == AOS" : "" )
              << " [HARDCODED FOR REPRODUCIBILITY]" << std::endl
              << "Momenta memory layout       = AOSOA[" << neppM << "]"
              << ( neppM == 1 ? " == AOS" : "" ) << std::endl
#ifdef __CUDACC__
    //<< "Wavefunction GPU memory     = LOCAL" << std::endl
#else
#if !defined MGONGPU_CPPSIMD
              << "Internal loops fptype_sv    = SCALAR ('none': ~vector[" << neppV
              << "], no SIMD)" << std::endl
#elif defined __AVX512VL__
#ifdef MGONGPU_PVW512
              << "Internal loops fptype_sv    = VECTOR[" << neppV
              << "] ('512z': AVX512, 512bit)" << cxtref << std::endl
#else
              << "Internal loops fptype_sv    = VECTOR[" << neppV
              << "] ('512y': AVX512, 256bit)" << cxtref << std::endl
#endif
#elif defined __AVX2__
              << "Internal loops fptype_sv    = VECTOR[" << neppV
              << "] ('avx2': AVX2, 256bit)" << cxtref << std::endl
#elif defined __SSE4_2__
              << "Internal loops fptype_sv    = VECTOR[" << neppV
#ifdef __PPC__
              << "] ('sse4': PPC VSX, 128bit)" << cxtref << std::endl
#elif defined __ARM_NEON__
              << "] ('sse4': ARM NEON, 128bit)" << cxtref << std::endl
#else
              << "] ('sse4': SSE4.2, 128bit)" << cxtref << std::endl
#endif
#else
#error Internal error: unknown SIMD build configuration
#endif
#endif
              << "Random number generation    = " << rndgentxt << std::endl
#ifndef __CUDACC__
#ifdef _OPENMP
              << "OMP threads / `nproc --all` = " << omp_get_max_threads() << " / " << nprocall // includes a newline
#endif
#endif
              //<< "MatrixElements compiler     = " << process.getCompiler() << std::endl
              << std::string( SEP79, '-' ) << std::endl
              << "NumberOfEntries             = " << niter << std::endl
              << std::scientific // fixed format: affects all floats (default precision: 6)
              << "TotalTime[Rnd+Rmb+ME] (123) = ( " << sumgtim + sumrtim + sumwtim << std::string( 16, ' ' ) << " )  sec" << std::endl
              << "TotalTime[Rambo+ME]    (23) = ( " << sumrtim + sumwtim << std::string( 16, ' ' ) << " )  sec" << std::endl
              << "TotalTime[RndNumGen]    (1) = ( " << sumgtim << std::string( 16, ' ' ) << " )  sec" << std::endl
              << "TotalTime[Rambo]        (2) = ( " << sumrtim << std::string( 16, ' ' ) << " )  sec" << std::endl
              << "TotalTime[MatrixElems]  (3) = ( " << sumwtim << std::string( 16, ' ' ) << " )  sec" << std::endl
              << "MeanTimeInMatrixElems       = ( " << meanwtim << std::string( 16, ' ' ) << " )  sec" << std::endl
              << "[Min,Max]TimeInMatrixElems  = [ " << minwtim
              << " ,  " << maxwtim << " ]  sec" << std::endl
              //<< "StdDevTimeInMatrixElems     = ( " << stdwtim << std::string(16, ' ') << " )  sec" << std::endl
              << "TotalTime[MECalcOnly]  (3a) = ( " << sumw3atim << std::string( 16, ' ' ) << " )  sec" << std::endl
              << "MeanTimeInMECalcOnly        = ( " << meanw3atim << std::string( 16, ' ' ) << " )  sec" << std::endl
              << "[Min,Max]TimeInMECalcOnly   = [ " << minw3atim
              << " ,  " << maxw3atim << " ]  sec" << std::endl
              //<< "StdDevTimeInMECalcOnly      = ( " << stdw3atim << std::string(16, ' ') << " )  sec" << std::endl
              << std::string( SEP79, '-' ) << std::endl
              //<< "ProcessID:                  = " << getpid() << std::endl
              //<< "NProcesses                  = " << process.nprocesses << std::endl
              << "TotalEventsComputed         = " << nevtALL << std::endl
              << "EvtsPerSec[Rnd+Rmb+ME](123) = ( " << nevtALL / ( sumgtim + sumrtim + sumwtim )
              << std::string( 16, ' ' ) << " )  sec^-1" << std::endl
              << "EvtsPerSec[Rmb+ME]     (23) = ( " << nevtALL / ( sumrtim + sumwtim )
              << std::string( 16, ' ' ) << " )  sec^-1" << std::endl
              //<< "EvtsPerSec[RndNumbGen]   (1) = ( " << nevtALL/sumgtim
              //<< std::string(16, ' ') << " )  sec^-1" << std::endl
              //<< "EvtsPerSec[Rambo]        (2) = ( " << nevtALL/sumrtim
              //<< std::string(16, ' ') << " )  sec^-1" << std::endl
              << "EvtsPerSec[MatrixElems] (3) = ( " << nevtALL / sumwtim
              << std::string( 16, ' ' ) << " )  sec^-1" << std::endl
              << "EvtsPerSec[MECalcOnly] (3a) = ( " << nevtALL / sumw3atim
              << std::string( 16, ' ' ) << " )  sec^-1" << std::endl
              << std::defaultfloat; // default format: affects all floats
    std::cout << std::string( SEP79, '*' ) << std::endl
              << hstStats;
  }

  // --- 9b Dump to json
  const std::string jsonKey = "9b DumpJson";
  timermap.start( jsonKey );

  if( json )
  {
    std::string jsonFileName = std::to_string( jsondate ) + "-perf-test-run" + std::to_string( jsonrun ) + ".json";
    jsonFileName = "./perf/data/" + jsonFileName;
    if (json_file_bool) {
        jsonFileName = json_file;
    }

    //Checks if file exists
    std::ifstream fileCheck;
    bool fileExists = false;
    fileCheck.open( jsonFileName );
    if( fileCheck )
    {
      fileExists = true;
      fileCheck.close();
    }

    std::ofstream jsonFile;
    jsonFile.open( jsonFileName, std::ios_base::app );
    if( !fileExists )
    {
      jsonFile << "[" << std::endl;
    }
    else
    {
      //deleting the last bracket and outputting a ", "
      std::string temp = "truncate -s-1 " + jsonFileName;
      const char* command = temp.c_str();
      if( system( command ) != 0 )
        std::cout << "WARNING! Command '" << temp << "' failed" << std::endl;
      jsonFile << ", " << std::endl;
    }

    jsonFile << "{" << std::endl
             << "\"NumIterations\": " << niter << ", " << std::endl
             << "\"NumThreadsPerBlock\": " << gputhreads << ", " << std::endl
             << "\"NumBlocksPerGrid\": " << gpublocks << ", " << std::endl
#if defined MGONGPU_FPTYPE_DOUBLE
             << "\"FP precision\": "
             << "\"DOUBLE (NaN/abnormal=" << nabn << ")\"," << std::endl
#elif defined MGONGPU_FPTYPE_FLOAT
             << "\"FP precision\": "
             << "\"FLOAT (NaN/abnormal=" << nabn << ")\"," << std::endl
#endif
             << "\"Complex type\": "
#ifdef __CUDACC__
#if defined MGONGPU_CUCXTYPE_CUCOMPLEX
             << "\"CUCOMPLEX\"," << std::endl
#elif defined MGONGPU_CUCXTYPE_THRUST
             << "\"THRUST::COMPLEX\"," << std::endl
#endif
#else
             << "\"STD::COMPLEX\"," << std::endl
#endif
             << "\"RanNumb memory layout\": "
             << "\"AOSOA[" << neppR << "]\""
             << ( neppR == 1 ? " == AOS" : "" ) << ", " << std::endl
             << "\"Momenta memory layout\": "
             << "\"AOSOA[" << neppM << "]\""
             << ( neppM == 1 ? " == AOS" : "" ) << ", " << std::endl
#ifdef __CUDACC__
    //<< "\"Wavefunction GPU memory\": " << "\"LOCAL\"," << std::endl
#endif
             << "\"Curand generation\": "
             << "\"" << rndgentxt << "\"," << std::endl;

    double minelem = hstStats.minME;
    double maxelem = hstStats.maxME;
    double meanelem = hstStats.meanME();
    double stdelem = hstStats.stdME();

    jsonFile << "\"NumberOfEntries\": " << niter << "," << std::endl
             //<< std::scientific // Not sure about this
             << "\"TotalTime[Rnd+Rmb+ME] (123)\": \""
             << std::to_string( sumgtim + sumrtim + sumwtim ) << " sec\","
             << std::endl
             << "\"TotalTime[Rambo+ME] (23)\": \""
             << std::to_string( sumrtim + sumwtim ) << " sec\"," << std::endl
             << "\"TotalTime[RndNumGen] (1)\": \""
             << std::to_string( sumgtim ) << " sec\"," << std::endl
             << "\"TotalTime[Rambo] (2)\": \""
             << std::to_string( sumrtim ) << " sec\"," << std::endl
             << "\"TotalTime[MatrixElems] (3)\": \""
             << std::to_string( sumwtim ) << " sec\"," << std::endl
             << "\"MeanTimeInMatrixElems\": \""
             << std::to_string( meanwtim ) << " sec\"," << std::endl
             << "\"MinTimeInMatrixElems\": \""
             << std::to_string( minwtim ) << " sec\"," << std::endl
             << "\"MaxTimeInMatrixElems\": \""
             << std::to_string( maxwtim ) << " sec\"," << std::endl
             //<< "ProcessID:                = " << getpid() << std::endl
             //<< "NProcesses                = " << process.nprocesses << std::endl
             << "\"TotalEventsComputed\": " << nevtALL << "," << std::endl
             << "\"EvtsPerSec[Rnd+Rmb+ME](123)\": \""
             << std::to_string( nevtALL / ( sumgtim + sumrtim + sumwtim ) ) << " sec^-1\"," << std::endl
             << "\"EvtsPerSec[Rmb+ME] (23)\": \""
             << std::to_string( nevtALL / ( sumrtim + sumwtim ) ) << " sec^-1\"," << std::endl
             << "\"EvtsPerSec[MatrixElems] (3)\": \""
             << std::to_string( nevtALL / sumwtim ) << " sec^-1\"," << std::endl
             << "\"EvtsPerSec[MECalcOnly] (3)\": \""
             << std::to_string( nevtALL / sumw3atim ) << " sec^-1\"," << std::endl
             << "\"NumMatrixElems(notAbnormal)\": " << nevtALL - nabn << "," << std::endl
             << std::scientific
             << "\"MeanMatrixElemValue\": "
             << "\"" << std::to_string( meanelem ) << " GeV^"
             << std::to_string( meGeVexponent ) << "\"," << std::endl
             << "\"StdErrMatrixElemValue\": "
             << "\"" << std::to_string( stdelem / sqrt( nevtALL ) ) << " GeV^"
             << std::to_string( meGeVexponent ) << "\"," << std::endl
             << "\"StdDevMatrixElemValue\": "
             << "\"" << std::to_string( stdelem )
             << " GeV^" << std::to_string( meGeVexponent ) << "\"," << std::endl
             << "\"MinMatrixElemValue\": "
             << "\"" << std::to_string( minelem ) << " GeV^"
             << std::to_string( meGeVexponent ) << "\"," << std::endl
             << "\"MaxMatrixElemValue\": "
             << "\"" << std::to_string( maxelem ) << " GeV^"
             << std::to_string( meGeVexponent ) << "\"," << std::endl;

    timermap.dump( jsonFile, true ); // NB For the active json timer this dumps a partial total

    jsonFile << "}" << std::endl;
    jsonFile << "]";
    jsonFile.close();
  }

  // *** STOP THE NEW TIMERS ***
  timermap.stop();
  if( perf )
  {
    std::cout << std::string( SEP79, '*' ) << std::endl;
    timermap.dump();
    std::cout << std::string( SEP79, '*' ) << std::endl;
  }

  // [NB some resources like curand generators will be deleted here when stack-allocated classes go out of scope]
  //std::cout << "ALL OK" << std::endl;
  return 0;
}<|MERGE_RESOLUTION|>--- conflicted
+++ resolved
@@ -48,21 +48,14 @@
 usage( char* argv0, int ret = 1 )
 {
   std::cout << "Usage: " << argv0
-<<<<<<< HEAD
-            << " [--verbose|-v] [--debug|-d] [--performance|-p] [--json|-j] [--json_file <JSON_FILE>] [--param_card <PARAM_CARD_FILE>]"
-            << " [#gpuBlocksPerGrid #gpuThreadsPerBlock] #iterations [jsondate] [jsonrun]" << std::endl << std::endl;
-=======
             << " [--verbose|-v] [--debug|-d] [--performance|-p] [--json|-j] [--curhst|--curdev|--common] [--rmbhst|--rmbdev] [--bridge]"
             << " [#gpuBlocksPerGrid #gpuThreadsPerBlock] #iterations" << std::endl;
   std::cout << std::endl;
->>>>>>> 05c236a7
   std::cout << "The number of events per iteration is #gpuBlocksPerGrid * #gpuThreadsPerBlock" << std::endl;
   std::cout << "(also in CPU/C++ code, where only the product of these two parameters counts)" << std::endl;
   std::cout << std::endl;
   std::cout << "Summary stats are always computed: '-p' and '-j' only control their printout" << std::endl;
   std::cout << "The '-d' flag only enables NaN/abnormal warnings and OMP debugging" << std::endl;
-  std::cout << "The '--json_file' argument sets the path to the file where the JSON output is saved if '--json | -j' is specified. (default: ./perf/data/<jsondate>-perf-test-run<jsonrun>.json)" << std::endl; 
-  std::cout << "The '--param_card' argument sets the path to the param_card file (default: ../../Cards/param_card.dat)" << std::endl;
 #ifndef __CUDACC__
 #ifdef _OPENMP
   std::cout << std::endl;
@@ -70,7 +63,6 @@
   std::cout << "(OMP multithreading will be disabled if OMP_NUM_THREADS is not set)" << std::endl;
 #endif
 #endif
-  std::cout << "The '--help|-h' flag prints this message" << std::endl;
   return ret;
 }
 
@@ -96,15 +88,6 @@
   unsigned int jsonrun = 0;
   unsigned int numvec[5] = { 0, 0, 0, 0, 0 };
   int nnum = 0;
-<<<<<<< HEAD
-  std::string param_card = "../../Cards/param_card.dat";
-  bool json_file_bool = false;
-  std::string json_file = "";
-
-  for (int argn = 1; argn < argc; ++argn) {
-    std::string arg = argv[argn];
-    if (strcmp(argv[argn], "--verbose") == 0 || strcmp(argv[argn], "-v") == 0)
-=======
   // Random number mode
   enum class RandomNumberMode
   {
@@ -139,7 +122,6 @@
     std::string arg = argv[argn];
     if( ( arg == "--verbose" ) || ( arg == "-v" ) )
     {
->>>>>>> 05c236a7
       verbose = true;
     }
     else if( ( arg == "--debug" ) || ( arg == "-d" ) )
@@ -153,30 +135,6 @@
     else if( ( arg == "--json" ) || ( arg == "-j" ) )
     {
       json = true;
-<<<<<<< HEAD
-    else if ( ( arg == "--help" ) || ( arg == "-h" ) )
-    {
-      return usage(argv[0]);
-    }
-    else if ( arg == "--param_card" )
-    {
-      param_card = argv[argn + 1];
-      argn++;
-    }
-    else if ( arg == "--json_file" )
-    {
-      json_file = argv[argn + 1];
-      json_file_bool = true;
-      argn++;
-    }
-    else if ( arg == "--device_id" )
-    {
-      //Do nothing, skip input
-      argn++;
-    }
-    else if (is_number(argv[argn]) && nnum<5)
-      numvec[nnum++] = atoi(argv[argn]);
-=======
     }
     else if( arg == "--curdev" )
     {
@@ -218,7 +176,6 @@
     {
       numvec[nnum++] = strtoul( argv[argn], NULL, 0 );
     }
->>>>>>> 05c236a7
     else
     {
       return usage( argv[0] );
@@ -273,18 +230,6 @@
   {
     std::cout << "ERROR! #threads/block should be <= " << ntpbMAX << std::endl;
     return usage( argv[0] );
-  }
-
-  if ( gputhreads < 1 )
-  {
-    std::cout << "ERROR! #threads/block should be >= 0" << std::endl;
-    return usage(argv[0]);
-  }
-
-  if ( gpublocks < 1 )
-  {
-    std::cout << "ERROR! #blocks should be >= 0" << std::endl;
-    return usage(argv[0]);
   }
 
 #ifndef __CUDACC__
@@ -346,11 +291,7 @@
   CPPProcess process( verbose );
 
   // Read param_card and set parameters
-<<<<<<< HEAD
-  process.initProc(param_card);
-=======
   process.initProc( "../../Cards/param_card.dat" );
->>>>>>> 05c236a7
   const fptype energy = 1500; // historical default, Ecms = 1500 GeV = 1.5 TeV (above the Z peak)
   //const fptype energy = 91.2; // Ecms = 91.2 GeV (Z peak)
   //const fptype energy = 0.100; // Ecms = 100 MeV (well below the Z peak, pure em scattering)
@@ -1018,9 +959,6 @@
   {
     std::string jsonFileName = std::to_string( jsondate ) + "-perf-test-run" + std::to_string( jsonrun ) + ".json";
     jsonFileName = "./perf/data/" + jsonFileName;
-    if (json_file_bool) {
-        jsonFileName = json_file;
-    }
 
     //Checks if file exists
     std::ifstream fileCheck;
