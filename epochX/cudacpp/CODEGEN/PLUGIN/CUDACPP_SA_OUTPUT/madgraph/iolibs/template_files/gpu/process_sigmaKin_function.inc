--- conflicted
+++ resolved
@@ -72,11 +72,7 @@
     // Event-by-event random choice of color #402
     if( channelIds[0] != 0 ) // no event-by-event choice of color if channelId == 0 (fix FPE #783)
     {
-<<<<<<< HEAD
-      uint channelIdC = CID_ACCESS::kernelAccessConst( channelIds ) - 1; // coloramps.h uses the C array indexing starting at 0
-=======
-      const unsigned int iconfigC = mgOnGpu::channelId_to_iconfigC[channelId]; // coloramps.h uses a channel ordering not the diagram id
->>>>>>> a2a77e32
+      const unsigned int iconfigC = mgOnGpu::channelId_to_iconfigC[CID_ACCESS::kernelAccessConst( channelIds )]; // coloramps.h uses a channel ordering not the diagram id
       fptype targetamp[ncolor] = { 0 };
       for( int icolC = 0; icolC < ncolor; icolC++ )
       {
@@ -119,11 +115,7 @@
     // - firstprivate: give each thread its own copy, and initialise with value from outside
 #define _OMPLIST0 allcouplings, allMEs, allmomenta, allrndcol, allrndhel, allselcol, allselhel, cGoodHel, cNGoodHel, npagV2
 #ifdef MGONGPU_SUPPORTS_MULTICHANNEL
-<<<<<<< HEAD
-#define _OMPLIST1 , allDenominators, allNumerators, channelIds, mgOnGpu::icolamp
-=======
-#define _OMPLIST1 , allDenominators, allNumerators, channelId, mgOnGpu::icolamp, mgOnGpu::channelId_to_iconfigC
->>>>>>> a2a77e32
+#define _OMPLIST1 , allDenominators, allNumerators, channelIds, mgOnGpu::icolamp, mgOnGpu::channelId_to_iconfigC
 #else
 #define _OMPLIST1
 #endif
@@ -195,11 +187,7 @@
       // Event-by-event random choice of color #402
       if( channelIds[0] != 0 ) // no event-by-event choice of color if channelId == 0 (fix FPE #783)
       {
-<<<<<<< HEAD
-        uint_sv channelIdC = CID_ACCESS::kernelAccessConst( channelIds ) - 1; // coloramps.h uses the C array indexing starting at 0
-=======
-        const unsigned int iconfigC = mgOnGpu::channelId_to_iconfigC[channelId]; // coloramps.h uses a channel ordering not the diagram id
->>>>>>> a2a77e32
+        uint_sv iconfigC = mgOnGpu::channelId_to_iconfigC[CID_ACCESS::kernelAccessConst( channelIds )]; // coloramps.h uses a channel ordering not the diagram id
         fptype_sv targetamp[ncolor] = { 0 };
         for( int icolC = 0; icolC < ncolor; icolC++ )
         {
@@ -207,16 +195,12 @@
             targetamp[icolC] = fptype_sv{ 0 };
           else
             targetamp[icolC] = targetamp[icolC - 1];
-<<<<<<< HEAD
 #ifdef MGONGPU_CPPSIMD
           for( int i = 0; i < neppV; ++i )
-            if( mgOnGpu::icolamp[channelIdC[i]][icolC] ) targetamp[icolC][i] += jamp2_sv[icolC][i];
-#else
-          if( mgOnGpu::icolamp[channelIdC][icolC] ) targetamp[icolC] += jamp2_sv[icolC];
-#endif
-=======
+            if( mgOnGpu::icolamp[iconfigC[i]][icolC] ) targetamp[icolC][i] += jamp2_sv[icolC][i];
+#else
           if( mgOnGpu::icolamp[iconfigC][icolC] ) targetamp[icolC] += jamp2_sv[icolC];
->>>>>>> a2a77e32
+#endif
         }
 #if defined MGONGPU_CPPSIMD and defined MGONGPU_FPTYPE_DOUBLE and defined MGONGPU_FPTYPE2_FLOAT
         const unsigned int iconfigC = mgOnGpu::channelId_to_iconfigC[channelId]; // coloramps.h uses a channel ordering not the diagram id
@@ -227,12 +211,8 @@
             targetamp2[icolC] = fptype_sv{ 0 };
           else
             targetamp2[icolC] = targetamp2[icolC - 1];
-<<<<<<< HEAD
           for( int i = 0; i < neppV; ++i )
-            if( mgOnGpu::icolamp[channelIdC[i]][icolC] ) targetamp2[icolC][i] += jamp2_sv[ncolor + icolC][i];
-=======
-          if( mgOnGpu::icolamp[iconfigC][icolC] ) targetamp2[icolC] += jamp2_sv[ncolor + icolC];
->>>>>>> a2a77e32
+            if( mgOnGpu::icolamp[iconfigC[i]][icolC] ) targetamp2[icolC][i] += jamp2_sv[ncolor + icolC][i];
         }
 #endif
         for( int ieppV = 0; ieppV < neppV; ++ieppV )
