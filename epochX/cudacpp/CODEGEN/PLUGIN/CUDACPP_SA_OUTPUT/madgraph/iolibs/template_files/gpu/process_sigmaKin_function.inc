--- conflicted
+++ resolved
@@ -72,13 +72,9 @@
     // Event-by-event random choice of color #402
     if( channelId != 0 ) // no event-by-event choice of color if channelId == 0 (fix FPE #783)
     {
-<<<<<<< HEAD
-      const unsigned int iconfigC = mgOnGpu::channelId_to_iconfigC[channelId]; // coloramps.h uses a channel ordering not the diagram id
-=======
       const unsigned int channelIdC = channelId - 1;                           // channelIdC_to_iconfig in coloramps.h uses the C array indexing starting at 0
       const unsigned int iconfig = mgOnGpu::channelIdC_to_iconfig[channelIdC]; // map N_diagrams to N_config <= N_diagrams configs (fix LHE color mismatch #856: see also #826, #852, #853)
       const unsigned int iconfigC = iconfig - 1;                               // icolamp in coloramps.h uses the C array indexing starting at 0
->>>>>>> 93a547f2
       fptype targetamp[ncolor] = { 0 };
       for( int icolC = 0; icolC < ncolor; icolC++ )
       {
@@ -121,11 +117,7 @@
     // - firstprivate: give each thread its own copy, and initialise with value from outside
 #define _OMPLIST0 allcouplings, allMEs, allmomenta, allrndcol, allrndhel, allselcol, allselhel, cGoodHel, cNGoodHel, npagV2
 #ifdef MGONGPU_SUPPORTS_MULTICHANNEL
-<<<<<<< HEAD
-#define _OMPLIST1 , allDenominators, allNumerators, channelId, mgOnGpu::icolamp, mgOnGpu::channelId_to_iconfigC
-=======
 #define _OMPLIST1 , allDenominators, allNumerators, channelId, mgOnGpu::icolamp, mgOnGpu::channelIdC_to_iconfig
->>>>>>> 93a547f2
 #else
 #define _OMPLIST1
 #endif
@@ -197,13 +189,9 @@
       // Event-by-event random choice of color #402
       if( channelId != 0 ) // no event-by-event choice of color if channelId == 0 (fix FPE #783)
       {
-<<<<<<< HEAD
-        const unsigned int iconfigC = mgOnGpu::channelId_to_iconfigC[channelId]; // coloramps.h uses a channel ordering not the diagram id
-=======
         const unsigned int channelIdC = channelId - 1;                           // channelIdC_to_iconfig in coloramps.h uses the C array indexing starting at 0
         const unsigned int iconfig = mgOnGpu::channelIdC_to_iconfig[channelIdC]; // map N_diagrams to N_config <= N_diagrams configs (fix LHE color mismatch #856: see also #826, #852, #853)
         const unsigned int iconfigC = iconfig - 1;                               // icolamp in coloramps.h uses the C array indexing starting at 0
->>>>>>> 93a547f2
         fptype_sv targetamp[ncolor] = { 0 };
         for( int icolC = 0; icolC < ncolor; icolC++ )
         {
@@ -214,7 +202,6 @@
           if( mgOnGpu::icolamp[iconfigC][icolC] ) targetamp[icolC] += jamp2_sv[icolC];
         }
 #if defined MGONGPU_CPPSIMD and defined MGONGPU_FPTYPE_DOUBLE and defined MGONGPU_FPTYPE2_FLOAT
-        const unsigned int iconfigC = mgOnGpu::channelId_to_iconfigC[channelId]; // coloramps.h uses a channel ordering not the diagram id
         fptype_sv targetamp2[ncolor] = { 0 };
         for( int icolC = 0; icolC < ncolor; icolC++ )
         {
