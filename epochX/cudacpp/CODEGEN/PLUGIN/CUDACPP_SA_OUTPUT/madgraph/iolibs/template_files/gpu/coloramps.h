--- conflicted
+++ resolved
@@ -6,41 +6,11 @@
 #ifndef COLORAMPS_H
 #define COLORAMPS_H 1
 
-<<<<<<< HEAD
-#include <map>
-
-namespace mgOnGpu
-=======
 namespace mgOnGpu /* clang-format off */
->>>>>>> 93a547f2
 {
   // Summary of numbering and indexing conventions for the relevant concepts (see issue #826 and PR #852)
   // - Diagram number (no variable) in [1, N_diagrams]: all values are allowed (N_diagrams distinct values)
   //   => this number is displayed for information before each block of code in CPPProcess.cc
-<<<<<<< HEAD
-  // - Channel number (CHANNEL_ID) in [0, N_diagrams]: not all values are allowed (N_config <= N_diagrams distinct values)
-  //   => this number (with indexing like ps/pdf output) is passed around as an API argument between cudacpp functions
-  //   0 is allowed to fallback to no multi-channel mode.
-  // - Channel number in C indexing: "IconfiC", this is the equivalent of the Fortran iconfig
-  //   iconfigC = iconfig -1
-  //   provides a continuous index [0, N_config-1] for array
-  //  iconfigC = ChannelId_to_iconfigC[channelId]
-  //NOTE: All those ordering are event by event specific (with the intent to have those fix within a vector size/wrap   
-  
-  // Map channelId to iconfigC
-  // This array has N_diagrams+1 elements, but only N_config <= N_diagrams valid values
-  // unvalid values are set to -1
-  // The 0 entry is a fall back to still write events even if no multi-channel is setup (wrong color selected in that mode) 
-    __device__ constexpr int channelId_to_iconfigC[%(nb_diag_plus_one)i] = {
-     0, // channelId=0: This value means not multi-channel, color will be wrong anyway -> pick the first
-%(diag_to_channel)s
-  };
-
-  // Map iconfigC (in C indexing, i.e. iconfig-1) to the set of allowed colors
-  // This array has N_config <= N_diagrams elements    
-    __device__ constexpr bool icolamp[%(nb_channel)s][%(nb_color)s] = {
-%(is_LC)s
-=======
   // - Channel number ("channelId" in C, CHANNEL_ID in F) in [1, N_diagrams]: not all values are allowed (N_config <= N_diagrams distinct values)
   //   => this number (with F indexing as in ps/pdf output) is passed around as an API argument between cudacpp functions
   //   Note: the old API passes around a single CHANNEL_ID (and uses CHANNEL_ID=0 to indicate no-multichannel mode, but this is not used in coloramps.h),
@@ -56,7 +26,6 @@
   // This array has N_diagrams elements, but only N_config <= N_diagrams valid (non-zero) values
   __device__ constexpr int channelIdC_to_iconfig[%(nb_diag)i] = { // note: a trailing comma in the initializer list is allowed
 %(channelc2iconfig_lines)s
->>>>>>> 93a547f2
   };
 
   // Map iconfigC (in C indexing, i.e. iconfig-1) to the set of allowed colors
