--- conflicted
+++ resolved
@@ -1,166 +1,3 @@
-<<<<<<< HEAD
-diff --git b/epochX/cudacpp/gg_tt.mad/SubProcesses/P1_gg_ttx/auto_dsig1.f a/epochX/cudacpp/gg_tt.mad/SubProcesses/P1_gg_ttx/auto_dsig1.f
-index 6ced79c09..b77a98309 100644
---- b/epochX/cudacpp/gg_tt.mad/SubProcesses/P1_gg_ttx/auto_dsig1.f
-+++ a/epochX/cudacpp/gg_tt.mad/SubProcesses/P1_gg_ttx/auto_dsig1.f
-@@ -484,23 +484,142 @@ C
-       INTEGER VECSIZE_USED
- 
-       INTEGER IVEC
--
--
-+      INTEGER IEXT
-+
-+      INTEGER                    ISUM_HEL
-+      LOGICAL                    MULTI_CHANNEL
-+      COMMON/TO_MATRIX/ISUM_HEL, MULTI_CHANNEL
-+
-+      LOGICAL FIRST_CHID
-+      SAVE FIRST_CHID
-+      DATA FIRST_CHID/.TRUE./
-+      
-+#ifdef MG5AMC_MEEXPORTER_CUDACPP
-+      INCLUDE 'coupl.inc' ! for ALL_G
-+      INCLUDE 'fbridge.inc'
-+      INCLUDE 'fbridge_common.inc'
-+      INCLUDE 'genps.inc'
-+      INCLUDE 'run.inc'
-+      DOUBLE PRECISION OUT2(VECSIZE_MEMMAX)
-+      INTEGER SELECTED_HEL2(VECSIZE_MEMMAX)
-+      INTEGER SELECTED_COL2(VECSIZE_MEMMAX)
-+      DOUBLE PRECISION CBYF1
-+      INTEGER*4 NGOODHEL, NTOTHEL
-+
-+      INTEGER*4 NWARNINGS
-+      SAVE NWARNINGS
-+      DATA NWARNINGS/0/
-+      
-+      LOGICAL FIRST
-+      SAVE FIRST
-+      DATA FIRST/.TRUE./
-+      
-+      IF( FBRIDGE_MODE .LE. 0 ) THEN ! (FortranOnly=0 or BothQuiet=-1 or BothDebug=-2)
-+#endif
-+        call counters_smatrix1multi_start( -1, VECSIZE_USED ) ! fortranMEs=-1
- !$OMP PARALLEL
- !$OMP DO
--      DO IVEC=1, VECSIZE_USED
--        CALL SMATRIX1(P_MULTI(0,1,IVEC),
--     &	                         hel_rand(IVEC),
--     &                           col_rand(IVEC),
--     &				 channel,
--     &                           IVEC,
--     &				 out(IVEC),
--     &				 selected_hel(IVEC),
--     &				 selected_col(IVEC)
--     &				 )
--      ENDDO
-+        DO IVEC=1, VECSIZE_USED
-+          CALL SMATRIX1(P_MULTI(0,1,IVEC),
-+     &      hel_rand(IVEC),
-+     &      col_rand(IVEC),
-+     &      channel,
-+     &      IVEC,
-+     &      out(IVEC),
-+     &      selected_hel(IVEC),
-+     &      selected_col(IVEC)
-+     &      )
-+        ENDDO
- !$OMP END DO
- !$OMP END PARALLEL
-+        call counters_smatrix1multi_stop( -1 ) ! fortranMEs=-1
-+#ifdef MG5AMC_MEEXPORTER_CUDACPP
-+      ENDIF
-+
-+      IF( FBRIDGE_MODE .EQ. 1 .OR. FBRIDGE_MODE .LT. 0 ) THEN ! (CppOnly=1 or BothQuiet=-1 or BothDebug=-2)
-+        IF( LIMHEL.NE.0 ) THEN
-+          WRITE(6,*) 'ERROR! The cudacpp bridge only supports LIMHEL=0'
-+          STOP
-+        ENDIF
-+        IF ( FIRST ) THEN ! exclude first pass (helicity filtering) from timers (#461)
-+          call counters_smatrix1multi_start( 1, VECSIZE_USED ) ! cudacppHEL=1
-+          CALL FBRIDGESEQUENCE_NOMULTICHANNEL( FBRIDGE_PBRIDGE, ! multi channel disabled for helicity filtering
-+     &      P_MULTI, ALL_G, HEL_RAND, COL_RAND, OUT2,
-+     &      SELECTED_HEL2, SELECTED_COL2, .TRUE.) ! quit after computing helicities
-+          FIRST = .FALSE.
-+c         ! This is a workaround for https://github.com/oliviermattelaer/mg5amc_test/issues/22 (see PR #486)
-+c          IF( FBRIDGE_MODE .EQ. 1 ) THEN ! (CppOnly=1 : SMATRIX1 is not called at all)
-+c            CALL RESET_CUMULATIVE_VARIABLE() ! mimic 'avoid bias of the initialization' within SMATRIX1
-+c          ENDIF
-+          CALL FBRIDGEGETNGOODHEL(FBRIDGE_PBRIDGE,NGOODHEL,NTOTHEL)
-+          IF( NTOTHEL .NE. NCOMB ) THEN
-+            WRITE(6,*) 'ERROR! Cudacpp/Fortran mismatch',
-+     &        ' in total number of helicities', NTOTHEL, NCOMB
-+            STOP
-+          ENDIF
-+          WRITE (6,*) 'NGOODHEL =', NGOODHEL
-+          WRITE (6,*) 'NCOMB =', NCOMB
-+          call counters_smatrix1multi_stop( 1 ) ! cudacppHEL=1
-+        ENDIF
-+        call counters_smatrix1multi_start( 0, VECSIZE_USED ) ! cudacppMEs=0
-+        IF ( .NOT. MULTI_CHANNEL ) THEN
-+          CALL FBRIDGESEQUENCE_NOMULTICHANNEL( FBRIDGE_PBRIDGE, ! multi channel disabled
-+     &      P_MULTI, ALL_G, HEL_RAND, COL_RAND, OUT2,
-+     &      SELECTED_HEL2, SELECTED_COL2, .FALSE.) ! do not quit after computing helicities
-+        ELSE
-+          IF( SDE_STRAT.NE.1 ) THEN
-+            WRITE(6,*) 'ERROR! The cudacpp bridge requires SDE=1' ! multi channel single-diagram enhancement strategy
-+            STOP
-+          ENDIF
-+          CALL FBRIDGESEQUENCE(FBRIDGE_PBRIDGE, P_MULTI, ALL_G, ! multi channel enabled
-+     &      HEL_RAND, COL_RAND, CHANNEL, OUT2,
-+     &      SELECTED_HEL2, SELECTED_COL2, .FALSE.) ! do not quit after computing helicities
-+        ENDIF
-+        call counters_smatrix1multi_stop( 0 ) ! cudacppMEs=0
-+      ENDIF
-+
-+      IF( FBRIDGE_MODE .LT. 0 ) THEN ! (BothQuiet=-1 or BothDebug=-2)
-+        DO IVEC=1, VECSIZE_USED
-+          CBYF1 = OUT2(IVEC)/OUT(IVEC) - 1
-+          FBRIDGE_NCBYF1 = FBRIDGE_NCBYF1 + 1
-+          FBRIDGE_CBYF1SUM = FBRIDGE_CBYF1SUM + CBYF1
-+          FBRIDGE_CBYF1SUM2 = FBRIDGE_CBYF1SUM2 + CBYF1 * CBYF1
-+          IF( CBYF1 .GT. FBRIDGE_CBYF1MAX ) FBRIDGE_CBYF1MAX = CBYF1
-+          IF( CBYF1 .LT. FBRIDGE_CBYF1MIN ) FBRIDGE_CBYF1MIN = CBYF1
-+          IF( FBRIDGE_MODE .EQ. -2 ) THEN ! (BothDebug=-2)
-+            WRITE (*,'(I4,2E16.8,F23.11,I3,I3,I4,I4)')
-+     &        IVEC, OUT(IVEC), OUT2(IVEC), 1+CBYF1,
-+     &        SELECTED_HEL(IVEC), SELECTED_HEL2(IVEC),
-+     &        SELECTED_COL(IVEC), SELECTED_COL2(IVEC)
-+          ENDIF
-+          IF( ABS(CBYF1).GT.5E-5 .AND. NWARNINGS.LT.20 ) THEN
-+            NWARNINGS = NWARNINGS + 1
-+            WRITE (*,'(A,I4,A,I4,2E16.8,F23.11)')
-+     &        'WARNING! (', NWARNINGS, '/20) Deviation more than 5E-5',
-+     &        IVEC, OUT(IVEC), OUT2(IVEC), 1+CBYF1
-+          ENDIF
-+        END DO
-+      ENDIF
-+
-+      IF( FBRIDGE_MODE .EQ. 1 .OR. FBRIDGE_MODE .LT. 0 ) THEN ! (CppOnly=1 or BothQuiet=-1 or BothDebug=-2)
-+        DO IVEC=1, VECSIZE_USED
-+          OUT(IVEC) = OUT2(IVEC) ! use the cudacpp ME instead of the fortran ME!
-+          SELECTED_HEL(IVEC) = SELECTED_HEL2(IVEC) ! use the cudacpp helicity instead of the fortran helicity!
-+          SELECTED_COL(IVEC) = SELECTED_COL2(IVEC) ! use the cudacpp color instead of the fortran color!
-+        END DO
-+      ENDIF
-+#endif
-+
-+      IF ( FIRST_CHID ) THEN
-+        IF ( MULTI_CHANNEL ) THEN
-+          WRITE (*,*) 'MULTI_CHANNEL = TRUE'
-+        ELSE
-+          WRITE (*,*) 'MULTI_CHANNEL = FALSE'
-+        ENDIF
-+        WRITE (*,*) 'CHANNEL_ID =', CHANNEL
-+        FIRST_CHID = .FALSE.
-+      ENDIF
-+
-       RETURN
-       END
- 
-=======
->>>>>>> 6dd4ca89
 diff --git b/epochX/cudacpp/gg_tt.mad/SubProcesses/P1_gg_ttx/driver.f a/epochX/cudacpp/gg_tt.mad/SubProcesses/P1_gg_ttx/driver.f
 index 1124a9164..27a6e4674 100644
 --- b/epochX/cudacpp/gg_tt.mad/SubProcesses/P1_gg_ttx/driver.f
@@ -289,42 +126,34 @@
        open(unit=lun,file=tempname,status='old',ERR=20)
        fopened=.true.
 diff --git b/epochX/cudacpp/gg_tt.mad/SubProcesses/P1_gg_ttx/matrix1.f a/epochX/cudacpp/gg_tt.mad/SubProcesses/P1_gg_ttx/matrix1.f
-<<<<<<< HEAD
-index 1acba8200..069c74ef4 100644
-=======
 index 8b73188ef..710fd1297 100644
->>>>>>> 6dd4ca89
 --- b/epochX/cudacpp/gg_tt.mad/SubProcesses/P1_gg_ttx/matrix1.f
 +++ a/epochX/cudacpp/gg_tt.mad/SubProcesses/P1_gg_ttx/matrix1.f
-@@ -71,7 +71,10 @@ C
+@@ -72,7 +72,10 @@ C
        DATA NB_FAIL /0/
        DOUBLE PRECISION GET_CHANNEL_CUT
        EXTERNAL GET_CHANNEL_CUT
 -
 +C
-+      INTEGER NGOODHEL ! -1 if not yet retrieved and printed
++      INTEGER NGOODHEL(2) ! -1 if not yet retrieved and printed
 +      SAVE NGOODHEL
-+      DATA NGOODHEL/-1/
++      DATA NGOODHEL/-1,-1/
  C     
  C     This is just to temporarily store the reference grid for
  C      helicity of the DiscreteSampler so as to obtain its number of
-<<<<<<< HEAD
-@@ -211,6 +214,17 @@ C     ----------
-=======
 @@ -230,6 +233,17 @@ C            update.
->>>>>>> 6dd4ca89
            ENDIF
-           IF(NTRY(1).EQ.MAXTRIES)THEN
-             ISHEL=MIN(ISUM_HEL,NGOOD)
+           IF(NTRY(IMIRROR).EQ.MAXTRIES)THEN
+             ISHEL(IMIRROR)=MIN(ISUM_HEL,NGOOD(IMIRROR))
 +C           Print the number of good helicities
-+            IF (NGOODHEL.EQ.-1) THEN
-+              NGOODHEL=0
++            IF (NGOODHEL(IMIRROR).EQ.-1) THEN
++              NGOODHEL(IMIRROR)=0
 +              DO I=1,NCOMB
-+                IF (GOODHEL(I,1)) THEN
-+                  NGOODHEL=NGOODHEL+1
++                IF (GOODHEL(I,IMIRROR)) THEN
++                  NGOODHEL(IMIRROR)=NGOODHEL(IMIRROR)+1
 +                ENDIF
 +              END DO
-+              WRITE (6,*) 'NGOODHEL =', NGOODHEL
++              WRITE (6,*) 'NGOODHEL =', NGOODHEL(IMIRROR) ! no need to print imirror?
 +              WRITE (6,*) 'NCOMB =', NCOMB
 +            ENDIF
            ENDIF
