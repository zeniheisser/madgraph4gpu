diff --git b/epochX/cudacpp/gg_tt.mad/SubProcesses/P1_gg_ttx/auto_dsig.f a/epochX/cudacpp/gg_tt.mad/SubProcesses/P1_gg_ttx/auto_dsig.f
index 104747ce..0f522165 100644
--- b/epochX/cudacpp/gg_tt.mad/SubProcesses/P1_gg_ttx/auto_dsig.f
+++ a/epochX/cudacpp/gg_tt.mad/SubProcesses/P1_gg_ttx/auto_dsig.f
@@ -117,7 +117,7 @@ C     Cannot make a selection with all PDFs to zero, so we return now
       ENDIF
       END
 
-      SUBROUTINE SELECT_GROUPING(IMIRROR,  IPROC, ICONF, WGT, NB_PAGE)
+      SUBROUTINE SELECT_GROUPING(IMIRROR,  IPROC, ICONF, WGT, NB_PAGE_LOOP)
       USE DISCRETESAMPLER
       IMPLICIT NONE
 C     
@@ -125,15 +125,15 @@ C     INPUT (VIA COMMAND BLOCK)
 C     SELPROC 
 C     SUMPROB
 C     INPUT
-C     nb_page (number of weight to update)
+C     nb_page_loop (number of weight to update)
 C     INPUT/OUTPUT
-C     WGTS(nb_page) #multiplied by the associated jacobian      
+C     WGTS(nb_page_loop) #multiplied by the associated jacobian      
 C     
 C     OUTPUT
 C     
 C     iconf, iproc, imirror
 C     
-      INTEGER NB_PAGE
+      INTEGER NB_PAGE_LOOP
       DOUBLE PRECISION WGT(*)
       INTEGER IMIRROR, IPROC, ICONF
 
@@ -207,7 +207,7 @@ C     all, then we pick a point based on PDF only.
  50     CONTINUE
 C       Update weigth w.r.t SELPROC normalized to selection probability
 
-        DO I=1, NB_PAGE
+        DO I=1, NB_PAGE_LOOP
           WGT(I)=WGT(I)*(SUMPROB/SELPROC(IMIRROR,IPROC,ICONF))
         ENDDO
 
@@ -215,7 +215,7 @@ C       Update weigth w.r.t SELPROC normalized to selection probability
 C       We are using the grouped_processes grid and it is initialized.
         CALL DS_GET_POINT('grouped_processes',R,LMAPPED
      $   ,MC_GROUPED_PROC_JACOBIAN,'norm',(/'PDF_convolution'/))
-        DO I=1, NB_PAGE
+        DO I=1, NB_PAGE_LOOP
           WGT(I)=WGT(I)*MC_GROUPED_PROC_JACOBIAN
         ENDDO
         CALL MAP_1_TO_3(LMAPPED,MAXSPROC,2,ICONF,IPROC,IMIRROR)
@@ -224,19 +224,19 @@ C       We are using the grouped_processes grid and it is initialized.
       END
 
       SUBROUTINE DSIG_VEC(ALL_P,ALL_WGT,ALL_XBK, ALL_Q2FACT,
-     $  ALL_CM_RAP, ICONF,IPROC,IMIRROR, ALL_OUT,NB_PAGE)
+     $  ALL_CM_RAP, ICONF,IPROC,IMIRROR, ALL_OUT,NB_PAGE_LOOP)
 C     ******************************************************
 C     
-C     INPUT: ALL_PP(0:3, NEXTERNAL, NB_PAGE)
-C     INPUT/OUtpUT       ALL_WGT(Nb_PAGE)
-C     nb_page = vector size
-C     ALL_OUT(NB_PAGE)
+C     INPUT: ALL_PP(0:3, NEXTERNAL, NB_PAGE_LOOP)
+C     INPUT/OUtpUT       ALL_WGT(Nb_Page_Loop)
+C     nb_page_loop = vector size
+C     ALL_OUT(NB_PAGE_LOOP)
 C     function (PDf*cross)
 C     ******************************************************
       USE DISCRETESAMPLER
       IMPLICIT NONE
 
-      INTEGER NB_PAGE
+      INTEGER NB_PAGE_LOOP
       INCLUDE 'genps.inc'
       DOUBLE PRECISION ALL_P(4*MAXDIM/3+14,*)
       DOUBLE PRECISION ALL_WGT(*)
@@ -301,8 +301,7 @@ C      entries to the grid for the MC over helicity configuration
 
 C     set the running scale 
 C     and update the couplings accordingly
-      CALL UPDATE_SCALE_COUPLING_VEC(ALL_P, ALL_WGT, ALL_Q2FACT,
-     $  NB_PAGE)
+      CALL UPDATE_SCALE_COUPLING_VEC(ALL_P, ALL_WGT, ALL_Q2FACT, NB_PAGE_LOOP)
 
       IF(GROUPED_MC_GRID_STATUS.EQ.0) THEN
 C       If we were in the initialization phase of the grid for MC over
@@ -316,7 +315,7 @@ C        the call DSIGPROC just below.
      $  IPROC,IMIRROR,SYMCONF,CONFSUB,ALL_WGT,0, ALL_OUT)
 
 
-      DO I =1,NB_PAGE
+      DO I =1,NB_PAGE_LOOP
 C       Reset ALLOW_HELICITY_GRID_ENTRIES
         ALLOW_HELICITY_GRID_ENTRIES = .TRUE.
 
@@ -333,7 +332,7 @@ C       OC(IMIRROR,IPROC,ICONF)))
 C       ENDIF
 
       ENDDO
-      DO I=1, NB_PAGE
+      DO I=1, NB_PAGE_LOOP
         IF(ALL_OUT(I).GT.0D0)THEN
 C         Update summed weight and number of events
           SUMWGT(IMIRROR,IPROC,ICONF)=SUMWGT(IMIRROR,IPROC,ICONF)
@@ -429,7 +428,8 @@ C     Common blocks
       DATA  NB_SPIN_STATE /2,2/
       COMMON /NB_HEL_STATE/ NB_SPIN_STATE
 
-      INCLUDE 'coupl.inc'
+      include 'vector.inc'
+      include 'coupl.inc'
       INCLUDE 'run.inc'
 C     ICONFIG has this config number
       INTEGER MAPCONFIG(0:LMAXCONFIGS), ICONFIG
@@ -772,9 +772,9 @@ C     ****************************************************
       INCLUDE 'maxconfigs.inc'
       INCLUDE 'nexternal.inc'
       INCLUDE 'maxamps.inc'
-      INCLUDE 'coupl.inc'
+      include 'vector.inc'
+      include 'coupl.inc'
       INCLUDE 'run.inc'
-      INCLUDE 'vector.inc'
 C     
 C     ARGUMENTS 
 C     
@@ -862,7 +862,7 @@ C
       ENDIF
 C     set the running scale 
 C     and update the couplings accordingly
-      IF (NB_PAGE.LE.1) THEN
+      IF (NB_PAGE_LOOP.LE.1) THEN
         CALL UPDATE_SCALE_COUPLING(PP, WGT)
       ENDIF
 
@@ -910,18 +910,18 @@ C     ****************************************************
       INCLUDE 'maxconfigs.inc'
       INCLUDE 'nexternal.inc'
       INCLUDE 'maxamps.inc'
-      INCLUDE 'coupl.inc'
+      include 'vector.inc'
+      include 'coupl.inc'
       INCLUDE 'run.inc'
-      INCLUDE '../../Source/vector.inc'
 C     
 C     ARGUMENTS 
 C     
-      DOUBLE PRECISION ALL_P(4*MAXDIM/3+14,NB_PAGE)
-      DOUBLE PRECISION ALL_XBK(2, NB_PAGE)
-      DOUBLE PRECISION ALL_Q2FACT(2, NB_PAGE)
-      DOUBLE PRECISION ALL_CM_RAP(NB_PAGE)
-      DOUBLE PRECISION ALL_WGT(NB_PAGE)
-      DOUBLE PRECISION ALL_OUT(NB_PAGE)
+      DOUBLE PRECISION ALL_P(4*MAXDIM/3+14,NB_PAGE_MAX)
+      DOUBLE PRECISION ALL_XBK(2, NB_PAGE_MAX)
+      DOUBLE PRECISION ALL_Q2FACT(2, NB_PAGE_MAX)
+      DOUBLE PRECISION ALL_CM_RAP(NB_PAGE_MAX)
+      DOUBLE PRECISION ALL_WGT(NB_PAGE_MAX)
+      DOUBLE PRECISION ALL_OUT(NB_PAGE_MAX)
       DOUBLE PRECISION DSIGPROC
       INTEGER ICONF,IPROC,IMIRROR,IMODE
       INTEGER SYMCONF(0:LMAXCONFIGS)
@@ -956,7 +956,7 @@ C
 C     
 C     LOCAL VARIABLES 
 C     
-      DOUBLE PRECISION ALL_P1(0:3,NEXTERNAL,NB_PAGE),XDUM
+      DOUBLE PRECISION ALL_P1(0:3,NEXTERNAL,NB_PAGE_MAX),XDUM
       INTEGER I,J,K,JC(NEXTERNAL)
       INTEGER PERMS(NEXTERNAL,LMAXCONFIGS)
       INCLUDE 'symperms.inc'
@@ -969,7 +969,7 @@ C
         ENDDO
 
 C       Set momenta according to this permutation
-        DO IVEC=1, NB_PAGE
+        DO IVEC=1, NB_PAGE_LOOP
           CALL SWITCHMOM(ALL_P(1,IVEC),ALL_P1(0,1,IVEC),PERMS(1
      $     ,MAPCONFIG(ICONFIG)),JC,NEXTERNAL)
 
@@ -985,7 +985,7 @@ C       Set momenta according to this permutation
 
 
       IF(IMIRROR.EQ.2)THEN
-        DO IVEC=1,NB_PAGE
+        DO IVEC=1,NB_PAGE_LOOP
 C         Flip momenta (rotate around x axis)
           DO I=1,NEXTERNAL
             ALL_P1(2,I, IVEC)=-ALL_P1(2,I,IVEC)
@@ -1004,7 +1004,7 @@ C         Flip beam identity
       ALL_OUT(:)=0D0
 
 C     IF (PASSCUTS(P1)) THEN
-      DO IVEC=1,NB_PAGE
+      DO IVEC=1,NB_PAGE_LOOP
         IF (IMODE.EQ.0D0.AND.NB_PASS_CUTS.LT.2**12.AND.ALL_WGT(IVEC)
      $   .NE.0D0)THEN
           NB_PASS_CUTS = NB_PASS_CUTS + 1
@@ -1017,7 +1017,7 @@ C     ENDIF
 
       IF (LAST_ICONF.NE.-1.AND.IMIRROR.EQ.2) THEN
 C       Flip back local momenta P1 if cached
-        DO IVEC=1,NB_PAGE
+        DO IVEC=1,NB_PAGE_LOOP
           DO I=1,NEXTERNAL
             ALL_P1(2,I,IVEC)=-ALL_P1(2,I,IVEC)
             ALL_P1(3,I,IVEC)=-ALL_P1(3,I,IVEC)
diff --git b/epochX/cudacpp/gg_tt.mad/SubProcesses/P1_gg_ttx/driver.f a/epochX/cudacpp/gg_tt.mad/SubProcesses/P1_gg_ttx/driver.f
<<<<<<< HEAD
index 91e1f5b4e..912ee2d00 100644
=======
index 91e1f5b4..9ed44845 100644
>>>>>>> f3616d1b
--- b/epochX/cudacpp/gg_tt.mad/SubProcesses/P1_gg_ttx/driver.f
+++ a/epochX/cudacpp/gg_tt.mad/SubProcesses/P1_gg_ttx/driver.f
@@ -71,13 +71,52 @@ c      double precision xsec,xerr
 c      integer ncols,ncolflow(maxamps),ncolalt(maxamps),ic
 c      common/to_colstats/ncols,ncolflow,ncolalt,ic
 
+      include 'vector.inc'
       include 'coupl.inc'
 
+#ifdef MG5AMC_MEEXPORTER_CUDACPP
+      INCLUDE 'fbridge.inc'
+c     INCLUDE 'fbridge_common.inc'
+#endif
+      INCLUDE 'fbridge_common.inc'
+
 C-----
 C  BEGIN CODE
 C----- 
       call cpu_time(t_before)
       CUMULATED_TIMING = t_before
+
+      CALL COUNTERS_INITIALISE()
+
+c#ifdef MG5AMC_MEEXPORTER_CUDACPP
+      write(*,*) 'Enter fbridge_mode'
+      read(*,*) FBRIDGE_MODE ! (CppOnly=1, FortranOnly=0, BothQuiet=-1, BothDebug=-2)
+      write(*,'(a16,i6)') ' FBRIDGE_MODE = ', FBRIDGE_MODE
+#ifndef MG5AMC_MEEXPORTER_CUDACPP
+      if( fbridge_mode.ne.0 ) then
+        write(*,*) 'ERROR! Invalid fbridge_mode = ', fbridge_mode
+        STOP
+      endif
+#endif
+      write(*,*) 'Enter #events in a vector loop (max=',nb_page_max,',)'
+      read(*,*) nb_page_loop
+c#else
+c      NB_PAGE_LOOP = 32
+c#endif
+      write(*,'(a16,i6)') ' NB_PAGE_LOOP = ', NB_PAGE_LOOP
+      if( nb_page_loop.gt.nb_page_max .or. nb_page_loop.le.0 ) then
+        write(*,*) 'ERROR! Invalid nb_page_loop = ', nb_page_loop
+        STOP
+      endif
+
+#ifdef MG5AMC_MEEXPORTER_CUDACPP
+      CALL FBRIDGECREATE(FBRIDGE_PBRIDGE, NB_PAGE_LOOP, NEXTERNAL, 4) ! this must be at the beginning as it initialises the CUDA device
+      FBRIDGE_NCBYF1 = 0
+      FBRIDGE_CBYF1SUM = 0
+      FBRIDGE_CBYF1SUM2 = 0
+      FBRIDGE_CBYF1MAX = -1D100
+      FBRIDGE_CBYF1MIN = 1D100
+#endif
 c
 c     Read process number
 c
@@ -132,7 +171,8 @@ c   If CKKW-type matching, read IS Sudakov grid
           exit
  30       issgridfile='../'//issgridfile
           if(i.eq.5)then
-            print *,'ERROR: No Sudakov grid file found in lib with ickkw=2'
+            print *,
+     &        'ERROR: No Sudakov grid file found in lib with ickkw=2'
             stop
           endif
         enddo
@@ -199,8 +239,33 @@ c      call sample_result(xsec,xerr)
 c      write(*,*) 'Final xsec: ',xsec
 
       rewind(lun)
-
       close(lun)
+
+#ifdef MG5AMC_MEEXPORTER_CUDACPP
+      CALL FBRIDGEDELETE(FBRIDGE_PBRIDGE) ! this must be at the end as it shuts down the CUDA device
+      IF( FBRIDGE_MODE .LE. -1 ) THEN ! (BothQuiet=-1 or BothDebug=-2)
+        WRITE(*,'(a,f10.8,a,e8.2)')
+     &    ' [MERATIOS] ME ratio CudaCpp/Fortran: MIN = ',
+     &    FBRIDGE_CBYF1MIN + 1, ' = 1 - ', -FBRIDGE_CBYF1MIN
+        WRITE(*,'(a,f10.8,a,e8.2)')
+     &    ' [MERATIOS] ME ratio CudaCpp/Fortran: MAX = ',
+     &    FBRIDGE_CBYF1MAX + 1, ' = 1 + ', FBRIDGE_CBYF1MAX
+        WRITE(*,'(a,i6)')
+     &    ' [MERATIOS] ME ratio CudaCpp/Fortran: NENTRIES = ',
+     &    FBRIDGE_NCBYF1
+c        WRITE(*,'(a,e8.2)')
+c    &    ' [MERATIOS] ME ratio CudaCpp/Fortran - 1: AVG = ',
+c    &    FBRIDGE_CBYF1SUM / FBRIDGE_NCBYF1
+c       WRITE(*,'(a,e8.2)')
+c    &    ' [MERATIOS] ME ratio CudaCpp/Fortran - 1: STD = ',
+c    &    SQRT( FBRIDGE_CBYF1SUM2 / FBRIDGE_NCBYF1 ) ! ~standard deviation
+        WRITE(*,'(a,e8.2,a,e8.2)')
+     &    ' [MERATIOS] ME ratio CudaCpp/Fortran - 1: AVG = ',
+     &    FBRIDGE_CBYF1SUM / FBRIDGE_NCBYF1, ' +- ',
+     &    SQRT( FBRIDGE_CBYF1SUM2 ) / FBRIDGE_NCBYF1 ! ~standard error
+      ENDIF
+#endif
+      CALL COUNTERS_FINALISE()
       end
 
 c     $B$ get_user_params $B$ ! tag for MadWeight
@@ -378,7 +443,7 @@ c
       fopened=.false.
       tempname=filename 	 
       fine=index(tempname,' ') 	 
-      fine2=index(path,' ')-1	 
+c     fine2=index(path,' ')-1 ! AV remove valgrind "Conditional jump or move depends on uninitialised value(s)"
       if(fine.eq.0) fine=len(tempname)
       open(unit=lun,file=tempname,status='old',ERR=20)
       fopened=.true.
diff --git b/epochX/cudacpp/gg_tt.mad/SubProcesses/P1_gg_ttx/matrix1.f a/epochX/cudacpp/gg_tt.mad/SubProcesses/P1_gg_ttx/matrix1.f
index 613844bd..51c48c57 100644
--- b/epochX/cudacpp/gg_tt.mad/SubProcesses/P1_gg_ttx/matrix1.f
+++ a/epochX/cudacpp/gg_tt.mad/SubProcesses/P1_gg_ttx/matrix1.f
@@ -77,7 +77,7 @@ C     GLOBAL VARIABLES
 C     
       LOGICAL INIT_MODE
       COMMON /TO_DETERMINE_ZERO_HEL/INIT_MODE
-      INCLUDE '../../Source/vector.inc'
+      include 'vector.inc'
       DOUBLE PRECISION AMP2(MAXAMPS), JAMP2(0:MAXFLOW)
 
       CHARACTER*101         HEL_BUFF
@@ -136,6 +136,7 @@ C     ----------
 C     BEGIN CODE
 C     ----------
 
+      call counters_smatrix1_start()
       NTRY(IMIRROR)=NTRY(IMIRROR)+1
       THIS_NTRY(IMIRROR) = THIS_NTRY(IMIRROR)+1
       DO I=1,NEXTERNAL
@@ -232,6 +233,7 @@ C       Include the Jacobian from helicity sampling
         WRITE(HEL_BUFF,'(20i5)')(NHEL(II,I),II=1,NEXTERNAL)
       ELSE
         ANS = 1D0
+        call counters_smatrix1_stop()
         RETURN
       ENDIF
       IF (ANS.NE.0D0.AND.(ISUM_HEL .NE. 1.OR.HEL_PICKED.EQ.-1)) THEN
@@ -276,6 +278,7 @@ C           Set right sign for ANS, based on sign of chosen helicity
         ENDIF
       ENDIF
       ANS=ANS/DBLE(IDEN)
+      call counters_smatrix1_stop()
       END
 
 
@@ -346,9 +349,9 @@ C
 C     
 C     GLOBAL VARIABLES
 C     
-      INCLUDE '../../Source/vector.inc'
       DOUBLE PRECISION AMP2(MAXAMPS), JAMP2(0:MAXFLOW)
-      INCLUDE 'coupl.inc'
+      include 'vector.inc'
+      include 'coupl.inc'
 
       DOUBLE PRECISION SMALL_WIDTH_TREATMENT
       COMMON/NARROW_WIDTH/SMALL_WIDTH_TREATMENT
@@ -376,6 +379,7 @@ C     1 T(2,1,3,4)
 C     ----------
 C     BEGIN CODE
 C     ----------
+      call counters_matrix1_start()
       IF (FIRST) THEN
         FIRST=.FALSE.
         IF(ZERO.NE.0D0) FK_ZERO = SIGN(MAX(ABS(ZERO), ABS(ZERO
@@ -449,6 +453,7 @@ C     JAMPs contributing to orders ALL_ORDERS=1
         ENDDO
       ENDDO
 
+      call counters_matrix1_stop()
       END
 
       SUBROUTINE PRINT_ZERO_AMP_1()<|MERGE_RESOLUTION|>--- conflicted
+++ resolved
@@ -206,14 +206,10 @@
              ALL_P1(2,I,IVEC)=-ALL_P1(2,I,IVEC)
              ALL_P1(3,I,IVEC)=-ALL_P1(3,I,IVEC)
 diff --git b/epochX/cudacpp/gg_tt.mad/SubProcesses/P1_gg_ttx/driver.f a/epochX/cudacpp/gg_tt.mad/SubProcesses/P1_gg_ttx/driver.f
-<<<<<<< HEAD
-index 91e1f5b4e..912ee2d00 100644
-=======
 index 91e1f5b4..9ed44845 100644
->>>>>>> f3616d1b
 --- b/epochX/cudacpp/gg_tt.mad/SubProcesses/P1_gg_ttx/driver.f
 +++ a/epochX/cudacpp/gg_tt.mad/SubProcesses/P1_gg_ttx/driver.f
-@@ -71,13 +71,52 @@ c      double precision xsec,xerr
+@@ -71,13 +71,44 @@ c      double precision xsec,xerr
  c      integer ncols,ncolflow(maxamps),ncolalt(maxamps),ic
  c      common/to_colstats/ncols,ncolflow,ncolalt,ic
  
@@ -222,10 +218,8 @@
  
 +#ifdef MG5AMC_MEEXPORTER_CUDACPP
 +      INCLUDE 'fbridge.inc'
-+c     INCLUDE 'fbridge_common.inc'
++      INCLUDE 'fbridge_common.inc'
 +#endif
-+      INCLUDE 'fbridge_common.inc'
-+
  C-----
  C  BEGIN CODE
  C----- 
@@ -234,21 +228,15 @@
 +
 +      CALL COUNTERS_INITIALISE()
 +
-+c#ifdef MG5AMC_MEEXPORTER_CUDACPP
++#ifdef MG5AMC_MEEXPORTER_CUDACPP
 +      write(*,*) 'Enter fbridge_mode'
 +      read(*,*) FBRIDGE_MODE ! (CppOnly=1, FortranOnly=0, BothQuiet=-1, BothDebug=-2)
 +      write(*,'(a16,i6)') ' FBRIDGE_MODE = ', FBRIDGE_MODE
-+#ifndef MG5AMC_MEEXPORTER_CUDACPP
-+      if( fbridge_mode.ne.0 ) then
-+        write(*,*) 'ERROR! Invalid fbridge_mode = ', fbridge_mode
-+        STOP
-+      endif
-+#endif
 +      write(*,*) 'Enter #events in a vector loop (max=',nb_page_max,',)'
 +      read(*,*) nb_page_loop
-+c#else
-+c      NB_PAGE_LOOP = 32
-+c#endif
++#else
++      NB_PAGE_LOOP = 32
++#endif
 +      write(*,'(a16,i6)') ' NB_PAGE_LOOP = ', NB_PAGE_LOOP
 +      if( nb_page_loop.gt.nb_page_max .or. nb_page_loop.le.0 ) then
 +        write(*,*) 'ERROR! Invalid nb_page_loop = ', nb_page_loop
@@ -266,7 +254,7 @@
  c
  c     Read process number
  c
-@@ -132,7 +171,8 @@ c   If CKKW-type matching, read IS Sudakov grid
+@@ -132,7 +163,8 @@ c   If CKKW-type matching, read IS Sudakov grid
            exit
   30       issgridfile='../'//issgridfile
            if(i.eq.5)then
@@ -276,7 +264,7 @@
              stop
            endif
          enddo
-@@ -199,8 +239,33 @@ c      call sample_result(xsec,xerr)
+@@ -199,8 +231,33 @@ c      call sample_result(xsec,xerr)
  c      write(*,*) 'Final xsec: ',xsec
  
        rewind(lun)
@@ -311,7 +299,7 @@
        end
  
  c     $B$ get_user_params $B$ ! tag for MadWeight
-@@ -378,7 +443,7 @@ c
+@@ -378,7 +435,7 @@ c
        fopened=.false.
        tempname=filename 	 
        fine=index(tempname,' ') 	 
