[1;31mNote that this is a development version.
This version is intended for development/beta testing and NOT for production.
This version has not been fully tested (if at all) and might have limited user support (if at all)[0m
Running MG5 in debug mode
************************************************************
*                                                          *
*                     W E L C O M E to                     *
*              M A D G R A P H 5 _ a M C @ N L O           *
*                                                          *
*                                                          *
*                 *                       *                *
*                   *        * *        *                  *
*                     * * * * 5 * * * *                    *
*                   *        * *        *                  *
*                 *                       *                *
*                                                          *
*         VERSION 3.5.2_lo_vect         2023-11-08         *
[1;31m*                                                          *[1;0m
[1;31m*          WARNING: UNKNOWN DEVELOPMENT VERSION.           *[1;0m
[1;31m*            WARNING: DO NOT USE FOR PRODUCTION            *[1;0m
[1;31m*                                                          *[1;0m
*                                                          *
*    The MadGraph5_aMC@NLO Development Team - Find us at   *
*              http://madgraph.phys.ucl.ac.be/             *
*                            and                           *
*            http://amcatnlo.web.cern.ch/amcatnlo/         *
*                                                          *
*               Type 'help' for in-line help.              *
*           Type 'tutorial' to learn how MG5 works         *
*    Type 'tutorial aMCatNLO' to learn how aMC@NLO works   *
*    Type 'tutorial MadLoop' to learn how MadLoop works    *
*                                                          *
************************************************************
load MG5 configuration from input/mg5_configuration.txt 
fastjet-config does not seem to correspond to a valid fastjet-config executable (v3+). We will use fjcore instead.
 Please set the 'fastjet'variable to the full (absolute) /PATH/TO/fastjet-config (including fastjet-config).
 MG5_aMC> set fastjet /PATH/TO/fastjet-config

eMELA-config does not seem to correspond to a valid eMELA-config executable.
 Please set the 'fastjet'variable to the full (absolute) /PATH/TO/eMELA-config (including eMELA-config).
 MG5_aMC> set eMELA /PATH/TO/eMELA-config

lhapdf-config does not seem to correspond to a valid lhapdf-config executable. 
Please set the 'lhapdf' variable to the (absolute) /PATH/TO/lhapdf-config (including lhapdf-config).
Note that you can still compile and run aMC@NLO with the built-in PDFs
 MG5_aMC> set lhapdf /PATH/TO/lhapdf-config

None does not seem to correspond to a valid lhapdf-config executable. 
Please set the 'lhapdf' variable to the (absolute) /PATH/TO/lhapdf-config (including lhapdf-config).
Note that you can still compile and run aMC@NLO with the built-in PDFs
 MG5_aMC> set lhapdf /PATH/TO/lhapdf-config

Using default text editor "vi". Set another one in ./input/mg5_configuration.txt
Using default eps viewer "evince". Set another one in ./input/mg5_configuration.txt
No valid web browser found. Please set in ./input/mg5_configuration.txt
import /data/avalassi/GPU2023/madgraph4gpuX/MG5aMC/TMPOUT/CODEGEN_mad_gg_ttg.mg
The import format was not given, so we guess it as command
set stdout_level DEBUG
set output information to level: 10
set zerowidth_tchannel F
generate g g > t t~ g
No model currently active, so we import the Standard Model
INFO: load particles 
INFO: load vertices 
<<<<<<< HEAD
[1;32mDEBUG: model prefixing  takes 0.0055599212646484375 [0m
=======
[1;32mDEBUG: model prefixing  takes 0.005791187286376953 [0m
>>>>>>> 80ff7164
INFO: Restrict model sm with file models/sm/restrict_default.dat . 
[1;32mDEBUG: Simplifying conditional expressions [0m
[1;32mDEBUG: remove interactions: u s w+ at order: QED=1 [0m
[1;32mDEBUG: remove interactions: u b w+ at order: QED=1 [0m
[1;32mDEBUG: remove interactions: c d w+ at order: QED=1 [0m
[1;32mDEBUG: remove interactions: c b w+ at order: QED=1 [0m
[1;32mDEBUG: remove interactions: t d w+ at order: QED=1 [0m
[1;32mDEBUG: remove interactions: t s w+ at order: QED=1 [0m
[1;32mDEBUG: remove interactions: s u w+ at order: QED=1 [0m
[1;32mDEBUG: remove interactions: b u w+ at order: QED=1 [0m
[1;32mDEBUG: remove interactions: d c w+ at order: QED=1 [0m
[1;32mDEBUG: remove interactions: b c w+ at order: QED=1 [0m
[1;32mDEBUG: remove interactions: d t w+ at order: QED=1 [0m
[1;32mDEBUG: remove interactions: s t w+ at order: QED=1 [0m
[1;32mDEBUG: remove interactions: c c h at order: QED=1 [0m
[1;32mDEBUG: remove interactions: e- e- h at order: QED=1 [0m
[1;32mDEBUG: remove interactions: mu- mu- h at order: QED=1 [0m
[1;32mDEBUG:  Fuse the Following coupling (they have the same value): ('GC_100', 1), ('GC_104', 1), ('GC_108', 1), ('GC_40', 1), ('GC_41', 1), ('GC_45', 1), ('GC_49', 1)  [0m
[1;32mDEBUG:  Fuse the Following coupling (they have the same value): ('GC_21', 1), ('GC_27', -1)  [0m
[1;32mDEBUG:  Fuse the Following coupling (they have the same value): ('GC_15', 1), ('GC_30', -1)  [0m
[1;32mDEBUG:  Fuse the Following coupling (they have the same value): ('GC_38', 1), ('GC_39', -1)  [0m
[1;32mDEBUG:  Fuse the Following coupling (they have the same value): ('GC_3', 1), ('GC_4', -1)  [0m
[1;32mDEBUG:  Fuse the Following coupling (they have the same value): ('GC_50', 1), ('GC_51', -1)  [0m
[1;32mDEBUG:  Fuse the Following coupling (they have the same value): ('GC_54', 1), ('GC_56', -1)  [0m
[1;32mDEBUG:  Fuse the Following coupling (they have the same value): ('GC_66', 1), ('GC_67', -1)  [0m
[1;32mDEBUG:  Fuse the Following coupling (they have the same value): ('GC_70', 1), ('GC_73', -1)  [0m
[1;32mDEBUG:  Fuse the Following coupling (they have the same value): ('GC_74', 1), ('GC_75', -1)  [0m
[1;32mDEBUG:  Fuse the Following coupling (they have the same value): ('GC_77', 1), ('GC_78', -1)  [0m
[1;32mDEBUG:  Fuse the Following coupling (they have the same value): ('GC_76', 1), ('GC_79', -1)  [0m
[1;32mDEBUG:  Fuse the Following coupling (they have the same value): ('GC_7', 1), ('GC_9', -1)  [0m
[1;32mDEBUG:  Fuse the Following coupling (they have the same value): ('GC_96', 1), ('GC_97', -1)  [0m
[1;32mDEBUG: remove parameters: mdl_lamWS [0m
[1;32mDEBUG: remove parameters: mdl_AWS [0m
[1;32mDEBUG: remove parameters: mdl_rhoWS [0m
[1;32mDEBUG: remove parameters: mdl_etaWS [0m
[1;32mDEBUG: remove parameters: mdl_ymc [0m
[1;32mDEBUG: remove parameters: mdl_yme [0m
[1;32mDEBUG: remove parameters: mdl_ymm [0m
[1;32mDEBUG: remove parameters: mdl_MC [0m
[1;32mDEBUG: remove parameters: mdl_Me [0m
[1;32mDEBUG: remove parameters: mdl_MM [0m
[1;32mDEBUG: remove parameters: mdl_WTau [0m
[1;32mDEBUG: remove parameters: mdl_lamWS__exp__2 [0m
[1;32mDEBUG: remove parameters: mdl_CKM1x2 [0m
[1;32mDEBUG: remove parameters: mdl_lamWS__exp__3 [0m
[1;32mDEBUG: remove parameters: mdl_CKM1x3 [0m
[1;32mDEBUG: remove parameters: mdl_CKM2x1 [0m
[1;32mDEBUG: remove parameters: mdl_CKM2x3 [0m
[1;32mDEBUG: remove parameters: mdl_CKM3x1 [0m
[1;32mDEBUG: remove parameters: mdl_CKM3x2 [0m
[1;32mDEBUG: remove parameters: mdl_conjg__CKM1x3 [0m
[1;32mDEBUG: remove parameters: mdl_conjg__CKM2x3 [0m
[1;32mDEBUG: remove parameters: mdl_conjg__CKM2x1 [0m
[1;32mDEBUG: remove parameters: mdl_conjg__CKM3x1 [0m
[1;32mDEBUG: remove parameters: mdl_conjg__CKM3x2 [0m
[1;32mDEBUG: remove parameters: mdl_conjg__CKM1x2 [0m
[1;32mDEBUG: remove parameters: mdl_yc [0m
[1;32mDEBUG: remove parameters: mdl_ye [0m
[1;32mDEBUG: remove parameters: mdl_ym [0m
[1;32mDEBUG: remove parameters: mdl_I1x31 [0m
[1;32mDEBUG: remove parameters: mdl_I1x32 [0m
[1;32mDEBUG: remove parameters: mdl_I2x12 [0m
[1;32mDEBUG: remove parameters: mdl_I2x13 [0m
[1;32mDEBUG: remove parameters: mdl_I2x22 [0m
[1;32mDEBUG: remove parameters: mdl_I2x23 [0m
[1;32mDEBUG: remove parameters: mdl_I2x32 [0m
[1;32mDEBUG: remove parameters: mdl_I3x21 [0m
[1;32mDEBUG: remove parameters: mdl_I3x22 [0m
[1;32mDEBUG: remove parameters: mdl_I3x23 [0m
[1;32mDEBUG: remove parameters: mdl_I3x31 [0m
[1;32mDEBUG: remove parameters: mdl_I3x32 [0m
[1;32mDEBUG: remove parameters: mdl_I4x13 [0m
[1;32mDEBUG: remove parameters: mdl_I4x23 [0m
[1;32mDEBUG: remove parameters: mdl_CKM1x1 [0m
[1;32mDEBUG: remove parameters: mdl_CKM2x2 [0m
[1;32mDEBUG: fix parameter value: mdl_CKM3x3 [0m
[1;32mDEBUG: fix parameter value: mdl_conjg__CKM3x3 [0m
[1;32mDEBUG: remove parameters: mdl_conjg__CKM2x2 [0m
[1;32mDEBUG: fix parameter value: mdl_conjg__CKM1x1 [0m
INFO: Change particles name to pass to MG5 convention 
Defined multiparticle p = g u c d s u~ c~ d~ s~
Defined multiparticle j = g u c d s u~ c~ d~ s~
Defined multiparticle l+ = e+ mu+
Defined multiparticle l- = e- mu-
Defined multiparticle vl = ve vm vt
Defined multiparticle vl~ = ve~ vm~ vt~
Defined multiparticle all = g u c d s u~ c~ d~ s~ a ve vm vt e- mu- ve~ vm~ vt~ e+ mu+ t b t~ b~ z w+ h w- ta- ta+
INFO: Checking for minimal orders which gives processes. 
INFO: Please specify coupling orders to bypass this step. 
INFO: Trying coupling order WEIGHTED<=3: WEIGTHED IS QCD+2*QED 
INFO: Trying process: g g > t t~ g WEIGHTED<=3 @1  
INFO: Process has 16 diagrams 
1 processes with 16 diagrams generated in 0.022 s
Total: 1 processes with 16 diagrams
output madevent ../TMPOUT/CODEGEN_mad_gg_ttg --hel_recycling=False --vector_size=32 --me_exporter=standalone_cudacpp
Load PLUGIN.CUDACPP_OUTPUT
[1mAddition matrix-element will be done with PLUGIN: CUDACPP_OUTPUT[0m
[1mOutput will be done with PLUGIN: CUDACPP_OUTPUT[0m
[1;32mDEBUG:  cformat = [0m standalone_cudacpp [1;30m[export_cpp.py at line 3071][0m [0m
[1;32mDEBUG:  Entering PLUGIN_ProcessExporter.__init__ (initialise the exporter) [1;30m[output.py at line 160][0m [0m
INFO: initialize a new directory: CODEGEN_mad_gg_ttg 
INFO: remove old information in CODEGEN_mad_gg_ttg 
[1;32mDEBUG:  Entering PLUGIN_ProcessExporter.copy_template (initialise the directory) [1;30m[output.py at line 165][0m [0m
[1;34mWARNING: File exists /data/avalassi/GPU2023/madgraph4gpuX/MG5aMC/TMPOUT/CODEGEN_mad_gg_ttg [0m
INFO: Creating subdirectories in directory /data/avalassi/GPU2023/madgraph4gpuX/MG5aMC/TMPOUT/CODEGEN_mad_gg_ttg 
[1;34mWARNING: File exists /data/avalassi/GPU2023/madgraph4gpuX/MG5aMC/TMPOUT/CODEGEN_mad_gg_ttg/Cards [0m
[1;34mWARNING: File exists /data/avalassi/GPU2023/madgraph4gpuX/MG5aMC/TMPOUT/CODEGEN_mad_gg_ttg/SubProcesses [0m
INFO: Organizing processes into subprocess groups 
INFO: Generating Helas calls for process: g g > t t~ g WEIGHTED<=3 @1 
INFO: Processing color information for process: g g > t t~ g @1 
INFO: Creating files in directory P1_gg_ttxg 
[1;32mDEBUG:  kwargs[prefix] = 0 [1;30m[model_handling.py at line 1058][0m [0m
<<<<<<< HEAD
[1;32mDEBUG:  process_exporter_cpp = [0m <PLUGIN.CUDACPP_OUTPUT.model_handling.PLUGIN_OneProcessExporter object at 0x7f9d58cc4700> [1;30m[export_v4.py at line 6262][0m [0m
=======
[1;32mDEBUG:  process_exporter_cpp = [0m <PLUGIN.CUDACPP_OUTPUT.model_handling.PLUGIN_OneProcessExporter object at 0x7f9d4565e700> [1;30m[export_v4.py at line 6262][0m [0m
>>>>>>> 80ff7164
INFO: Creating files in directory . 
FileWriter <class 'PLUGIN.CUDACPP_OUTPUT.model_handling.PLUGIN_CPPWriter'> for ././CPPProcess.h
FileWriter <class 'PLUGIN.CUDACPP_OUTPUT.model_handling.PLUGIN_CPPWriter'> for ././CPPProcess.cc
INFO: Created files CPPProcess.h and CPPProcess.cc in directory ./. 
[1;32mDEBUG:  proc_id = [0m 1 [1;30m[export_cpp.py at line 710][0m [0m
[1;32mDEBUG:  config_map = [0m [1, 2, 3, 4, 5, 6, 7, 8, 9, 10, 11, 12, 13, 14, 15, 0] [1;30m[export_cpp.py at line 711][0m [0m
[1;32mDEBUG:  subproc_number = [0m 0 [1;30m[export_cpp.py at line 712][0m [0m
[1;32mDEBUG:  Done [1;30m[export_cpp.py at line 713][0m [0m
[1;32mDEBUG:  vector, subproc_group,self.opt['vector_size'] = [0m False True 32 [1;30m[export_v4.py at line 1872][0m [0m
[1;32mDEBUG:  vector, subproc_group,self.opt['vector_size'] = [0m False True 32 [1;30m[export_v4.py at line 1872][0m [0m
[1;32mDEBUG:  vector, subproc_group,self.opt['vector_size'] = [0m 32 True 32 [1;30m[export_v4.py at line 1872][0m [0m
[1;32mDEBUG:  vector, subproc_group,self.opt['vector_size'] = [0m 32 True 32 [1;30m[export_v4.py at line 1872][0m [0m
INFO: Generating Feynman diagrams for Process: g g > t t~ g WEIGHTED<=3 @1 
INFO: Finding symmetric diagrams for subprocess group gg_ttxg 
<<<<<<< HEAD
Generated helas calls for 1 subprocesses (16 diagrams) in 0.038 s
Wrote files for 36 helas calls in 0.151 s
=======
Generated helas calls for 1 subprocesses (16 diagrams) in 0.039 s
Wrote files for 36 helas calls in 0.153 s
>>>>>>> 80ff7164
ALOHA: aloha starts to compute helicity amplitudes
ALOHA: aloha creates VVV1 routines[0m
ALOHA: aloha creates FFV1 routines[0m
ALOHA: aloha creates VVVV1 set of routines with options: P0[0m
ALOHA: aloha creates VVVV3 set of routines with options: P0[0m
ALOHA: aloha creates VVVV4 set of routines with options: P0[0m
<<<<<<< HEAD
ALOHA: aloha creates 5 routines in  0.333 s
=======
ALOHA: aloha creates 5 routines in  0.331 s
>>>>>>> 80ff7164
[1;32mDEBUG:  Entering PLUGIN_ProcessExporter.convert_model (create the model) [1;30m[output.py at line 202][0m [0m
ALOHA: aloha starts to compute helicity amplitudes
ALOHA: aloha creates VVV1 routines[0m
ALOHA: aloha creates FFV1 routines[0m
ALOHA: aloha creates VVVV1 set of routines with options: P0[0m
ALOHA: aloha creates VVVV3 set of routines with options: P0[0m
ALOHA: aloha creates VVVV4 set of routines with options: P0[0m
<<<<<<< HEAD
ALOHA: aloha creates 10 routines in  0.322 s
=======
ALOHA: aloha creates 10 routines in  0.315 s
>>>>>>> 80ff7164
<class 'aloha.create_aloha.AbstractRoutine'> VVV1
<class 'aloha.create_aloha.AbstractRoutine'> VVV1
<class 'aloha.create_aloha.AbstractRoutine'> FFV1
<class 'aloha.create_aloha.AbstractRoutine'> FFV1
<class 'aloha.create_aloha.AbstractRoutine'> FFV1
<class 'aloha.create_aloha.AbstractRoutine'> FFV1
<class 'aloha.create_aloha.AbstractRoutine'> VVVV1
<class 'aloha.create_aloha.AbstractRoutine'> VVVV3
<class 'aloha.create_aloha.AbstractRoutine'> VVVV4
FileWriter <class 'PLUGIN.CUDACPP_OUTPUT.model_handling.PLUGIN_CPPWriter'> for /data/avalassi/GPU2023/madgraph4gpuX/MG5aMC/TMPOUT/CODEGEN_mad_gg_ttg/src/./HelAmps_sm.h
INFO: Created file HelAmps_sm.h in directory /data/avalassi/GPU2023/madgraph4gpuX/MG5aMC/TMPOUT/CODEGEN_mad_gg_ttg/src/. 
super_write_set_parameters_onlyfixMajorana (hardcoded=False)
super_write_set_parameters_onlyfixMajorana (hardcoded=True)
FileWriter <class 'PLUGIN.CUDACPP_OUTPUT.model_handling.PLUGIN_CPPWriter'> for /data/avalassi/GPU2023/madgraph4gpuX/MG5aMC/TMPOUT/CODEGEN_mad_gg_ttg/src/./Parameters_sm.h
FileWriter <class 'PLUGIN.CUDACPP_OUTPUT.model_handling.PLUGIN_CPPWriter'> for /data/avalassi/GPU2023/madgraph4gpuX/MG5aMC/TMPOUT/CODEGEN_mad_gg_ttg/src/./Parameters_sm.cc
INFO: Created files Parameters_sm.h and Parameters_sm.cc in directory 
INFO: /data/avalassi/GPU2023/madgraph4gpuX/MG5aMC/TMPOUT/CODEGEN_mad_gg_ttg/src/. and /data/avalassi/GPU2023/madgraph4gpuX/MG5aMC/TMPOUT/CODEGEN_mad_gg_ttg/src/. 
The option zerowidth_tchannel is modified [True] but will not be written in the configuration files.
If you want to make this value the default for future session, you can run 'save options --all'
save configuration file to /data/avalassi/GPU2023/madgraph4gpuX/MG5aMC/TMPOUT/CODEGEN_mad_gg_ttg/Cards/me5_configuration.txt
INFO: Use Fortran compiler gfortran 
INFO: Use c++ compiler g++ 
INFO: Generate web pages 
DEBUG: cd /data/avalassi/GPU2023/madgraph4gpuX/MG5aMC/TMPOUT/CODEGEN_mad_gg_ttg; patch -p4 -i /data/avalassi/GPU2023/madgraph4gpuX/epochX/cudacpp/CODEGEN/PLUGIN/CUDACPP_SA_OUTPUT/MG5aMC_patches/PROD/patch.common
patching file Source/genps.inc
patching file Source/makefile
patching file SubProcesses/makefile
patching file bin/internal/gen_ximprove.py
patching file bin/internal/madevent_interface.py
DEBUG: cd /data/avalassi/GPU2023/madgraph4gpuX/MG5aMC/TMPOUT/CODEGEN_mad_gg_ttg/SubProcesses/P1_gg_ttxg; patch -p6 -i /data/avalassi/GPU2023/madgraph4gpuX/epochX/cudacpp/CODEGEN/PLUGIN/CUDACPP_SA_OUTPUT/MG5aMC_patches/PROD/patch.P1
patching file auto_dsig1.f
patching file driver.f
patching file matrix1.f
Hunk #2 succeeded at 159 (offset 16 lines).
Hunk #3 succeeded at 237 (offset 16 lines).
Hunk #4 succeeded at 265 (offset 16 lines).
Hunk #5 succeeded at 310 (offset 16 lines).
[1;32mDEBUG:  p.returncode = [0m 0 [1;30m[output.py at line 237][0m [0m
Output to directory /data/avalassi/GPU2023/madgraph4gpuX/MG5aMC/TMPOUT/CODEGEN_mad_gg_ttg done.
Type "launch" to generate events from this process, or see
/data/avalassi/GPU2023/madgraph4gpuX/MG5aMC/TMPOUT/CODEGEN_mad_gg_ttg/README
Run "open index.html" to see more information about this process.
quit

<<<<<<< HEAD
real	0m2.225s
user	0m1.991s
sys	0m0.224s
=======
real	0m2.208s
user	0m1.988s
sys	0m0.221s
Code generation completed in 2 seconds
>>>>>>> 80ff7164
************************************************************
*                                                          *
*                      W E L C O M E to                    *
*             M A D G R A P H 5 _ a M C @ N L O            *
*                      M A D E V E N T                     *
*                                                          *
*                 *                       *                *
*                   *        * *        *                  *
*                     * * * * 5 * * * *                    *
*                   *        * *        *                  *
*                 *                       *                *
*                                                          *
*         VERSION 3.5.2_lo_vect                            *
*                                                          *
*    The MadGraph5_aMC@NLO Development Team - Find us at   *
*    https://server06.fynu.ucl.ac.be/projects/madgraph     *
*                                                          *
*               Type 'help' for in-line help.              *
*                                                          *
************************************************************
INFO: load configuration from /data/avalassi/GPU2023/madgraph4gpuX/MG5aMC/TMPOUT/CODEGEN_mad_gg_ttg/Cards/me5_configuration.txt  
INFO: load configuration from /data/avalassi/GPU2023/madgraph4gpuX/MG5aMC/mg5amcnlo/input/mg5_configuration.txt  
INFO: load configuration from /data/avalassi/GPU2023/madgraph4gpuX/MG5aMC/TMPOUT/CODEGEN_mad_gg_ttg/Cards/me5_configuration.txt  
Using default text editor "vi". Set another one in ./input/mg5_configuration.txt
Using default eps viewer "evince". Set another one in ./input/mg5_configuration.txt
No valid web browser found. Please set in ./input/mg5_configuration.txt
treatcards run
quit
INFO:  
launch in debug mode
************************************************************
*                                                          *
*                      W E L C O M E to                    *
*             M A D G R A P H 5 _ a M C @ N L O            *
*                      M A D E V E N T                     *
*                                                          *
*                 *                       *                *
*                   *        * *        *                  *
*                     * * * * 5 * * * *                    *
*                   *        * *        *                  *
*                 *                       *                *
*                                                          *
*         VERSION 3.5.2_lo_vect                            *
*                                                          *
*    The MadGraph5_aMC@NLO Development Team - Find us at   *
*    https://server06.fynu.ucl.ac.be/projects/madgraph     *
*                                                          *
*               Type 'help' for in-line help.              *
*                                                          *
************************************************************
INFO: load configuration from /data/avalassi/GPU2023/madgraph4gpuX/MG5aMC/TMPOUT/CODEGEN_mad_gg_ttg/Cards/me5_configuration.txt  
INFO: load configuration from /data/avalassi/GPU2023/madgraph4gpuX/MG5aMC/mg5amcnlo/input/mg5_configuration.txt  
INFO: load configuration from /data/avalassi/GPU2023/madgraph4gpuX/MG5aMC/TMPOUT/CODEGEN_mad_gg_ttg/Cards/me5_configuration.txt  
Using default text editor "vi". Set another one in ./input/mg5_configuration.txt
Using default eps viewer "evince". Set another one in ./input/mg5_configuration.txt
No valid web browser found. Please set in ./input/mg5_configuration.txt
treatcards param
quit
INFO:  
launch in debug mode<|MERGE_RESOLUTION|>--- conflicted
+++ resolved
@@ -62,11 +62,7 @@
 No model currently active, so we import the Standard Model
 INFO: load particles 
 INFO: load vertices 
-<<<<<<< HEAD
-[1;32mDEBUG: model prefixing  takes 0.0055599212646484375 [0m
-=======
 [1;32mDEBUG: model prefixing  takes 0.005791187286376953 [0m
->>>>>>> 80ff7164
 INFO: Restrict model sm with file models/sm/restrict_default.dat . 
 [1;32mDEBUG: Simplifying conditional expressions [0m
 [1;32mDEBUG: remove interactions: u s w+ at order: QED=1 [0m
@@ -179,11 +175,7 @@
 INFO: Processing color information for process: g g > t t~ g @1 
 INFO: Creating files in directory P1_gg_ttxg 
 [1;32mDEBUG:  kwargs[prefix] = 0 [1;30m[model_handling.py at line 1058][0m [0m
-<<<<<<< HEAD
-[1;32mDEBUG:  process_exporter_cpp = [0m <PLUGIN.CUDACPP_OUTPUT.model_handling.PLUGIN_OneProcessExporter object at 0x7f9d58cc4700> [1;30m[export_v4.py at line 6262][0m [0m
-=======
 [1;32mDEBUG:  process_exporter_cpp = [0m <PLUGIN.CUDACPP_OUTPUT.model_handling.PLUGIN_OneProcessExporter object at 0x7f9d4565e700> [1;30m[export_v4.py at line 6262][0m [0m
->>>>>>> 80ff7164
 INFO: Creating files in directory . 
 FileWriter <class 'PLUGIN.CUDACPP_OUTPUT.model_handling.PLUGIN_CPPWriter'> for ././CPPProcess.h
 FileWriter <class 'PLUGIN.CUDACPP_OUTPUT.model_handling.PLUGIN_CPPWriter'> for ././CPPProcess.cc
@@ -198,24 +190,15 @@
 [1;32mDEBUG:  vector, subproc_group,self.opt['vector_size'] = [0m 32 True 32 [1;30m[export_v4.py at line 1872][0m [0m
 INFO: Generating Feynman diagrams for Process: g g > t t~ g WEIGHTED<=3 @1 
 INFO: Finding symmetric diagrams for subprocess group gg_ttxg 
-<<<<<<< HEAD
-Generated helas calls for 1 subprocesses (16 diagrams) in 0.038 s
-Wrote files for 36 helas calls in 0.151 s
-=======
 Generated helas calls for 1 subprocesses (16 diagrams) in 0.039 s
 Wrote files for 36 helas calls in 0.153 s
->>>>>>> 80ff7164
 ALOHA: aloha starts to compute helicity amplitudes
 ALOHA: aloha creates VVV1 routines[0m
 ALOHA: aloha creates FFV1 routines[0m
 ALOHA: aloha creates VVVV1 set of routines with options: P0[0m
 ALOHA: aloha creates VVVV3 set of routines with options: P0[0m
 ALOHA: aloha creates VVVV4 set of routines with options: P0[0m
-<<<<<<< HEAD
-ALOHA: aloha creates 5 routines in  0.333 s
-=======
 ALOHA: aloha creates 5 routines in  0.331 s
->>>>>>> 80ff7164
 [1;32mDEBUG:  Entering PLUGIN_ProcessExporter.convert_model (create the model) [1;30m[output.py at line 202][0m [0m
 ALOHA: aloha starts to compute helicity amplitudes
 ALOHA: aloha creates VVV1 routines[0m
@@ -223,11 +206,7 @@
 ALOHA: aloha creates VVVV1 set of routines with options: P0[0m
 ALOHA: aloha creates VVVV3 set of routines with options: P0[0m
 ALOHA: aloha creates VVVV4 set of routines with options: P0[0m
-<<<<<<< HEAD
-ALOHA: aloha creates 10 routines in  0.322 s
-=======
 ALOHA: aloha creates 10 routines in  0.315 s
->>>>>>> 80ff7164
 <class 'aloha.create_aloha.AbstractRoutine'> VVV1
 <class 'aloha.create_aloha.AbstractRoutine'> VVV1
 <class 'aloha.create_aloha.AbstractRoutine'> FFV1
@@ -256,6 +235,7 @@
 patching file Source/makefile
 patching file SubProcesses/makefile
 patching file bin/internal/gen_ximprove.py
+Hunk #1 succeeded at 391 (offset 6 lines).
 patching file bin/internal/madevent_interface.py
 DEBUG: cd /data/avalassi/GPU2023/madgraph4gpuX/MG5aMC/TMPOUT/CODEGEN_mad_gg_ttg/SubProcesses/P1_gg_ttxg; patch -p6 -i /data/avalassi/GPU2023/madgraph4gpuX/epochX/cudacpp/CODEGEN/PLUGIN/CUDACPP_SA_OUTPUT/MG5aMC_patches/PROD/patch.P1
 patching file auto_dsig1.f
@@ -272,16 +252,10 @@
 Run "open index.html" to see more information about this process.
 quit
 
-<<<<<<< HEAD
-real	0m2.225s
-user	0m1.991s
-sys	0m0.224s
-=======
 real	0m2.208s
 user	0m1.988s
 sys	0m0.221s
 Code generation completed in 2 seconds
->>>>>>> 80ff7164
 ************************************************************
 *                                                          *
 *                      W E L C O M E to                    *
