--- conflicted
+++ resolved
@@ -1,5 +1,4 @@
 Running MG5 in debug mode
-('WARNING: loading of madgraph too slow!!!', 0.8647480010986328)
 ************************************************************
 *                                                          *
 *                     W E L C O M E to                     *
@@ -51,11 +50,7 @@
 No model currently active, so we import the Standard Model
 INFO: load particles 
 INFO: load vertices 
-<<<<<<< HEAD
-[1;32mDEBUG: model prefixing  takes 0.006899118423461914 [0m
-=======
-[1;32mDEBUG: model prefixing  takes 0.006945133209228516 [0m
->>>>>>> 708b5dac
+[1;32mDEBUG: model prefixing  takes 0.006984233856201172 [0m
 INFO: Restrict model sm with file models/sm/restrict_default.dat . 
 INFO: Change particles name to pass to MG5 convention 
 [1;32mDEBUG:  True [1;30m[misc.py at line 2192][0m [0m
@@ -125,12 +120,6 @@
 [1;32mDEBUG:  Entering PLUGIN_ProcessExporter.finalize [1;30m[output.py at line 178][0m [0m
 quit
 
-<<<<<<< HEAD
-real	0m3.882s
-user	0m0.936s
-sys	0m0.129s
-=======
-real	0m5.407s
-user	0m0.987s
-sys	0m0.140s
->>>>>>> 708b5dac
+real	0m4.120s
+user	0m0.938s
+sys	0m0.144s