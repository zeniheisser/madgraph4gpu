[1;31mNote that this is a development version.
This version is intended for development/beta testing and NOT for production.
This version has not been fully tested (if at all) and might have limited user support (if at all)[0m
Running MG5 in debug mode
************************************************************
*                                                          *
*                     W E L C O M E to                     *
*              M A D G R A P H 5 _ a M C @ N L O           *
*                                                          *
*                                                          *
*                 *                       *                *
*                   *        * *        *                  *
*                     * * * * 5 * * * *                    *
*                   *        * *        *                  *
*                 *                       *                *
*                                                          *
*         VERSION 3.5.2_lo_vect         2023-11-08         *
[1;31m*                                                          *[1;0m
[1;31m*          WARNING: UNKNOWN DEVELOPMENT VERSION.           *[1;0m
[1;31m*            WARNING: DO NOT USE FOR PRODUCTION            *[1;0m
[1;31m*                                                          *[1;0m
*                                                          *
*    The MadGraph5_aMC@NLO Development Team - Find us at   *
*              http://madgraph.phys.ucl.ac.be/             *
*                            and                           *
*            http://amcatnlo.web.cern.ch/amcatnlo/         *
*                                                          *
*               Type 'help' for in-line help.              *
*           Type 'tutorial' to learn how MG5 works         *
*    Type 'tutorial aMCatNLO' to learn how aMC@NLO works   *
*    Type 'tutorial MadLoop' to learn how MadLoop works    *
*                                                          *
************************************************************
load MG5 configuration from input/mg5_configuration.txt 
fastjet-config does not seem to correspond to a valid fastjet-config executable (v3+). We will use fjcore instead.
 Please set the 'fastjet'variable to the full (absolute) /PATH/TO/fastjet-config (including fastjet-config).
 MG5_aMC> set fastjet /PATH/TO/fastjet-config

eMELA-config does not seem to correspond to a valid eMELA-config executable.
 Please set the 'fastjet'variable to the full (absolute) /PATH/TO/eMELA-config (including eMELA-config).
 MG5_aMC> set eMELA /PATH/TO/eMELA-config

lhapdf-config does not seem to correspond to a valid lhapdf-config executable. 
Please set the 'lhapdf' variable to the (absolute) /PATH/TO/lhapdf-config (including lhapdf-config).
Note that you can still compile and run aMC@NLO with the built-in PDFs
 MG5_aMC> set lhapdf /PATH/TO/lhapdf-config

None does not seem to correspond to a valid lhapdf-config executable. 
Please set the 'lhapdf' variable to the (absolute) /PATH/TO/lhapdf-config (including lhapdf-config).
Note that you can still compile and run aMC@NLO with the built-in PDFs
 MG5_aMC> set lhapdf /PATH/TO/lhapdf-config

Using default text editor "vi". Set another one in ./input/mg5_configuration.txt
Using default eps viewer "evince". Set another one in ./input/mg5_configuration.txt
No valid web browser found. Please set in ./input/mg5_configuration.txt
import /data/avalassi/GPU2023/madgraph4gpuX/MG5aMC/TMPOUT/CODEGEN_mad_pp_tt012j.mg
The import format was not given, so we guess it as command
set stdout_level DEBUG
set output information to level: 10
set zerowidth_tchannel F
define j = p
INFO: load particles 
INFO: load vertices 
<<<<<<< HEAD
[1;32mDEBUG: model prefixing  takes 0.005648612976074219 [0m
=======
[1;32mDEBUG: model prefixing  takes 0.005424976348876953 [0m
>>>>>>> 80ff7164
INFO: Restrict model sm with file models/sm/restrict_default.dat . 
[1;32mDEBUG: Simplifying conditional expressions [0m
[1;32mDEBUG: remove interactions: u s w+ at order: QED=1 [0m
[1;32mDEBUG: remove interactions: u b w+ at order: QED=1 [0m
[1;32mDEBUG: remove interactions: c d w+ at order: QED=1 [0m
[1;32mDEBUG: remove interactions: c b w+ at order: QED=1 [0m
[1;32mDEBUG: remove interactions: t d w+ at order: QED=1 [0m
[1;32mDEBUG: remove interactions: t s w+ at order: QED=1 [0m
[1;32mDEBUG: remove interactions: s u w+ at order: QED=1 [0m
[1;32mDEBUG: remove interactions: b u w+ at order: QED=1 [0m
[1;32mDEBUG: remove interactions: d c w+ at order: QED=1 [0m
[1;32mDEBUG: remove interactions: b c w+ at order: QED=1 [0m
[1;32mDEBUG: remove interactions: d t w+ at order: QED=1 [0m
[1;32mDEBUG: remove interactions: s t w+ at order: QED=1 [0m
[1;32mDEBUG: remove interactions: c c h at order: QED=1 [0m
[1;32mDEBUG: remove interactions: e- e- h at order: QED=1 [0m
[1;32mDEBUG: remove interactions: mu- mu- h at order: QED=1 [0m
[1;32mDEBUG:  Fuse the Following coupling (they have the same value): ('GC_100', 1), ('GC_104', 1), ('GC_108', 1), ('GC_40', 1), ('GC_41', 1), ('GC_45', 1), ('GC_49', 1)  [0m
[1;32mDEBUG:  Fuse the Following coupling (they have the same value): ('GC_21', 1), ('GC_27', -1)  [0m
[1;32mDEBUG:  Fuse the Following coupling (they have the same value): ('GC_15', 1), ('GC_30', -1)  [0m
[1;32mDEBUG:  Fuse the Following coupling (they have the same value): ('GC_38', 1), ('GC_39', -1)  [0m
[1;32mDEBUG:  Fuse the Following coupling (they have the same value): ('GC_3', 1), ('GC_4', -1)  [0m
[1;32mDEBUG:  Fuse the Following coupling (they have the same value): ('GC_50', 1), ('GC_51', -1)  [0m
[1;32mDEBUG:  Fuse the Following coupling (they have the same value): ('GC_54', 1), ('GC_56', -1)  [0m
[1;32mDEBUG:  Fuse the Following coupling (they have the same value): ('GC_66', 1), ('GC_67', -1)  [0m
[1;32mDEBUG:  Fuse the Following coupling (they have the same value): ('GC_70', 1), ('GC_73', -1)  [0m
[1;32mDEBUG:  Fuse the Following coupling (they have the same value): ('GC_74', 1), ('GC_75', -1)  [0m
[1;32mDEBUG:  Fuse the Following coupling (they have the same value): ('GC_77', 1), ('GC_78', -1)  [0m
[1;32mDEBUG:  Fuse the Following coupling (they have the same value): ('GC_76', 1), ('GC_79', -1)  [0m
[1;32mDEBUG:  Fuse the Following coupling (they have the same value): ('GC_7', 1), ('GC_9', -1)  [0m
[1;32mDEBUG:  Fuse the Following coupling (they have the same value): ('GC_96', 1), ('GC_97', -1)  [0m
[1;32mDEBUG: remove parameters: mdl_lamWS [0m
[1;32mDEBUG: remove parameters: mdl_AWS [0m
[1;32mDEBUG: remove parameters: mdl_rhoWS [0m
[1;32mDEBUG: remove parameters: mdl_etaWS [0m
[1;32mDEBUG: remove parameters: mdl_ymc [0m
[1;32mDEBUG: remove parameters: mdl_yme [0m
[1;32mDEBUG: remove parameters: mdl_ymm [0m
[1;32mDEBUG: remove parameters: mdl_MC [0m
[1;32mDEBUG: remove parameters: mdl_Me [0m
[1;32mDEBUG: remove parameters: mdl_MM [0m
[1;32mDEBUG: remove parameters: mdl_WTau [0m
[1;32mDEBUG: remove parameters: mdl_lamWS__exp__2 [0m
[1;32mDEBUG: remove parameters: mdl_CKM1x2 [0m
[1;32mDEBUG: remove parameters: mdl_lamWS__exp__3 [0m
[1;32mDEBUG: remove parameters: mdl_CKM1x3 [0m
[1;32mDEBUG: remove parameters: mdl_CKM2x1 [0m
[1;32mDEBUG: remove parameters: mdl_CKM2x3 [0m
[1;32mDEBUG: remove parameters: mdl_CKM3x1 [0m
[1;32mDEBUG: remove parameters: mdl_CKM3x2 [0m
[1;32mDEBUG: remove parameters: mdl_conjg__CKM1x3 [0m
[1;32mDEBUG: remove parameters: mdl_conjg__CKM2x3 [0m
[1;32mDEBUG: remove parameters: mdl_conjg__CKM2x1 [0m
[1;32mDEBUG: remove parameters: mdl_conjg__CKM3x1 [0m
[1;32mDEBUG: remove parameters: mdl_conjg__CKM3x2 [0m
[1;32mDEBUG: remove parameters: mdl_conjg__CKM1x2 [0m
[1;32mDEBUG: remove parameters: mdl_yc [0m
[1;32mDEBUG: remove parameters: mdl_ye [0m
[1;32mDEBUG: remove parameters: mdl_ym [0m
[1;32mDEBUG: remove parameters: mdl_I1x31 [0m
[1;32mDEBUG: remove parameters: mdl_I1x32 [0m
[1;32mDEBUG: remove parameters: mdl_I2x12 [0m
[1;32mDEBUG: remove parameters: mdl_I2x13 [0m
[1;32mDEBUG: remove parameters: mdl_I2x22 [0m
[1;32mDEBUG: remove parameters: mdl_I2x23 [0m
[1;32mDEBUG: remove parameters: mdl_I2x32 [0m
[1;32mDEBUG: remove parameters: mdl_I3x21 [0m
[1;32mDEBUG: remove parameters: mdl_I3x22 [0m
[1;32mDEBUG: remove parameters: mdl_I3x23 [0m
[1;32mDEBUG: remove parameters: mdl_I3x31 [0m
[1;32mDEBUG: remove parameters: mdl_I3x32 [0m
[1;32mDEBUG: remove parameters: mdl_I4x13 [0m
[1;32mDEBUG: remove parameters: mdl_I4x23 [0m
[1;32mDEBUG: remove parameters: mdl_CKM1x1 [0m
[1;32mDEBUG: remove parameters: mdl_CKM2x2 [0m
[1;32mDEBUG: fix parameter value: mdl_CKM3x3 [0m
[1;32mDEBUG: fix parameter value: mdl_conjg__CKM3x3 [0m
[1;32mDEBUG: remove parameters: mdl_conjg__CKM2x2 [0m
[1;32mDEBUG: fix parameter value: mdl_conjg__CKM1x1 [0m
INFO: Change particles name to pass to MG5 convention 
Defined multiparticle p = g u c d s u~ c~ d~ s~
Defined multiparticle j = g u c d s u~ c~ d~ s~
Defined multiparticle l+ = e+ mu+
Defined multiparticle l- = e- mu-
Defined multiparticle vl = ve vm vt
Defined multiparticle vl~ = ve~ vm~ vt~
Defined multiparticle all = g u c d s u~ c~ d~ s~ a ve vm vt e- mu- ve~ vm~ vt~ e+ mu+ t b t~ b~ z w+ h w- ta- ta+
Defined multiparticle j = g u c d s u~ c~ d~ s~
generate p p > t t~ @0
INFO: Checking for minimal orders which gives processes. 
INFO: Please specify coupling orders to bypass this step. 
INFO: Trying coupling order WEIGHTED<=2: WEIGTHED IS QCD+2*QED 
INFO: Trying process: g g > t t~ WEIGHTED<=2  
INFO: Process has 3 diagrams 
INFO: Trying process: u u~ > t t~ WEIGHTED<=2  
INFO: Process has 1 diagrams 
INFO: Trying process: u c~ > t t~ WEIGHTED<=2  
INFO: Trying process: c u~ > t t~ WEIGHTED<=2  
INFO: Trying process: c c~ > t t~ WEIGHTED<=2  
INFO: Process has 1 diagrams 
INFO: Trying process: d d~ > t t~ WEIGHTED<=2  
INFO: Process has 1 diagrams 
INFO: Trying process: d s~ > t t~ WEIGHTED<=2  
INFO: Trying process: s d~ > t t~ WEIGHTED<=2  
INFO: Trying process: s s~ > t t~ WEIGHTED<=2  
INFO: Process has 1 diagrams 
INFO: Process u~ u > t t~ added to mirror process u u~ > t t~ 
INFO: Process c~ c > t t~ added to mirror process c c~ > t t~ 
INFO: Process d~ d > t t~ added to mirror process d d~ > t t~ 
INFO: Process s~ s > t t~ added to mirror process s s~ > t t~ 
<<<<<<< HEAD
5 processes with 7 diagrams generated in 0.029 s
=======
5 processes with 7 diagrams generated in 0.030 s
>>>>>>> 80ff7164
Total: 5 processes with 7 diagrams
add process p p > t t~ j @1
INFO: Checking for minimal orders which gives processes. 
INFO: Please specify coupling orders to bypass this step. 
INFO: Trying coupling order WEIGHTED<=3: WEIGTHED IS QCD+2*QED 
INFO: Trying process: g g > t t~ g WEIGHTED<=3 @1  
INFO: Process has 16 diagrams 
INFO: Trying process: g u > t t~ u WEIGHTED<=3 @1  
INFO: Process has 5 diagrams 
INFO: Trying process: g u > t t~ c WEIGHTED<=3 @1  
INFO: Trying process: g c > t t~ u WEIGHTED<=3 @1  
INFO: Trying process: g c > t t~ c WEIGHTED<=3 @1  
INFO: Process has 5 diagrams 
INFO: Trying process: g d > t t~ d WEIGHTED<=3 @1  
INFO: Process has 5 diagrams 
INFO: Trying process: g d > t t~ s WEIGHTED<=3 @1  
INFO: Trying process: g s > t t~ d WEIGHTED<=3 @1  
INFO: Trying process: g s > t t~ s WEIGHTED<=3 @1  
INFO: Process has 5 diagrams 
INFO: Crossed process found for g u~ > t t~ u~, reuse diagrams. 
INFO: Crossed process found for g c~ > t t~ c~, reuse diagrams. 
INFO: Crossed process found for g d~ > t t~ d~, reuse diagrams. 
INFO: Crossed process found for g s~ > t t~ s~, reuse diagrams. 
INFO: Process u g > t t~ u added to mirror process g u > t t~ u 
INFO: Crossed process found for u u~ > t t~ g, reuse diagrams. 
INFO: Process c g > t t~ c added to mirror process g c > t t~ c 
INFO: Crossed process found for c c~ > t t~ g, reuse diagrams. 
INFO: Process d g > t t~ d added to mirror process g d > t t~ d 
INFO: Crossed process found for d d~ > t t~ g, reuse diagrams. 
INFO: Process s g > t t~ s added to mirror process g s > t t~ s 
INFO: Crossed process found for s s~ > t t~ g, reuse diagrams. 
INFO: Process u~ g > t t~ u~ added to mirror process g u~ > t t~ u~ 
INFO: Process u~ u > t t~ g added to mirror process u u~ > t t~ g 
INFO: Process c~ g > t t~ c~ added to mirror process g c~ > t t~ c~ 
INFO: Process c~ c > t t~ g added to mirror process c c~ > t t~ g 
INFO: Process d~ g > t t~ d~ added to mirror process g d~ > t t~ d~ 
INFO: Process d~ d > t t~ g added to mirror process d d~ > t t~ g 
INFO: Process s~ g > t t~ s~ added to mirror process g s~ > t t~ s~ 
INFO: Process s~ s > t t~ g added to mirror process s s~ > t t~ g 
<<<<<<< HEAD
13 processes with 76 diagrams generated in 0.136 s
=======
13 processes with 76 diagrams generated in 0.139 s
>>>>>>> 80ff7164
Total: 18 processes with 83 diagrams
add process p p > t t~ j j @2
INFO: Checking for minimal orders which gives processes. 
INFO: Please specify coupling orders to bypass this step. 
INFO: Trying coupling order WEIGHTED<=4: WEIGTHED IS QCD+2*QED 
INFO: Trying process: g g > t t~ g g WEIGHTED<=4 @2  
INFO: Process has 123 diagrams 
INFO: Trying process: g g > t t~ u u~ WEIGHTED<=4 @2  
INFO: Process has 36 diagrams 
INFO: Trying process: g g > t t~ u c~ WEIGHTED<=4 @2  
INFO: Trying process: g g > t t~ c u~ WEIGHTED<=4 @2  
INFO: Trying process: g g > t t~ c c~ WEIGHTED<=4 @2  
INFO: Process has 36 diagrams 
INFO: Trying process: g g > t t~ d d~ WEIGHTED<=4 @2  
INFO: Process has 36 diagrams 
INFO: Trying process: g g > t t~ d s~ WEIGHTED<=4 @2  
INFO: Trying process: g g > t t~ s d~ WEIGHTED<=4 @2  
INFO: Trying process: g g > t t~ s s~ WEIGHTED<=4 @2  
INFO: Process has 36 diagrams 
INFO: Crossed process found for g u > t t~ g u, reuse diagrams. 
INFO: Crossed process found for g c > t t~ g c, reuse diagrams. 
INFO: Crossed process found for g d > t t~ g d, reuse diagrams. 
INFO: Crossed process found for g s > t t~ g s, reuse diagrams. 
INFO: Crossed process found for g u~ > t t~ g u~, reuse diagrams. 
INFO: Crossed process found for g c~ > t t~ g c~, reuse diagrams. 
INFO: Crossed process found for g d~ > t t~ g d~, reuse diagrams. 
INFO: Crossed process found for g s~ > t t~ g s~, reuse diagrams. 
INFO: Process u g > t t~ g u added to mirror process g u > t t~ g u 
INFO: Trying process: u u > t t~ u u WEIGHTED<=4 @2  
INFO: Process has 14 diagrams 
INFO: Trying process: u u > t t~ u c WEIGHTED<=4 @2  
INFO: Trying process: u u > t t~ c c WEIGHTED<=4 @2  
INFO: Trying process: u c > t t~ u u WEIGHTED<=4 @2  
INFO: Trying process: u c > t t~ u c WEIGHTED<=4 @2  
INFO: Process has 7 diagrams 
INFO: Trying process: u c > t t~ c c WEIGHTED<=4 @2  
INFO: Trying process: u d > t t~ u d WEIGHTED<=4 @2  
INFO: Process has 7 diagrams 
INFO: Trying process: u d > t t~ u s WEIGHTED<=4 @2  
INFO: Trying process: u d > t t~ c d WEIGHTED<=4 @2  
INFO: Trying process: u d > t t~ c s WEIGHTED<=4 @2  
INFO: Trying process: u s > t t~ u d WEIGHTED<=4 @2  
INFO: Trying process: u s > t t~ u s WEIGHTED<=4 @2  
INFO: Process has 7 diagrams 
INFO: Trying process: u s > t t~ c d WEIGHTED<=4 @2  
INFO: Trying process: u s > t t~ c s WEIGHTED<=4 @2  
INFO: Crossed process found for u u~ > t t~ g g, reuse diagrams. 
INFO: Crossed process found for u u~ > t t~ u u~, reuse diagrams. 
INFO: Crossed process found for u u~ > t t~ c c~, reuse diagrams. 
INFO: Crossed process found for u u~ > t t~ d d~, reuse diagrams. 
INFO: Crossed process found for u u~ > t t~ s s~, reuse diagrams. 
INFO: Crossed process found for u c~ > t t~ u c~, reuse diagrams. 
INFO: Crossed process found for u d~ > t t~ u d~, reuse diagrams. 
INFO: Crossed process found for u s~ > t t~ u s~, reuse diagrams. 
INFO: Process c g > t t~ g c added to mirror process g c > t t~ g c 
INFO: Process c u > t t~ u c added to mirror process u c > t t~ u c 
INFO: Trying process: c c > t t~ u u WEIGHTED<=4 @2  
INFO: Trying process: c c > t t~ u c WEIGHTED<=4 @2  
INFO: Trying process: c c > t t~ c c WEIGHTED<=4 @2  
INFO: Process has 14 diagrams 
INFO: Trying process: c d > t t~ u d WEIGHTED<=4 @2  
INFO: Trying process: c d > t t~ u s WEIGHTED<=4 @2  
INFO: Trying process: c d > t t~ c d WEIGHTED<=4 @2  
INFO: Process has 7 diagrams 
INFO: Trying process: c d > t t~ c s WEIGHTED<=4 @2  
INFO: Trying process: c s > t t~ u d WEIGHTED<=4 @2  
INFO: Trying process: c s > t t~ u s WEIGHTED<=4 @2  
INFO: Trying process: c s > t t~ c d WEIGHTED<=4 @2  
INFO: Trying process: c s > t t~ c s WEIGHTED<=4 @2  
INFO: Process has 7 diagrams 
INFO: Crossed process found for c u~ > t t~ c u~, reuse diagrams. 
INFO: Crossed process found for c c~ > t t~ g g, reuse diagrams. 
INFO: Crossed process found for c c~ > t t~ u u~, reuse diagrams. 
INFO: Crossed process found for c c~ > t t~ c c~, reuse diagrams. 
INFO: Crossed process found for c c~ > t t~ d d~, reuse diagrams. 
INFO: Crossed process found for c c~ > t t~ s s~, reuse diagrams. 
INFO: Crossed process found for c d~ > t t~ c d~, reuse diagrams. 
INFO: Crossed process found for c s~ > t t~ c s~, reuse diagrams. 
INFO: Process d g > t t~ g d added to mirror process g d > t t~ g d 
INFO: Process d u > t t~ u d added to mirror process u d > t t~ u d 
INFO: Process d c > t t~ c d added to mirror process c d > t t~ c d 
INFO: Trying process: d d > t t~ d d WEIGHTED<=4 @2  
INFO: Process has 14 diagrams 
INFO: Trying process: d d > t t~ d s WEIGHTED<=4 @2  
INFO: Trying process: d d > t t~ s s WEIGHTED<=4 @2  
INFO: Trying process: d s > t t~ d d WEIGHTED<=4 @2  
INFO: Trying process: d s > t t~ d s WEIGHTED<=4 @2  
INFO: Process has 7 diagrams 
INFO: Trying process: d s > t t~ s s WEIGHTED<=4 @2  
INFO: Crossed process found for d u~ > t t~ d u~, reuse diagrams. 
INFO: Crossed process found for d c~ > t t~ d c~, reuse diagrams. 
INFO: Crossed process found for d d~ > t t~ g g, reuse diagrams. 
INFO: Crossed process found for d d~ > t t~ u u~, reuse diagrams. 
INFO: Crossed process found for d d~ > t t~ c c~, reuse diagrams. 
INFO: Crossed process found for d d~ > t t~ d d~, reuse diagrams. 
INFO: Crossed process found for d d~ > t t~ s s~, reuse diagrams. 
INFO: Crossed process found for d s~ > t t~ d s~, reuse diagrams. 
INFO: Process s g > t t~ g s added to mirror process g s > t t~ g s 
INFO: Process s u > t t~ u s added to mirror process u s > t t~ u s 
INFO: Process s c > t t~ c s added to mirror process c s > t t~ c s 
INFO: Process s d > t t~ d s added to mirror process d s > t t~ d s 
INFO: Trying process: s s > t t~ d d WEIGHTED<=4 @2  
INFO: Trying process: s s > t t~ d s WEIGHTED<=4 @2  
INFO: Trying process: s s > t t~ s s WEIGHTED<=4 @2  
INFO: Process has 14 diagrams 
INFO: Crossed process found for s u~ > t t~ s u~, reuse diagrams. 
INFO: Crossed process found for s c~ > t t~ s c~, reuse diagrams. 
INFO: Crossed process found for s d~ > t t~ s d~, reuse diagrams. 
INFO: Crossed process found for s s~ > t t~ g g, reuse diagrams. 
INFO: Crossed process found for s s~ > t t~ u u~, reuse diagrams. 
INFO: Crossed process found for s s~ > t t~ c c~, reuse diagrams. 
INFO: Crossed process found for s s~ > t t~ d d~, reuse diagrams. 
INFO: Crossed process found for s s~ > t t~ s s~, reuse diagrams. 
INFO: Process u~ g > t t~ g u~ added to mirror process g u~ > t t~ g u~ 
INFO: Process u~ u > t t~ g g added to mirror process u u~ > t t~ g g 
INFO: Process u~ u > t t~ u u~ added to mirror process u u~ > t t~ u u~ 
INFO: Process u~ u > t t~ c c~ added to mirror process u u~ > t t~ c c~ 
INFO: Process u~ u > t t~ d d~ added to mirror process u u~ > t t~ d d~ 
INFO: Process u~ u > t t~ s s~ added to mirror process u u~ > t t~ s s~ 
INFO: Process u~ c > t t~ c u~ added to mirror process c u~ > t t~ c u~ 
INFO: Process u~ d > t t~ d u~ added to mirror process d u~ > t t~ d u~ 
INFO: Process u~ s > t t~ s u~ added to mirror process s u~ > t t~ s u~ 
INFO: Crossed process found for u~ u~ > t t~ u~ u~, reuse diagrams. 
INFO: Crossed process found for u~ c~ > t t~ u~ c~, reuse diagrams. 
INFO: Crossed process found for u~ d~ > t t~ u~ d~, reuse diagrams. 
INFO: Crossed process found for u~ s~ > t t~ u~ s~, reuse diagrams. 
INFO: Process c~ g > t t~ g c~ added to mirror process g c~ > t t~ g c~ 
INFO: Process c~ u > t t~ u c~ added to mirror process u c~ > t t~ u c~ 
INFO: Process c~ c > t t~ g g added to mirror process c c~ > t t~ g g 
INFO: Process c~ c > t t~ u u~ added to mirror process c c~ > t t~ u u~ 
INFO: Process c~ c > t t~ c c~ added to mirror process c c~ > t t~ c c~ 
INFO: Process c~ c > t t~ d d~ added to mirror process c c~ > t t~ d d~ 
INFO: Process c~ c > t t~ s s~ added to mirror process c c~ > t t~ s s~ 
INFO: Process c~ d > t t~ d c~ added to mirror process d c~ > t t~ d c~ 
INFO: Process c~ s > t t~ s c~ added to mirror process s c~ > t t~ s c~ 
INFO: Process c~ u~ > t t~ u~ c~ added to mirror process u~ c~ > t t~ u~ c~ 
INFO: Crossed process found for c~ c~ > t t~ c~ c~, reuse diagrams. 
INFO: Crossed process found for c~ d~ > t t~ c~ d~, reuse diagrams. 
INFO: Crossed process found for c~ s~ > t t~ c~ s~, reuse diagrams. 
INFO: Process d~ g > t t~ g d~ added to mirror process g d~ > t t~ g d~ 
INFO: Process d~ u > t t~ u d~ added to mirror process u d~ > t t~ u d~ 
INFO: Process d~ c > t t~ c d~ added to mirror process c d~ > t t~ c d~ 
INFO: Process d~ d > t t~ g g added to mirror process d d~ > t t~ g g 
INFO: Process d~ d > t t~ u u~ added to mirror process d d~ > t t~ u u~ 
INFO: Process d~ d > t t~ c c~ added to mirror process d d~ > t t~ c c~ 
INFO: Process d~ d > t t~ d d~ added to mirror process d d~ > t t~ d d~ 
INFO: Process d~ d > t t~ s s~ added to mirror process d d~ > t t~ s s~ 
INFO: Process d~ s > t t~ s d~ added to mirror process s d~ > t t~ s d~ 
INFO: Process d~ u~ > t t~ u~ d~ added to mirror process u~ d~ > t t~ u~ d~ 
INFO: Process d~ c~ > t t~ c~ d~ added to mirror process c~ d~ > t t~ c~ d~ 
INFO: Crossed process found for d~ d~ > t t~ d~ d~, reuse diagrams. 
INFO: Crossed process found for d~ s~ > t t~ d~ s~, reuse diagrams. 
INFO: Process s~ g > t t~ g s~ added to mirror process g s~ > t t~ g s~ 
INFO: Process s~ u > t t~ u s~ added to mirror process u s~ > t t~ u s~ 
INFO: Process s~ c > t t~ c s~ added to mirror process c s~ > t t~ c s~ 
INFO: Process s~ d > t t~ d s~ added to mirror process d s~ > t t~ d s~ 
INFO: Process s~ s > t t~ g g added to mirror process s s~ > t t~ g g 
INFO: Process s~ s > t t~ u u~ added to mirror process s s~ > t t~ u u~ 
INFO: Process s~ s > t t~ c c~ added to mirror process s s~ > t t~ c c~ 
INFO: Process s~ s > t t~ d d~ added to mirror process s s~ > t t~ d d~ 
INFO: Process s~ s > t t~ s s~ added to mirror process s s~ > t t~ s s~ 
INFO: Process s~ u~ > t t~ u~ s~ added to mirror process u~ s~ > t t~ u~ s~ 
INFO: Process s~ c~ > t t~ c~ s~ added to mirror process c~ s~ > t t~ c~ s~ 
INFO: Process s~ d~ > t t~ d~ s~ added to mirror process d~ s~ > t t~ d~ s~ 
INFO: Crossed process found for s~ s~ > t t~ s~ s~, reuse diagrams. 
<<<<<<< HEAD
65 processes with 1119 diagrams generated in 1.886 s
=======
65 processes with 1119 diagrams generated in 1.876 s
>>>>>>> 80ff7164
Total: 83 processes with 1202 diagrams
output madevent ../TMPOUT/CODEGEN_mad_pp_tt012j --hel_recycling=False --vector_size=32 --me_exporter=standalone_cudacpp
Load PLUGIN.CUDACPP_OUTPUT
[1mAddition matrix-element will be done with PLUGIN: CUDACPP_OUTPUT[0m
[1mOutput will be done with PLUGIN: CUDACPP_OUTPUT[0m
[1;32mDEBUG:  cformat = [0m standalone_cudacpp [1;30m[export_cpp.py at line 3071][0m [0m
[1;32mDEBUG:  Entering PLUGIN_ProcessExporter.__init__ (initialise the exporter) [1;30m[output.py at line 160][0m [0m
INFO: initialize a new directory: CODEGEN_mad_pp_tt012j 
INFO: remove old information in CODEGEN_mad_pp_tt012j 
[1;32mDEBUG:  Entering PLUGIN_ProcessExporter.copy_template (initialise the directory) [1;30m[output.py at line 165][0m [0m
[1;34mWARNING: File exists /data/avalassi/GPU2023/madgraph4gpuX/MG5aMC/TMPOUT/CODEGEN_mad_pp_tt012j [0m
INFO: Creating subdirectories in directory /data/avalassi/GPU2023/madgraph4gpuX/MG5aMC/TMPOUT/CODEGEN_mad_pp_tt012j 
[1;34mWARNING: File exists /data/avalassi/GPU2023/madgraph4gpuX/MG5aMC/TMPOUT/CODEGEN_mad_pp_tt012j/Cards [0m
[1;34mWARNING: File exists /data/avalassi/GPU2023/madgraph4gpuX/MG5aMC/TMPOUT/CODEGEN_mad_pp_tt012j/SubProcesses [0m
INFO: Organizing processes into subprocess groups 
INFO: Generating Helas calls for process: g g > t t~ g g WEIGHTED<=4 @2 
INFO: Processing color information for process: g g > t t~ g g @2 
INFO: Generating Helas calls for process: g g > t t~ u u~ WEIGHTED<=4 @2 
INFO: Processing color information for process: g g > t t~ u u~ @2 
INFO: Combined process g g > t t~ c c~ WEIGHTED<=4 @2 with process g g > t t~ u u~ WEIGHTED<=4 @2 
INFO: Combined process g g > t t~ d d~ WEIGHTED<=4 @2 with process g g > t t~ u u~ WEIGHTED<=4 @2 
INFO: Combined process g g > t t~ s s~ WEIGHTED<=4 @2 with process g g > t t~ u u~ WEIGHTED<=4 @2 
INFO: Generating Helas calls for process: g u > t t~ g u WEIGHTED<=4 @2 
INFO: Processing color information for process: g u > t t~ g u @2 
INFO: Combined process g c > t t~ g c WEIGHTED<=4 @2 with process g u > t t~ g u WEIGHTED<=4 @2 
INFO: Combined process g d > t t~ g d WEIGHTED<=4 @2 with process g u > t t~ g u WEIGHTED<=4 @2 
INFO: Combined process g s > t t~ g s WEIGHTED<=4 @2 with process g u > t t~ g u WEIGHTED<=4 @2 
INFO: Generating Helas calls for process: g u~ > t t~ g u~ WEIGHTED<=4 @2 
INFO: Processing color information for process: g u~ > t t~ g u~ @2 
INFO: Combined process g c~ > t t~ g c~ WEIGHTED<=4 @2 with process g u~ > t t~ g u~ WEIGHTED<=4 @2 
INFO: Combined process g d~ > t t~ g d~ WEIGHTED<=4 @2 with process g u~ > t t~ g u~ WEIGHTED<=4 @2 
INFO: Combined process g s~ > t t~ g s~ WEIGHTED<=4 @2 with process g u~ > t t~ g u~ WEIGHTED<=4 @2 
INFO: Generating Helas calls for process: u u~ > t t~ g g WEIGHTED<=4 @2 
INFO: Processing color information for process: u u~ > t t~ g g @2 
INFO: Combined process c c~ > t t~ g g WEIGHTED<=4 @2 with process u u~ > t t~ g g WEIGHTED<=4 @2 
INFO: Combined process d d~ > t t~ g g WEIGHTED<=4 @2 with process u u~ > t t~ g g WEIGHTED<=4 @2 
INFO: Combined process s s~ > t t~ g g WEIGHTED<=4 @2 with process u u~ > t t~ g g WEIGHTED<=4 @2 
INFO: Generating Helas calls for process: g g > t t~ g WEIGHTED<=3 @1 
INFO: Processing color information for process: g g > t t~ g @1 
INFO: Generating Helas calls for process: u u > t t~ u u WEIGHTED<=4 @2 
INFO: Processing color information for process: u u > t t~ u u @2 
INFO: Generating Helas calls for process: u u~ > t t~ u u~ WEIGHTED<=4 @2 
INFO: Processing color information for process: u u~ > t t~ u u~ @2 
INFO: Combined process c c > t t~ c c WEIGHTED<=4 @2 with process u u > t t~ u u WEIGHTED<=4 @2 
INFO: Combined process c c~ > t t~ c c~ WEIGHTED<=4 @2 with process u u~ > t t~ u u~ WEIGHTED<=4 @2 
INFO: Combined process d d > t t~ d d WEIGHTED<=4 @2 with process u u > t t~ u u WEIGHTED<=4 @2 
INFO: Combined process d d~ > t t~ d d~ WEIGHTED<=4 @2 with process u u~ > t t~ u u~ WEIGHTED<=4 @2 
INFO: Combined process s s > t t~ s s WEIGHTED<=4 @2 with process u u > t t~ u u WEIGHTED<=4 @2 
INFO: Combined process s s~ > t t~ s s~ WEIGHTED<=4 @2 with process u u~ > t t~ u u~ WEIGHTED<=4 @2 
INFO: Generating Helas calls for process: u~ u~ > t t~ u~ u~ WEIGHTED<=4 @2 
INFO: Processing color information for process: u~ u~ > t t~ u~ u~ @2 
INFO: Combined process c~ c~ > t t~ c~ c~ WEIGHTED<=4 @2 with process u~ u~ > t t~ u~ u~ WEIGHTED<=4 @2 
INFO: Combined process d~ d~ > t t~ d~ d~ WEIGHTED<=4 @2 with process u~ u~ > t t~ u~ u~ WEIGHTED<=4 @2 
INFO: Combined process s~ s~ > t t~ s~ s~ WEIGHTED<=4 @2 with process u~ u~ > t t~ u~ u~ WEIGHTED<=4 @2 
INFO: Generating Helas calls for process: u c > t t~ u c WEIGHTED<=4 @2 
INFO: Processing color information for process: u c > t t~ u c @2 
INFO: Combined process u d > t t~ u d WEIGHTED<=4 @2 with process u c > t t~ u c WEIGHTED<=4 @2 
INFO: Combined process u s > t t~ u s WEIGHTED<=4 @2 with process u c > t t~ u c WEIGHTED<=4 @2 
INFO: Generating Helas calls for process: u u~ > t t~ c c~ WEIGHTED<=4 @2 
INFO: Processing color information for process: u u~ > t t~ c c~ @2 
INFO: Combined process u u~ > t t~ d d~ WEIGHTED<=4 @2 with process u u~ > t t~ c c~ WEIGHTED<=4 @2 
INFO: Combined process u u~ > t t~ s s~ WEIGHTED<=4 @2 with process u u~ > t t~ c c~ WEIGHTED<=4 @2 
INFO: Generating Helas calls for process: u c~ > t t~ u c~ WEIGHTED<=4 @2 
INFO: Processing color information for process: u c~ > t t~ u c~ @2 
INFO: Combined process u d~ > t t~ u d~ WEIGHTED<=4 @2 with process u c~ > t t~ u c~ WEIGHTED<=4 @2 
INFO: Combined process u s~ > t t~ u s~ WEIGHTED<=4 @2 with process u c~ > t t~ u c~ WEIGHTED<=4 @2 
INFO: Combined process c d > t t~ c d WEIGHTED<=4 @2 with process u c > t t~ u c WEIGHTED<=4 @2 
INFO: Combined process c s > t t~ c s WEIGHTED<=4 @2 with process u c > t t~ u c WEIGHTED<=4 @2 
INFO: Combined process c u~ > t t~ c u~ WEIGHTED<=4 @2 with process u c~ > t t~ u c~ WEIGHTED<=4 @2 
INFO: Combined process c c~ > t t~ u u~ WEIGHTED<=4 @2 with process u u~ > t t~ c c~ WEIGHTED<=4 @2 
INFO: Combined process c c~ > t t~ d d~ WEIGHTED<=4 @2 with process u u~ > t t~ c c~ WEIGHTED<=4 @2 
INFO: Combined process c c~ > t t~ s s~ WEIGHTED<=4 @2 with process u u~ > t t~ c c~ WEIGHTED<=4 @2 
INFO: Combined process c d~ > t t~ c d~ WEIGHTED<=4 @2 with process u c~ > t t~ u c~ WEIGHTED<=4 @2 
INFO: Combined process c s~ > t t~ c s~ WEIGHTED<=4 @2 with process u c~ > t t~ u c~ WEIGHTED<=4 @2 
INFO: Combined process d s > t t~ d s WEIGHTED<=4 @2 with process u c > t t~ u c WEIGHTED<=4 @2 
INFO: Combined process d u~ > t t~ d u~ WEIGHTED<=4 @2 with process u c~ > t t~ u c~ WEIGHTED<=4 @2 
INFO: Combined process d c~ > t t~ d c~ WEIGHTED<=4 @2 with process u c~ > t t~ u c~ WEIGHTED<=4 @2 
INFO: Combined process d d~ > t t~ u u~ WEIGHTED<=4 @2 with process u u~ > t t~ c c~ WEIGHTED<=4 @2 
INFO: Combined process d d~ > t t~ c c~ WEIGHTED<=4 @2 with process u u~ > t t~ c c~ WEIGHTED<=4 @2 
INFO: Combined process d d~ > t t~ s s~ WEIGHTED<=4 @2 with process u u~ > t t~ c c~ WEIGHTED<=4 @2 
INFO: Combined process d s~ > t t~ d s~ WEIGHTED<=4 @2 with process u c~ > t t~ u c~ WEIGHTED<=4 @2 
INFO: Combined process s u~ > t t~ s u~ WEIGHTED<=4 @2 with process u c~ > t t~ u c~ WEIGHTED<=4 @2 
INFO: Combined process s c~ > t t~ s c~ WEIGHTED<=4 @2 with process u c~ > t t~ u c~ WEIGHTED<=4 @2 
INFO: Combined process s d~ > t t~ s d~ WEIGHTED<=4 @2 with process u c~ > t t~ u c~ WEIGHTED<=4 @2 
INFO: Combined process s s~ > t t~ u u~ WEIGHTED<=4 @2 with process u u~ > t t~ c c~ WEIGHTED<=4 @2 
INFO: Combined process s s~ > t t~ c c~ WEIGHTED<=4 @2 with process u u~ > t t~ c c~ WEIGHTED<=4 @2 
INFO: Combined process s s~ > t t~ d d~ WEIGHTED<=4 @2 with process u u~ > t t~ c c~ WEIGHTED<=4 @2 
INFO: Generating Helas calls for process: u~ c~ > t t~ u~ c~ WEIGHTED<=4 @2 
INFO: Processing color information for process: u~ c~ > t t~ u~ c~ @2 
INFO: Combined process u~ d~ > t t~ u~ d~ WEIGHTED<=4 @2 with process u~ c~ > t t~ u~ c~ WEIGHTED<=4 @2 
INFO: Combined process u~ s~ > t t~ u~ s~ WEIGHTED<=4 @2 with process u~ c~ > t t~ u~ c~ WEIGHTED<=4 @2 
INFO: Combined process c~ d~ > t t~ c~ d~ WEIGHTED<=4 @2 with process u~ c~ > t t~ u~ c~ WEIGHTED<=4 @2 
INFO: Combined process c~ s~ > t t~ c~ s~ WEIGHTED<=4 @2 with process u~ c~ > t t~ u~ c~ WEIGHTED<=4 @2 
INFO: Combined process d~ s~ > t t~ d~ s~ WEIGHTED<=4 @2 with process u~ c~ > t t~ u~ c~ WEIGHTED<=4 @2 
INFO: Generating Helas calls for process: g u > t t~ u WEIGHTED<=3 @1 
INFO: Processing color information for process: g u > t t~ u @1 
INFO: Combined process g c > t t~ c WEIGHTED<=3 @1 with process g u > t t~ u WEIGHTED<=3 @1 
INFO: Combined process g d > t t~ d WEIGHTED<=3 @1 with process g u > t t~ u WEIGHTED<=3 @1 
INFO: Combined process g s > t t~ s WEIGHTED<=3 @1 with process g u > t t~ u WEIGHTED<=3 @1 
INFO: Generating Helas calls for process: g u~ > t t~ u~ WEIGHTED<=3 @1 
INFO: Processing color information for process: g u~ > t t~ u~ @1 
INFO: Combined process g c~ > t t~ c~ WEIGHTED<=3 @1 with process g u~ > t t~ u~ WEIGHTED<=3 @1 
INFO: Combined process g d~ > t t~ d~ WEIGHTED<=3 @1 with process g u~ > t t~ u~ WEIGHTED<=3 @1 
INFO: Combined process g s~ > t t~ s~ WEIGHTED<=3 @1 with process g u~ > t t~ u~ WEIGHTED<=3 @1 
INFO: Generating Helas calls for process: u u~ > t t~ g WEIGHTED<=3 @1 
INFO: Processing color information for process: u u~ > t t~ g @1 
INFO: Combined process c c~ > t t~ g WEIGHTED<=3 @1 with process u u~ > t t~ g WEIGHTED<=3 @1 
INFO: Combined process d d~ > t t~ g WEIGHTED<=3 @1 with process u u~ > t t~ g WEIGHTED<=3 @1 
INFO: Combined process s s~ > t t~ g WEIGHTED<=3 @1 with process u u~ > t t~ g WEIGHTED<=3 @1 
INFO: Generating Helas calls for process: g g > t t~ WEIGHTED<=2 
INFO: Processing color information for process: g g > t t~ 
INFO: Generating Helas calls for process: u u~ > t t~ WEIGHTED<=2 
INFO: Processing color information for process: u u~ > t t~ 
INFO: Combined process c c~ > t t~ WEIGHTED<=2 with process u u~ > t t~ WEIGHTED<=2 
INFO: Combined process d d~ > t t~ WEIGHTED<=2 with process u u~ > t t~ WEIGHTED<=2 
INFO: Combined process s s~ > t t~ WEIGHTED<=2 with process u u~ > t t~ WEIGHTED<=2 
INFO: Creating files in directory P2_gg_ttxgg 
<<<<<<< HEAD
[1;32mDEBUG:  kwargs[prefix] = 0 [1;30m[model_handling.py at line 1057][0m [0m
[1;32mDEBUG:  process_exporter_cpp = [0m <PLUGIN.CUDACPP_OUTPUT.model_handling.PLUGIN_OneProcessExporter object at 0x7f4117218490> [1;30m[export_v4.py at line 6262][0m [0m
=======
[1;32mDEBUG:  kwargs[prefix] = 0 [1;30m[model_handling.py at line 1058][0m [0m
[1;32mDEBUG:  process_exporter_cpp = [0m <PLUGIN.CUDACPP_OUTPUT.model_handling.PLUGIN_OneProcessExporter object at 0x7ff282794c40> [1;30m[export_v4.py at line 6262][0m [0m
>>>>>>> 80ff7164
INFO: Creating files in directory . 
FileWriter <class 'PLUGIN.CUDACPP_OUTPUT.model_handling.PLUGIN_CPPWriter'> for ././CPPProcess.h
FileWriter <class 'PLUGIN.CUDACPP_OUTPUT.model_handling.PLUGIN_CPPWriter'> for ././CPPProcess.cc
INFO: Created files CPPProcess.h and CPPProcess.cc in directory ./. 
[1;32mDEBUG:  proc_id = [0m 1 [1;30m[export_cpp.py at line 710][0m [0m
[1;32mDEBUG:  config_map = [0m [0, 1, 2, 3, 4, 5, 6, 7, 8, 9, 10, 11, 12, 13, 14, 15, 16, 17, 18, 19, 20, 21, 22, 23, 24, 25, 26, 27, 28, 29, 30, 0, 31, 32, 33, 34, 35, 36, 37, 38, 39, 40, 41, 42, 43, 44, 45, 0, 46, 47, 48, 49, 50, 51, 52, 53, 54, 0, 55, 56, 57, 58, 59, 60, 61, 62, 63, 64, 65, 66, 67, 68, 69, 0, 70, 71, 72, 73, 74, 75, 76, 77, 78, 79, 80, 81, 82, 83, 84, 85, 86, 87, 0, 88, 89, 90, 91, 92, 93, 0, 94, 95, 96, 97, 98, 99, 0, 100, 101, 102, 103, 104, 105, 0, 0, 0, 0, 0, 0, 0, 0, 0, 0] [1;30m[export_cpp.py at line 711][0m [0m
[1;32mDEBUG:  subproc_number = [0m 0 [1;30m[export_cpp.py at line 712][0m [0m
[1;32mDEBUG:  Done [1;30m[export_cpp.py at line 713][0m [0m
[1;32mDEBUG:  vector, subproc_group,self.opt['vector_size'] = [0m False True 32 [1;30m[export_v4.py at line 1872][0m [0m
[1;32mDEBUG:  vector, subproc_group,self.opt['vector_size'] = [0m False True 32 [1;30m[export_v4.py at line 1872][0m [0m
[1;32mDEBUG:  vector, subproc_group,self.opt['vector_size'] = [0m 32 True 32 [1;30m[export_v4.py at line 1872][0m [0m
[1;32mDEBUG:  vector, subproc_group,self.opt['vector_size'] = [0m 32 True 32 [1;30m[export_v4.py at line 1872][0m [0m
INFO: Generating Feynman diagrams for Process: g g > t t~ g g WEIGHTED<=4 @2 
INFO: Finding symmetric diagrams for subprocess group gg_ttxgg 
INFO: Creating files in directory P2_gg_ttxuux 
<<<<<<< HEAD
[1;32mDEBUG:  kwargs[prefix] = 0 [1;30m[model_handling.py at line 1057][0m [0m
[1;32mDEBUG:  process_exporter_cpp = [0m <PLUGIN.CUDACPP_OUTPUT.model_handling.PLUGIN_OneProcessExporter object at 0x7f4117218bb0> [1;30m[export_v4.py at line 6262][0m [0m
=======
[1;32mDEBUG:  kwargs[prefix] = 0 [1;30m[model_handling.py at line 1058][0m [0m
[1;32mDEBUG:  process_exporter_cpp = [0m <PLUGIN.CUDACPP_OUTPUT.model_handling.PLUGIN_OneProcessExporter object at 0x7ff282794430> [1;30m[export_v4.py at line 6262][0m [0m
>>>>>>> 80ff7164
INFO: Creating files in directory . 
FileWriter <class 'PLUGIN.CUDACPP_OUTPUT.model_handling.PLUGIN_CPPWriter'> for ././CPPProcess.h
FileWriter <class 'PLUGIN.CUDACPP_OUTPUT.model_handling.PLUGIN_CPPWriter'> for ././CPPProcess.cc
INFO: Created files CPPProcess.h and CPPProcess.cc in directory ./. 
[1;32mDEBUG:  proc_id = [0m 1 [1;30m[export_cpp.py at line 710][0m [0m
[1;32mDEBUG:  config_map = [0m [1, 2, 3, 4, 5, 6, 7, 8, 9, 10, 11, 12, 13, 14, 15, 16, 17, 18, 19, 20, 21, 22, 23, 24, 25, 26, 27, 28, 29, 30, 31, 32, 33, 0, 34, 35] [1;30m[export_cpp.py at line 711][0m [0m
[1;32mDEBUG:  subproc_number = [0m 1 [1;30m[export_cpp.py at line 712][0m [0m
[1;32mDEBUG:  Done [1;30m[export_cpp.py at line 713][0m [0m
[1;32mDEBUG:  vector, subproc_group,self.opt['vector_size'] = [0m False True 32 [1;30m[export_v4.py at line 1872][0m [0m
[1;32mDEBUG:  vector, subproc_group,self.opt['vector_size'] = [0m False True 32 [1;30m[export_v4.py at line 1872][0m [0m
[1;32mDEBUG:  vector, subproc_group,self.opt['vector_size'] = [0m 32 True 32 [1;30m[export_v4.py at line 1872][0m [0m
[1;32mDEBUG:  vector, subproc_group,self.opt['vector_size'] = [0m 32 True 32 [1;30m[export_v4.py at line 1872][0m [0m
INFO: Generating Feynman diagrams for Process: g g > t t~ u u~ WEIGHTED<=4 @2 
INFO: Finding symmetric diagrams for subprocess group gg_ttxuux 
INFO: Creating files in directory P2_gu_ttxgu 
<<<<<<< HEAD
[1;32mDEBUG:  kwargs[prefix] = 0 [1;30m[model_handling.py at line 1057][0m [0m
[1;32mDEBUG:  process_exporter_cpp = [0m <PLUGIN.CUDACPP_OUTPUT.model_handling.PLUGIN_OneProcessExporter object at 0x7f4117218bb0> [1;30m[export_v4.py at line 6262][0m [0m
=======
[1;32mDEBUG:  kwargs[prefix] = 0 [1;30m[model_handling.py at line 1058][0m [0m
[1;32mDEBUG:  process_exporter_cpp = [0m <PLUGIN.CUDACPP_OUTPUT.model_handling.PLUGIN_OneProcessExporter object at 0x7ff282addeb0> [1;30m[export_v4.py at line 6262][0m [0m
>>>>>>> 80ff7164
INFO: Creating files in directory . 
FileWriter <class 'PLUGIN.CUDACPP_OUTPUT.model_handling.PLUGIN_CPPWriter'> for ././CPPProcess.h
FileWriter <class 'PLUGIN.CUDACPP_OUTPUT.model_handling.PLUGIN_CPPWriter'> for ././CPPProcess.cc
INFO: Created files CPPProcess.h and CPPProcess.cc in directory ./. 
[1;32mDEBUG:  proc_id = [0m 1 [1;30m[export_cpp.py at line 710][0m [0m
[1;32mDEBUG:  config_map = [0m [1, 2, 3, 4, 5, 6, 7, 8, 9, 10, 11, 12, 13, 14, 15, 16, 17, 18, 19, 20, 21, 22, 23, 24, 25, 26, 27, 28, 29, 30, 31, 32, 33, 0, 34, 35] [1;30m[export_cpp.py at line 711][0m [0m
[1;32mDEBUG:  subproc_number = [0m 2 [1;30m[export_cpp.py at line 712][0m [0m
[1;32mDEBUG:  Done [1;30m[export_cpp.py at line 713][0m [0m
[1;32mDEBUG:  vector, subproc_group,self.opt['vector_size'] = [0m False True 32 [1;30m[export_v4.py at line 1872][0m [0m
[1;32mDEBUG:  vector, subproc_group,self.opt['vector_size'] = [0m False True 32 [1;30m[export_v4.py at line 1872][0m [0m
[1;32mDEBUG:  vector, subproc_group,self.opt['vector_size'] = [0m 32 True 32 [1;30m[export_v4.py at line 1872][0m [0m
[1;32mDEBUG:  vector, subproc_group,self.opt['vector_size'] = [0m 32 True 32 [1;30m[export_v4.py at line 1872][0m [0m
INFO: Generating Feynman diagrams for Process: g u > t t~ g u WEIGHTED<=4 @2 
INFO: Finding symmetric diagrams for subprocess group gu_ttxgu 
INFO: Creating files in directory P2_gux_ttxgux 
<<<<<<< HEAD
[1;32mDEBUG:  kwargs[prefix] = 0 [1;30m[model_handling.py at line 1057][0m [0m
[1;32mDEBUG:  process_exporter_cpp = [0m <PLUGIN.CUDACPP_OUTPUT.model_handling.PLUGIN_OneProcessExporter object at 0x7f4117216100> [1;30m[export_v4.py at line 6262][0m [0m
=======
[1;32mDEBUG:  kwargs[prefix] = 0 [1;30m[model_handling.py at line 1058][0m [0m
[1;32mDEBUG:  process_exporter_cpp = [0m <PLUGIN.CUDACPP_OUTPUT.model_handling.PLUGIN_OneProcessExporter object at 0x7ff2832e91c0> [1;30m[export_v4.py at line 6262][0m [0m
>>>>>>> 80ff7164
INFO: Creating files in directory . 
FileWriter <class 'PLUGIN.CUDACPP_OUTPUT.model_handling.PLUGIN_CPPWriter'> for ././CPPProcess.h
FileWriter <class 'PLUGIN.CUDACPP_OUTPUT.model_handling.PLUGIN_CPPWriter'> for ././CPPProcess.cc
INFO: Created files CPPProcess.h and CPPProcess.cc in directory ./. 
[1;32mDEBUG:  proc_id = [0m 1 [1;30m[export_cpp.py at line 710][0m [0m
[1;32mDEBUG:  config_map = [0m [1, 2, 3, 4, 5, 6, 7, 8, 9, 10, 11, 12, 13, 14, 15, 16, 17, 18, 19, 20, 21, 22, 23, 24, 25, 26, 27, 28, 29, 30, 31, 32, 33, 0, 34, 35] [1;30m[export_cpp.py at line 711][0m [0m
[1;32mDEBUG:  subproc_number = [0m 3 [1;30m[export_cpp.py at line 712][0m [0m
[1;32mDEBUG:  Done [1;30m[export_cpp.py at line 713][0m [0m
[1;32mDEBUG:  vector, subproc_group,self.opt['vector_size'] = [0m False True 32 [1;30m[export_v4.py at line 1872][0m [0m
[1;32mDEBUG:  vector, subproc_group,self.opt['vector_size'] = [0m False True 32 [1;30m[export_v4.py at line 1872][0m [0m
[1;32mDEBUG:  vector, subproc_group,self.opt['vector_size'] = [0m 32 True 32 [1;30m[export_v4.py at line 1872][0m [0m
[1;32mDEBUG:  vector, subproc_group,self.opt['vector_size'] = [0m 32 True 32 [1;30m[export_v4.py at line 1872][0m [0m
INFO: Generating Feynman diagrams for Process: g u~ > t t~ g u~ WEIGHTED<=4 @2 
INFO: Finding symmetric diagrams for subprocess group gux_ttxgux 
INFO: Creating files in directory P2_uux_ttxgg 
<<<<<<< HEAD
[1;32mDEBUG:  kwargs[prefix] = 0 [1;30m[model_handling.py at line 1057][0m [0m
[1;32mDEBUG:  process_exporter_cpp = [0m <PLUGIN.CUDACPP_OUTPUT.model_handling.PLUGIN_OneProcessExporter object at 0x7f41173a4250> [1;30m[export_v4.py at line 6262][0m [0m
=======
[1;32mDEBUG:  kwargs[prefix] = 0 [1;30m[model_handling.py at line 1058][0m [0m
[1;32mDEBUG:  process_exporter_cpp = [0m <PLUGIN.CUDACPP_OUTPUT.model_handling.PLUGIN_OneProcessExporter object at 0x7ff282919250> [1;30m[export_v4.py at line 6262][0m [0m
>>>>>>> 80ff7164
INFO: Creating files in directory . 
FileWriter <class 'PLUGIN.CUDACPP_OUTPUT.model_handling.PLUGIN_CPPWriter'> for ././CPPProcess.h
FileWriter <class 'PLUGIN.CUDACPP_OUTPUT.model_handling.PLUGIN_CPPWriter'> for ././CPPProcess.cc
INFO: Created files CPPProcess.h and CPPProcess.cc in directory ./. 
[1;32mDEBUG:  proc_id = [0m 1 [1;30m[export_cpp.py at line 710][0m [0m
[1;32mDEBUG:  config_map = [0m [1, 2, 3, 4, 5, 6, 7, 8, 9, 10, 11, 12, 13, 14, 15, 16, 17, 18, 19, 20, 21, 22, 23, 24, 25, 26, 27, 28, 29, 30, 31, 32, 33, 0, 34, 35] [1;30m[export_cpp.py at line 711][0m [0m
[1;32mDEBUG:  subproc_number = [0m 4 [1;30m[export_cpp.py at line 712][0m [0m
[1;32mDEBUG:  Done [1;30m[export_cpp.py at line 713][0m [0m
[1;32mDEBUG:  vector, subproc_group,self.opt['vector_size'] = [0m False True 32 [1;30m[export_v4.py at line 1872][0m [0m
[1;32mDEBUG:  vector, subproc_group,self.opt['vector_size'] = [0m False True 32 [1;30m[export_v4.py at line 1872][0m [0m
[1;32mDEBUG:  vector, subproc_group,self.opt['vector_size'] = [0m 32 True 32 [1;30m[export_v4.py at line 1872][0m [0m
[1;32mDEBUG:  vector, subproc_group,self.opt['vector_size'] = [0m 32 True 32 [1;30m[export_v4.py at line 1872][0m [0m
INFO: Generating Feynman diagrams for Process: u u~ > t t~ g g WEIGHTED<=4 @2 
INFO: Finding symmetric diagrams for subprocess group uux_ttxgg 
INFO: Creating files in directory P1_gg_ttxg 
<<<<<<< HEAD
[1;32mDEBUG:  kwargs[prefix] = 0 [1;30m[model_handling.py at line 1057][0m [0m
[1;32mDEBUG:  process_exporter_cpp = [0m <PLUGIN.CUDACPP_OUTPUT.model_handling.PLUGIN_OneProcessExporter object at 0x7f411755da00> [1;30m[export_v4.py at line 6262][0m [0m
=======
[1;32mDEBUG:  kwargs[prefix] = 0 [1;30m[model_handling.py at line 1058][0m [0m
[1;32mDEBUG:  process_exporter_cpp = [0m <PLUGIN.CUDACPP_OUTPUT.model_handling.PLUGIN_OneProcessExporter object at 0x7ff282919250> [1;30m[export_v4.py at line 6262][0m [0m
>>>>>>> 80ff7164
INFO: Creating files in directory . 
FileWriter <class 'PLUGIN.CUDACPP_OUTPUT.model_handling.PLUGIN_CPPWriter'> for ././CPPProcess.h
FileWriter <class 'PLUGIN.CUDACPP_OUTPUT.model_handling.PLUGIN_CPPWriter'> for ././CPPProcess.cc
INFO: Created files CPPProcess.h and CPPProcess.cc in directory ./. 
[1;32mDEBUG:  proc_id = [0m 1 [1;30m[export_cpp.py at line 710][0m [0m
[1;32mDEBUG:  config_map = [0m [1, 2, 3, 4, 5, 6, 7, 8, 9, 10, 11, 12, 13, 14, 15, 0] [1;30m[export_cpp.py at line 711][0m [0m
[1;32mDEBUG:  subproc_number = [0m 5 [1;30m[export_cpp.py at line 712][0m [0m
[1;32mDEBUG:  Done [1;30m[export_cpp.py at line 713][0m [0m
[1;32mDEBUG:  vector, subproc_group,self.opt['vector_size'] = [0m False True 32 [1;30m[export_v4.py at line 1872][0m [0m
[1;32mDEBUG:  vector, subproc_group,self.opt['vector_size'] = [0m False True 32 [1;30m[export_v4.py at line 1872][0m [0m
[1;32mDEBUG:  vector, subproc_group,self.opt['vector_size'] = [0m 32 True 32 [1;30m[export_v4.py at line 1872][0m [0m
[1;32mDEBUG:  vector, subproc_group,self.opt['vector_size'] = [0m 32 True 32 [1;30m[export_v4.py at line 1872][0m [0m
INFO: Generating Feynman diagrams for Process: g g > t t~ g WEIGHTED<=3 @1 
INFO: Finding symmetric diagrams for subprocess group gg_ttxg 
INFO: Creating files in directory P2_uu_ttxuu 
<<<<<<< HEAD
[1;32mDEBUG:  kwargs[prefix] = 0 [1;30m[model_handling.py at line 1057][0m [0m
[1;32mDEBUG:  process_exporter_cpp = [0m <PLUGIN.CUDACPP_OUTPUT.model_handling.PLUGIN_OneProcessExporter object at 0x7f411751a160> [1;30m[export_v4.py at line 6262][0m [0m
=======
[1;32mDEBUG:  kwargs[prefix] = 0 [1;30m[model_handling.py at line 1058][0m [0m
[1;32mDEBUG:  process_exporter_cpp = [0m <PLUGIN.CUDACPP_OUTPUT.model_handling.PLUGIN_OneProcessExporter object at 0x7ff282ae3ca0> [1;30m[export_v4.py at line 6262][0m [0m
>>>>>>> 80ff7164
INFO: Creating files in directory . 
FileWriter <class 'PLUGIN.CUDACPP_OUTPUT.model_handling.PLUGIN_CPPWriter'> for ././CPPProcess.h
FileWriter <class 'PLUGIN.CUDACPP_OUTPUT.model_handling.PLUGIN_CPPWriter'> for ././CPPProcess.cc
INFO: Created files CPPProcess.h and CPPProcess.cc in directory ./. 
[1;32mDEBUG:  proc_id = [0m 1 [1;30m[export_cpp.py at line 710][0m [0m
[1;32mDEBUG:  config_map = [0m [1, 2, 3, 4, 5, 6, 7, 8, 9, 10, 11, 12, 13, 14] [1;30m[export_cpp.py at line 711][0m [0m
[1;32mDEBUG:  subproc_number = [0m 6 [1;30m[export_cpp.py at line 712][0m [0m
[1;32mDEBUG:  Done [1;30m[export_cpp.py at line 713][0m [0m
[1;32mDEBUG:  vector, subproc_group,self.opt['vector_size'] = [0m False True 32 [1;30m[export_v4.py at line 1872][0m [0m
[1;32mDEBUG:  vector, subproc_group,self.opt['vector_size'] = [0m False True 32 [1;30m[export_v4.py at line 1872][0m [0m
[1;32mDEBUG:  vector, subproc_group,self.opt['vector_size'] = [0m 32 True 32 [1;30m[export_v4.py at line 1872][0m [0m
[1;32mDEBUG:  vector, subproc_group,self.opt['vector_size'] = [0m 32 True 32 [1;30m[export_v4.py at line 1872][0m [0m
INFO: Generating Feynman diagrams for Process: u u > t t~ u u WEIGHTED<=4 @2 
INFO: Finding symmetric diagrams for subprocess group uu_ttxuu 
INFO: Creating files in directory P2_uux_ttxuux 
<<<<<<< HEAD
[1;32mDEBUG:  kwargs[prefix] = 0 [1;30m[model_handling.py at line 1057][0m [0m
[1;32mDEBUG:  process_exporter_cpp = [0m <PLUGIN.CUDACPP_OUTPUT.model_handling.PLUGIN_OneProcessExporter object at 0x7f4117568c70> [1;30m[export_v4.py at line 6262][0m [0m
=======
[1;32mDEBUG:  kwargs[prefix] = 0 [1;30m[model_handling.py at line 1058][0m [0m
[1;32mDEBUG:  process_exporter_cpp = [0m <PLUGIN.CUDACPP_OUTPUT.model_handling.PLUGIN_OneProcessExporter object at 0x7ff282aa5be0> [1;30m[export_v4.py at line 6262][0m [0m
>>>>>>> 80ff7164
INFO: Creating files in directory . 
FileWriter <class 'PLUGIN.CUDACPP_OUTPUT.model_handling.PLUGIN_CPPWriter'> for ././CPPProcess.h
FileWriter <class 'PLUGIN.CUDACPP_OUTPUT.model_handling.PLUGIN_CPPWriter'> for ././CPPProcess.cc
INFO: Created files CPPProcess.h and CPPProcess.cc in directory ./. 
[1;32mDEBUG:  proc_id = [0m 1 [1;30m[export_cpp.py at line 710][0m [0m
[1;32mDEBUG:  config_map = [0m [1, 2, 3, 4, 5, 6, 7, 8, 9, 10, 11, 12, 13, 14] [1;30m[export_cpp.py at line 711][0m [0m
[1;32mDEBUG:  subproc_number = [0m 7 [1;30m[export_cpp.py at line 712][0m [0m
[1;32mDEBUG:  Done [1;30m[export_cpp.py at line 713][0m [0m
[1;32mDEBUG:  vector, subproc_group,self.opt['vector_size'] = [0m False True 32 [1;30m[export_v4.py at line 1872][0m [0m
[1;32mDEBUG:  vector, subproc_group,self.opt['vector_size'] = [0m False True 32 [1;30m[export_v4.py at line 1872][0m [0m
[1;32mDEBUG:  vector, subproc_group,self.opt['vector_size'] = [0m 32 True 32 [1;30m[export_v4.py at line 1872][0m [0m
[1;32mDEBUG:  vector, subproc_group,self.opt['vector_size'] = [0m 32 True 32 [1;30m[export_v4.py at line 1872][0m [0m
INFO: Generating Feynman diagrams for Process: u u~ > t t~ u u~ WEIGHTED<=4 @2 
INFO: Finding symmetric diagrams for subprocess group uux_ttxuux 
INFO: Creating files in directory P2_uxux_ttxuxux 
<<<<<<< HEAD
[1;32mDEBUG:  kwargs[prefix] = 0 [1;30m[model_handling.py at line 1057][0m [0m
[1;32mDEBUG:  process_exporter_cpp = [0m <PLUGIN.CUDACPP_OUTPUT.model_handling.PLUGIN_OneProcessExporter object at 0x7f411755cd60> [1;30m[export_v4.py at line 6262][0m [0m
=======
[1;32mDEBUG:  kwargs[prefix] = 0 [1;30m[model_handling.py at line 1058][0m [0m
[1;32mDEBUG:  process_exporter_cpp = [0m <PLUGIN.CUDACPP_OUTPUT.model_handling.PLUGIN_OneProcessExporter object at 0x7ff282fa8f70> [1;30m[export_v4.py at line 6262][0m [0m
>>>>>>> 80ff7164
INFO: Creating files in directory . 
FileWriter <class 'PLUGIN.CUDACPP_OUTPUT.model_handling.PLUGIN_CPPWriter'> for ././CPPProcess.h
FileWriter <class 'PLUGIN.CUDACPP_OUTPUT.model_handling.PLUGIN_CPPWriter'> for ././CPPProcess.cc
INFO: Created files CPPProcess.h and CPPProcess.cc in directory ./. 
[1;32mDEBUG:  proc_id = [0m 1 [1;30m[export_cpp.py at line 710][0m [0m
[1;32mDEBUG:  config_map = [0m [1, 2, 3, 4, 5, 6, 7, 8, 9, 10, 11, 12, 13, 14] [1;30m[export_cpp.py at line 711][0m [0m
[1;32mDEBUG:  subproc_number = [0m 8 [1;30m[export_cpp.py at line 712][0m [0m
[1;32mDEBUG:  Done [1;30m[export_cpp.py at line 713][0m [0m
[1;32mDEBUG:  vector, subproc_group,self.opt['vector_size'] = [0m False True 32 [1;30m[export_v4.py at line 1872][0m [0m
[1;32mDEBUG:  vector, subproc_group,self.opt['vector_size'] = [0m False True 32 [1;30m[export_v4.py at line 1872][0m [0m
[1;32mDEBUG:  vector, subproc_group,self.opt['vector_size'] = [0m 32 True 32 [1;30m[export_v4.py at line 1872][0m [0m
[1;32mDEBUG:  vector, subproc_group,self.opt['vector_size'] = [0m 32 True 32 [1;30m[export_v4.py at line 1872][0m [0m
INFO: Generating Feynman diagrams for Process: u~ u~ > t t~ u~ u~ WEIGHTED<=4 @2 
INFO: Finding symmetric diagrams for subprocess group uxux_ttxuxux 
INFO: Creating files in directory P2_uc_ttxuc 
<<<<<<< HEAD
[1;32mDEBUG:  kwargs[prefix] = 0 [1;30m[model_handling.py at line 1057][0m [0m
[1;32mDEBUG:  process_exporter_cpp = [0m <PLUGIN.CUDACPP_OUTPUT.model_handling.PLUGIN_OneProcessExporter object at 0x7f41178e7520> [1;30m[export_v4.py at line 6262][0m [0m
=======
[1;32mDEBUG:  kwargs[prefix] = 0 [1;30m[model_handling.py at line 1058][0m [0m
[1;32mDEBUG:  process_exporter_cpp = [0m <PLUGIN.CUDACPP_OUTPUT.model_handling.PLUGIN_OneProcessExporter object at 0x7ff282e2d850> [1;30m[export_v4.py at line 6262][0m [0m
>>>>>>> 80ff7164
INFO: Creating files in directory . 
FileWriter <class 'PLUGIN.CUDACPP_OUTPUT.model_handling.PLUGIN_CPPWriter'> for ././CPPProcess.h
FileWriter <class 'PLUGIN.CUDACPP_OUTPUT.model_handling.PLUGIN_CPPWriter'> for ././CPPProcess.cc
INFO: Created files CPPProcess.h and CPPProcess.cc in directory ./. 
[1;32mDEBUG:  proc_id = [0m 1 [1;30m[export_cpp.py at line 710][0m [0m
[1;32mDEBUG:  config_map = [0m [1, 2, 3, 4, 5, 6, 7] [1;30m[export_cpp.py at line 711][0m [0m
[1;32mDEBUG:  subproc_number = [0m 9 [1;30m[export_cpp.py at line 712][0m [0m
[1;32mDEBUG:  Done [1;30m[export_cpp.py at line 713][0m [0m
[1;32mDEBUG:  vector, subproc_group,self.opt['vector_size'] = [0m False True 32 [1;30m[export_v4.py at line 1872][0m [0m
[1;32mDEBUG:  vector, subproc_group,self.opt['vector_size'] = [0m False True 32 [1;30m[export_v4.py at line 1872][0m [0m
[1;32mDEBUG:  vector, subproc_group,self.opt['vector_size'] = [0m 32 True 32 [1;30m[export_v4.py at line 1872][0m [0m
[1;32mDEBUG:  vector, subproc_group,self.opt['vector_size'] = [0m 32 True 32 [1;30m[export_v4.py at line 1872][0m [0m
INFO: Generating Feynman diagrams for Process: u c > t t~ u c WEIGHTED<=4 @2 
INFO: Finding symmetric diagrams for subprocess group uc_ttxuc 
INFO: Creating files in directory P2_uux_ttxccx 
<<<<<<< HEAD
[1;32mDEBUG:  kwargs[prefix] = 0 [1;30m[model_handling.py at line 1057][0m [0m
[1;32mDEBUG:  process_exporter_cpp = [0m <PLUGIN.CUDACPP_OUTPUT.model_handling.PLUGIN_OneProcessExporter object at 0x7f4117218490> [1;30m[export_v4.py at line 6262][0m [0m
=======
[1;32mDEBUG:  kwargs[prefix] = 0 [1;30m[model_handling.py at line 1058][0m [0m
[1;32mDEBUG:  process_exporter_cpp = [0m <PLUGIN.CUDACPP_OUTPUT.model_handling.PLUGIN_OneProcessExporter object at 0x7ff282addd60> [1;30m[export_v4.py at line 6262][0m [0m
>>>>>>> 80ff7164
INFO: Creating files in directory . 
FileWriter <class 'PLUGIN.CUDACPP_OUTPUT.model_handling.PLUGIN_CPPWriter'> for ././CPPProcess.h
FileWriter <class 'PLUGIN.CUDACPP_OUTPUT.model_handling.PLUGIN_CPPWriter'> for ././CPPProcess.cc
INFO: Created files CPPProcess.h and CPPProcess.cc in directory ./. 
[1;32mDEBUG:  proc_id = [0m 1 [1;30m[export_cpp.py at line 710][0m [0m
[1;32mDEBUG:  config_map = [0m [1, 2, 3, 4, 5, 6, 7] [1;30m[export_cpp.py at line 711][0m [0m
[1;32mDEBUG:  subproc_number = [0m 10 [1;30m[export_cpp.py at line 712][0m [0m
[1;32mDEBUG:  Done [1;30m[export_cpp.py at line 713][0m [0m
[1;32mDEBUG:  vector, subproc_group,self.opt['vector_size'] = [0m False True 32 [1;30m[export_v4.py at line 1872][0m [0m
[1;32mDEBUG:  vector, subproc_group,self.opt['vector_size'] = [0m False True 32 [1;30m[export_v4.py at line 1872][0m [0m
[1;32mDEBUG:  vector, subproc_group,self.opt['vector_size'] = [0m 32 True 32 [1;30m[export_v4.py at line 1872][0m [0m
[1;32mDEBUG:  vector, subproc_group,self.opt['vector_size'] = [0m 32 True 32 [1;30m[export_v4.py at line 1872][0m [0m
INFO: Generating Feynman diagrams for Process: u u~ > t t~ c c~ WEIGHTED<=4 @2 
INFO: Finding symmetric diagrams for subprocess group uux_ttxccx 
INFO: Creating files in directory P2_ucx_ttxucx 
<<<<<<< HEAD
[1;32mDEBUG:  kwargs[prefix] = 0 [1;30m[model_handling.py at line 1057][0m [0m
[1;32mDEBUG:  process_exporter_cpp = [0m <PLUGIN.CUDACPP_OUTPUT.model_handling.PLUGIN_OneProcessExporter object at 0x7f4117218490> [1;30m[export_v4.py at line 6262][0m [0m
=======
[1;32mDEBUG:  kwargs[prefix] = 0 [1;30m[model_handling.py at line 1058][0m [0m
[1;32mDEBUG:  process_exporter_cpp = [0m <PLUGIN.CUDACPP_OUTPUT.model_handling.PLUGIN_OneProcessExporter object at 0x7ff282a84d30> [1;30m[export_v4.py at line 6262][0m [0m
>>>>>>> 80ff7164
INFO: Creating files in directory . 
FileWriter <class 'PLUGIN.CUDACPP_OUTPUT.model_handling.PLUGIN_CPPWriter'> for ././CPPProcess.h
FileWriter <class 'PLUGIN.CUDACPP_OUTPUT.model_handling.PLUGIN_CPPWriter'> for ././CPPProcess.cc
INFO: Created files CPPProcess.h and CPPProcess.cc in directory ./. 
[1;32mDEBUG:  proc_id = [0m 1 [1;30m[export_cpp.py at line 710][0m [0m
[1;32mDEBUG:  config_map = [0m [1, 2, 3, 4, 5, 6, 7] [1;30m[export_cpp.py at line 711][0m [0m
[1;32mDEBUG:  subproc_number = [0m 11 [1;30m[export_cpp.py at line 712][0m [0m
[1;32mDEBUG:  Done [1;30m[export_cpp.py at line 713][0m [0m
[1;32mDEBUG:  vector, subproc_group,self.opt['vector_size'] = [0m False True 32 [1;30m[export_v4.py at line 1872][0m [0m
[1;32mDEBUG:  vector, subproc_group,self.opt['vector_size'] = [0m False True 32 [1;30m[export_v4.py at line 1872][0m [0m
[1;32mDEBUG:  vector, subproc_group,self.opt['vector_size'] = [0m 32 True 32 [1;30m[export_v4.py at line 1872][0m [0m
[1;32mDEBUG:  vector, subproc_group,self.opt['vector_size'] = [0m 32 True 32 [1;30m[export_v4.py at line 1872][0m [0m
INFO: Generating Feynman diagrams for Process: u c~ > t t~ u c~ WEIGHTED<=4 @2 
INFO: Finding symmetric diagrams for subprocess group ucx_ttxucx 
INFO: Creating files in directory P2_uxcx_ttxuxcx 
<<<<<<< HEAD
[1;32mDEBUG:  kwargs[prefix] = 0 [1;30m[model_handling.py at line 1057][0m [0m
[1;32mDEBUG:  process_exporter_cpp = [0m <PLUGIN.CUDACPP_OUTPUT.model_handling.PLUGIN_OneProcessExporter object at 0x7f41173a4250> [1;30m[export_v4.py at line 6262][0m [0m
=======
[1;32mDEBUG:  kwargs[prefix] = 0 [1;30m[model_handling.py at line 1058][0m [0m
[1;32mDEBUG:  process_exporter_cpp = [0m <PLUGIN.CUDACPP_OUTPUT.model_handling.PLUGIN_OneProcessExporter object at 0x7ff282e2d850> [1;30m[export_v4.py at line 6262][0m [0m
>>>>>>> 80ff7164
INFO: Creating files in directory . 
FileWriter <class 'PLUGIN.CUDACPP_OUTPUT.model_handling.PLUGIN_CPPWriter'> for ././CPPProcess.h
FileWriter <class 'PLUGIN.CUDACPP_OUTPUT.model_handling.PLUGIN_CPPWriter'> for ././CPPProcess.cc
INFO: Created files CPPProcess.h and CPPProcess.cc in directory ./. 
[1;32mDEBUG:  proc_id = [0m 1 [1;30m[export_cpp.py at line 710][0m [0m
[1;32mDEBUG:  config_map = [0m [1, 2, 3, 4, 5, 6, 7] [1;30m[export_cpp.py at line 711][0m [0m
[1;32mDEBUG:  subproc_number = [0m 12 [1;30m[export_cpp.py at line 712][0m [0m
[1;32mDEBUG:  Done [1;30m[export_cpp.py at line 713][0m [0m
[1;32mDEBUG:  vector, subproc_group,self.opt['vector_size'] = [0m False True 32 [1;30m[export_v4.py at line 1872][0m [0m
[1;32mDEBUG:  vector, subproc_group,self.opt['vector_size'] = [0m False True 32 [1;30m[export_v4.py at line 1872][0m [0m
[1;32mDEBUG:  vector, subproc_group,self.opt['vector_size'] = [0m 32 True 32 [1;30m[export_v4.py at line 1872][0m [0m
[1;32mDEBUG:  vector, subproc_group,self.opt['vector_size'] = [0m 32 True 32 [1;30m[export_v4.py at line 1872][0m [0m
INFO: Generating Feynman diagrams for Process: u~ c~ > t t~ u~ c~ WEIGHTED<=4 @2 
INFO: Finding symmetric diagrams for subprocess group uxcx_ttxuxcx 
INFO: Creating files in directory P1_gu_ttxu 
<<<<<<< HEAD
[1;32mDEBUG:  kwargs[prefix] = 0 [1;30m[model_handling.py at line 1057][0m [0m
[1;32mDEBUG:  process_exporter_cpp = [0m <PLUGIN.CUDACPP_OUTPUT.model_handling.PLUGIN_OneProcessExporter object at 0x7f41173a4250> [1;30m[export_v4.py at line 6262][0m [0m
=======
[1;32mDEBUG:  kwargs[prefix] = 0 [1;30m[model_handling.py at line 1058][0m [0m
[1;32mDEBUG:  process_exporter_cpp = [0m <PLUGIN.CUDACPP_OUTPUT.model_handling.PLUGIN_OneProcessExporter object at 0x7ff282e2d850> [1;30m[export_v4.py at line 6262][0m [0m
>>>>>>> 80ff7164
INFO: Creating files in directory . 
FileWriter <class 'PLUGIN.CUDACPP_OUTPUT.model_handling.PLUGIN_CPPWriter'> for ././CPPProcess.h
FileWriter <class 'PLUGIN.CUDACPP_OUTPUT.model_handling.PLUGIN_CPPWriter'> for ././CPPProcess.cc
INFO: Created files CPPProcess.h and CPPProcess.cc in directory ./. 
[1;32mDEBUG:  proc_id = [0m 1 [1;30m[export_cpp.py at line 710][0m [0m
[1;32mDEBUG:  config_map = [0m [1, 2, 3, 4, 5] [1;30m[export_cpp.py at line 711][0m [0m
[1;32mDEBUG:  subproc_number = [0m 13 [1;30m[export_cpp.py at line 712][0m [0m
[1;32mDEBUG:  Done [1;30m[export_cpp.py at line 713][0m [0m
[1;32mDEBUG:  vector, subproc_group,self.opt['vector_size'] = [0m False True 32 [1;30m[export_v4.py at line 1872][0m [0m
[1;32mDEBUG:  vector, subproc_group,self.opt['vector_size'] = [0m False True 32 [1;30m[export_v4.py at line 1872][0m [0m
[1;32mDEBUG:  vector, subproc_group,self.opt['vector_size'] = [0m 32 True 32 [1;30m[export_v4.py at line 1872][0m [0m
[1;32mDEBUG:  vector, subproc_group,self.opt['vector_size'] = [0m 32 True 32 [1;30m[export_v4.py at line 1872][0m [0m
INFO: Generating Feynman diagrams for Process: g u > t t~ u WEIGHTED<=3 @1 
INFO: Finding symmetric diagrams for subprocess group gu_ttxu 
INFO: Creating files in directory P1_gux_ttxux 
<<<<<<< HEAD
[1;32mDEBUG:  kwargs[prefix] = 0 [1;30m[model_handling.py at line 1057][0m [0m
[1;32mDEBUG:  process_exporter_cpp = [0m <PLUGIN.CUDACPP_OUTPUT.model_handling.PLUGIN_OneProcessExporter object at 0x7f41178e7520> [1;30m[export_v4.py at line 6262][0m [0m
=======
[1;32mDEBUG:  kwargs[prefix] = 0 [1;30m[model_handling.py at line 1058][0m [0m
[1;32mDEBUG:  process_exporter_cpp = [0m <PLUGIN.CUDACPP_OUTPUT.model_handling.PLUGIN_OneProcessExporter object at 0x7ff282e2d850> [1;30m[export_v4.py at line 6262][0m [0m
>>>>>>> 80ff7164
INFO: Creating files in directory . 
FileWriter <class 'PLUGIN.CUDACPP_OUTPUT.model_handling.PLUGIN_CPPWriter'> for ././CPPProcess.h
FileWriter <class 'PLUGIN.CUDACPP_OUTPUT.model_handling.PLUGIN_CPPWriter'> for ././CPPProcess.cc
INFO: Created files CPPProcess.h and CPPProcess.cc in directory ./. 
[1;32mDEBUG:  proc_id = [0m 1 [1;30m[export_cpp.py at line 710][0m [0m
[1;32mDEBUG:  config_map = [0m [1, 2, 3, 4, 5] [1;30m[export_cpp.py at line 711][0m [0m
[1;32mDEBUG:  subproc_number = [0m 14 [1;30m[export_cpp.py at line 712][0m [0m
[1;32mDEBUG:  Done [1;30m[export_cpp.py at line 713][0m [0m
[1;32mDEBUG:  vector, subproc_group,self.opt['vector_size'] = [0m False True 32 [1;30m[export_v4.py at line 1872][0m [0m
[1;32mDEBUG:  vector, subproc_group,self.opt['vector_size'] = [0m False True 32 [1;30m[export_v4.py at line 1872][0m [0m
[1;32mDEBUG:  vector, subproc_group,self.opt['vector_size'] = [0m 32 True 32 [1;30m[export_v4.py at line 1872][0m [0m
[1;32mDEBUG:  vector, subproc_group,self.opt['vector_size'] = [0m 32 True 32 [1;30m[export_v4.py at line 1872][0m [0m
INFO: Generating Feynman diagrams for Process: g u~ > t t~ u~ WEIGHTED<=3 @1 
INFO: Finding symmetric diagrams for subprocess group gux_ttxux 
INFO: Creating files in directory P1_uux_ttxg 
<<<<<<< HEAD
[1;32mDEBUG:  kwargs[prefix] = 0 [1;30m[model_handling.py at line 1057][0m [0m
[1;32mDEBUG:  process_exporter_cpp = [0m <PLUGIN.CUDACPP_OUTPUT.model_handling.PLUGIN_OneProcessExporter object at 0x7f4117218bb0> [1;30m[export_v4.py at line 6262][0m [0m
=======
[1;32mDEBUG:  kwargs[prefix] = 0 [1;30m[model_handling.py at line 1058][0m [0m
[1;32mDEBUG:  process_exporter_cpp = [0m <PLUGIN.CUDACPP_OUTPUT.model_handling.PLUGIN_OneProcessExporter object at 0x7ff282aa3a00> [1;30m[export_v4.py at line 6262][0m [0m
>>>>>>> 80ff7164
INFO: Creating files in directory . 
FileWriter <class 'PLUGIN.CUDACPP_OUTPUT.model_handling.PLUGIN_CPPWriter'> for ././CPPProcess.h
FileWriter <class 'PLUGIN.CUDACPP_OUTPUT.model_handling.PLUGIN_CPPWriter'> for ././CPPProcess.cc
INFO: Created files CPPProcess.h and CPPProcess.cc in directory ./. 
[1;32mDEBUG:  proc_id = [0m 1 [1;30m[export_cpp.py at line 710][0m [0m
[1;32mDEBUG:  config_map = [0m [1, 2, 3, 4, 5] [1;30m[export_cpp.py at line 711][0m [0m
[1;32mDEBUG:  subproc_number = [0m 15 [1;30m[export_cpp.py at line 712][0m [0m
[1;32mDEBUG:  Done [1;30m[export_cpp.py at line 713][0m [0m
[1;32mDEBUG:  vector, subproc_group,self.opt['vector_size'] = [0m False True 32 [1;30m[export_v4.py at line 1872][0m [0m
[1;32mDEBUG:  vector, subproc_group,self.opt['vector_size'] = [0m False True 32 [1;30m[export_v4.py at line 1872][0m [0m
[1;32mDEBUG:  vector, subproc_group,self.opt['vector_size'] = [0m 32 True 32 [1;30m[export_v4.py at line 1872][0m [0m
[1;32mDEBUG:  vector, subproc_group,self.opt['vector_size'] = [0m 32 True 32 [1;30m[export_v4.py at line 1872][0m [0m
INFO: Generating Feynman diagrams for Process: u u~ > t t~ g WEIGHTED<=3 @1 
INFO: Finding symmetric diagrams for subprocess group uux_ttxg 
INFO: Creating files in directory P0_gg_ttx 
<<<<<<< HEAD
[1;32mDEBUG:  kwargs[prefix] = 0 [1;30m[model_handling.py at line 1057][0m [0m
[1;32mDEBUG:  process_exporter_cpp = [0m <PLUGIN.CUDACPP_OUTPUT.model_handling.PLUGIN_OneProcessExporter object at 0x7f41178e7520> [1;30m[export_v4.py at line 6262][0m [0m
=======
[1;32mDEBUG:  kwargs[prefix] = 0 [1;30m[model_handling.py at line 1058][0m [0m
[1;32mDEBUG:  process_exporter_cpp = [0m <PLUGIN.CUDACPP_OUTPUT.model_handling.PLUGIN_OneProcessExporter object at 0x7ff282addd60> [1;30m[export_v4.py at line 6262][0m [0m
>>>>>>> 80ff7164
INFO: Creating files in directory . 
FileWriter <class 'PLUGIN.CUDACPP_OUTPUT.model_handling.PLUGIN_CPPWriter'> for ././CPPProcess.h
FileWriter <class 'PLUGIN.CUDACPP_OUTPUT.model_handling.PLUGIN_CPPWriter'> for ././CPPProcess.cc
INFO: Created files CPPProcess.h and CPPProcess.cc in directory ./. 
[1;32mDEBUG:  proc_id = [0m 1 [1;30m[export_cpp.py at line 710][0m [0m
[1;32mDEBUG:  config_map = [0m [1, 2, 3] [1;30m[export_cpp.py at line 711][0m [0m
[1;32mDEBUG:  subproc_number = [0m 16 [1;30m[export_cpp.py at line 712][0m [0m
[1;32mDEBUG:  Done [1;30m[export_cpp.py at line 713][0m [0m
[1;32mDEBUG:  vector, subproc_group,self.opt['vector_size'] = [0m False True 32 [1;30m[export_v4.py at line 1872][0m [0m
[1;32mDEBUG:  vector, subproc_group,self.opt['vector_size'] = [0m False True 32 [1;30m[export_v4.py at line 1872][0m [0m
[1;32mDEBUG:  vector, subproc_group,self.opt['vector_size'] = [0m 32 True 32 [1;30m[export_v4.py at line 1872][0m [0m
[1;32mDEBUG:  vector, subproc_group,self.opt['vector_size'] = [0m 32 True 32 [1;30m[export_v4.py at line 1872][0m [0m
INFO: Generating Feynman diagrams for Process: g g > t t~ WEIGHTED<=2 
INFO: Finding symmetric diagrams for subprocess group gg_ttx 
INFO: Creating files in directory P0_uux_ttx 
<<<<<<< HEAD
[1;32mDEBUG:  kwargs[prefix] = 0 [1;30m[model_handling.py at line 1057][0m [0m
[1;32mDEBUG:  process_exporter_cpp = [0m <PLUGIN.CUDACPP_OUTPUT.model_handling.PLUGIN_OneProcessExporter object at 0x7f4117218bb0> [1;30m[export_v4.py at line 6262][0m [0m
=======
[1;32mDEBUG:  kwargs[prefix] = 0 [1;30m[model_handling.py at line 1058][0m [0m
[1;32mDEBUG:  process_exporter_cpp = [0m <PLUGIN.CUDACPP_OUTPUT.model_handling.PLUGIN_OneProcessExporter object at 0x7ff282794c40> [1;30m[export_v4.py at line 6262][0m [0m
>>>>>>> 80ff7164
INFO: Creating files in directory . 
FileWriter <class 'PLUGIN.CUDACPP_OUTPUT.model_handling.PLUGIN_CPPWriter'> for ././CPPProcess.h
FileWriter <class 'PLUGIN.CUDACPP_OUTPUT.model_handling.PLUGIN_CPPWriter'> for ././CPPProcess.cc
INFO: Created files CPPProcess.h and CPPProcess.cc in directory ./. 
[1;32mDEBUG:  proc_id = [0m 1 [1;30m[export_cpp.py at line 710][0m [0m
[1;32mDEBUG:  config_map = [0m [1] [1;30m[export_cpp.py at line 711][0m [0m
[1;32mDEBUG:  subproc_number = [0m 17 [1;30m[export_cpp.py at line 712][0m [0m
[1;32mDEBUG:  Done [1;30m[export_cpp.py at line 713][0m [0m
[1;32mDEBUG:  vector, subproc_group,self.opt['vector_size'] = [0m False True 32 [1;30m[export_v4.py at line 1872][0m [0m
[1;32mDEBUG:  vector, subproc_group,self.opt['vector_size'] = [0m False True 32 [1;30m[export_v4.py at line 1872][0m [0m
[1;32mDEBUG:  vector, subproc_group,self.opt['vector_size'] = [0m 32 True 32 [1;30m[export_v4.py at line 1872][0m [0m
[1;32mDEBUG:  vector, subproc_group,self.opt['vector_size'] = [0m 32 True 32 [1;30m[export_v4.py at line 1872][0m [0m
INFO: Generating Feynman diagrams for Process: u u~ > t t~ WEIGHTED<=2 
INFO: Finding symmetric diagrams for subprocess group uux_ttx 
<<<<<<< HEAD
Generated helas calls for 18 subprocesses (372 diagrams) in 1.303 s
Wrote files for 810 helas calls in 3.892 s
=======
Generated helas calls for 18 subprocesses (372 diagrams) in 1.312 s
Wrote files for 810 helas calls in 3.308 s
>>>>>>> 80ff7164
ALOHA: aloha starts to compute helicity amplitudes
ALOHA: aloha creates VVV1 routines[0m
ALOHA: aloha creates FFV1 routines[0m
ALOHA: aloha creates VVVV1 routines[0m
ALOHA: aloha creates VVVV3 routines[0m
ALOHA: aloha creates VVVV4 routines[0m
ALOHA: aloha creates 5 routines in  0.342 s
[1;32mDEBUG:  Entering PLUGIN_ProcessExporter.convert_model (create the model) [1;30m[output.py at line 202][0m [0m
ALOHA: aloha starts to compute helicity amplitudes
ALOHA: aloha creates VVV1 routines[0m
ALOHA: aloha creates FFV1 routines[0m
ALOHA: aloha creates VVVV1 routines[0m
ALOHA: aloha creates VVVV3 routines[0m
ALOHA: aloha creates VVVV4 routines[0m
ALOHA: aloha creates 10 routines in  0.321 s
<class 'aloha.create_aloha.AbstractRoutine'> VVV1
<class 'aloha.create_aloha.AbstractRoutine'> VVV1
<class 'aloha.create_aloha.AbstractRoutine'> FFV1
<class 'aloha.create_aloha.AbstractRoutine'> FFV1
<class 'aloha.create_aloha.AbstractRoutine'> FFV1
<class 'aloha.create_aloha.AbstractRoutine'> FFV1
<class 'aloha.create_aloha.AbstractRoutine'> VVVV1
<class 'aloha.create_aloha.AbstractRoutine'> VVVV1
<class 'aloha.create_aloha.AbstractRoutine'> VVVV3
<class 'aloha.create_aloha.AbstractRoutine'> VVVV3
<class 'aloha.create_aloha.AbstractRoutine'> VVVV4
<class 'aloha.create_aloha.AbstractRoutine'> VVVV4
FileWriter <class 'PLUGIN.CUDACPP_OUTPUT.model_handling.PLUGIN_CPPWriter'> for /data/avalassi/GPU2023/madgraph4gpuX/MG5aMC/TMPOUT/CODEGEN_mad_pp_tt012j/src/./HelAmps_sm.h
INFO: Created file HelAmps_sm.h in directory /data/avalassi/GPU2023/madgraph4gpuX/MG5aMC/TMPOUT/CODEGEN_mad_pp_tt012j/src/. 
super_write_set_parameters_onlyfixMajorana (hardcoded=False)
super_write_set_parameters_onlyfixMajorana (hardcoded=True)
FileWriter <class 'PLUGIN.CUDACPP_OUTPUT.model_handling.PLUGIN_CPPWriter'> for /data/avalassi/GPU2023/madgraph4gpuX/MG5aMC/TMPOUT/CODEGEN_mad_pp_tt012j/src/./Parameters_sm.h
FileWriter <class 'PLUGIN.CUDACPP_OUTPUT.model_handling.PLUGIN_CPPWriter'> for /data/avalassi/GPU2023/madgraph4gpuX/MG5aMC/TMPOUT/CODEGEN_mad_pp_tt012j/src/./Parameters_sm.cc
INFO: Created files Parameters_sm.h and Parameters_sm.cc in directory 
INFO: /data/avalassi/GPU2023/madgraph4gpuX/MG5aMC/TMPOUT/CODEGEN_mad_pp_tt012j/src/. and /data/avalassi/GPU2023/madgraph4gpuX/MG5aMC/TMPOUT/CODEGEN_mad_pp_tt012j/src/. 
The option zerowidth_tchannel is modified [True] but will not be written in the configuration files.
If you want to make this value the default for future session, you can run 'save options --all'
save configuration file to /data/avalassi/GPU2023/madgraph4gpuX/MG5aMC/TMPOUT/CODEGEN_mad_pp_tt012j/Cards/me5_configuration.txt
INFO: Use Fortran compiler gfortran 
INFO: Use c++ compiler g++ 
INFO: Generate web pages 
DEBUG: cd /data/avalassi/GPU2023/madgraph4gpuX/MG5aMC/TMPOUT/CODEGEN_mad_pp_tt012j; patch -p4 -i /data/avalassi/GPU2023/madgraph4gpuX/epochX/cudacpp/CODEGEN/PLUGIN/CUDACPP_SA_OUTPUT/MG5aMC_patches/PROD/patch.common
patching file Source/genps.inc
patching file Source/makefile
patching file SubProcesses/makefile
patching file bin/internal/gen_ximprove.py
Hunk #1 succeeded at 391 (offset 6 lines).
patching file bin/internal/madevent_interface.py
DEBUG: cd /data/avalassi/GPU2023/madgraph4gpuX/MG5aMC/TMPOUT/CODEGEN_mad_pp_tt012j/SubProcesses/P0_gg_ttx; patch -p6 -i /data/avalassi/GPU2023/madgraph4gpuX/epochX/cudacpp/CODEGEN/PLUGIN/CUDACPP_SA_OUTPUT/MG5aMC_patches/PROD/patch.P1
patching file auto_dsig1.f
patching file driver.f
patching file matrix1.f
DEBUG: cd /data/avalassi/GPU2023/madgraph4gpuX/MG5aMC/TMPOUT/CODEGEN_mad_pp_tt012j/SubProcesses/P0_uux_ttx; patch -p6 -i /data/avalassi/GPU2023/madgraph4gpuX/epochX/cudacpp/CODEGEN/PLUGIN/CUDACPP_SA_OUTPUT/MG5aMC_patches/PROD/patch.P1
patching file auto_dsig1.f
Hunk #1 succeeded at 539 (offset 55 lines).
patching file driver.f
patching file matrix1.f
Hunk #1 succeeded at 75 (offset 3 lines).
Hunk #2 succeeded at 146 (offset 3 lines).
Hunk #3 succeeded at 224 (offset 3 lines).
Hunk #4 succeeded at 252 (offset 3 lines).
Hunk #5 succeeded at 297 (offset 3 lines).
DEBUG: cd /data/avalassi/GPU2023/madgraph4gpuX/MG5aMC/TMPOUT/CODEGEN_mad_pp_tt012j/SubProcesses/P1_gg_ttxg; patch -p6 -i /data/avalassi/GPU2023/madgraph4gpuX/epochX/cudacpp/CODEGEN/PLUGIN/CUDACPP_SA_OUTPUT/MG5aMC_patches/PROD/patch.P1
patching file auto_dsig1.f
patching file driver.f
patching file matrix1.f
Hunk #2 succeeded at 159 (offset 16 lines).
Hunk #3 succeeded at 237 (offset 16 lines).
Hunk #4 succeeded at 265 (offset 16 lines).
Hunk #5 succeeded at 310 (offset 16 lines).
DEBUG: cd /data/avalassi/GPU2023/madgraph4gpuX/MG5aMC/TMPOUT/CODEGEN_mad_pp_tt012j/SubProcesses/P1_gu_ttxu; patch -p6 -i /data/avalassi/GPU2023/madgraph4gpuX/epochX/cudacpp/CODEGEN/PLUGIN/CUDACPP_SA_OUTPUT/MG5aMC_patches/PROD/patch.P1
patching file auto_dsig1.f
Hunk #1 succeeded at 528 (offset 44 lines).
patching file driver.f
patching file matrix1.f
Hunk #1 succeeded at 75 (offset 3 lines).
Hunk #2 succeeded at 162 (offset 19 lines).
Hunk #3 succeeded at 240 (offset 19 lines).
Hunk #4 succeeded at 268 (offset 19 lines).
Hunk #5 succeeded at 313 (offset 19 lines).
DEBUG: cd /data/avalassi/GPU2023/madgraph4gpuX/MG5aMC/TMPOUT/CODEGEN_mad_pp_tt012j/SubProcesses/P1_gux_ttxux; patch -p6 -i /data/avalassi/GPU2023/madgraph4gpuX/epochX/cudacpp/CODEGEN/PLUGIN/CUDACPP_SA_OUTPUT/MG5aMC_patches/PROD/patch.P1
patching file auto_dsig1.f
Hunk #1 succeeded at 528 (offset 44 lines).
patching file driver.f
patching file matrix1.f
Hunk #1 succeeded at 75 (offset 3 lines).
Hunk #2 succeeded at 162 (offset 19 lines).
Hunk #3 succeeded at 240 (offset 19 lines).
Hunk #4 succeeded at 268 (offset 19 lines).
Hunk #5 succeeded at 313 (offset 19 lines).
DEBUG: cd /data/avalassi/GPU2023/madgraph4gpuX/MG5aMC/TMPOUT/CODEGEN_mad_pp_tt012j/SubProcesses/P1_uux_ttxg; patch -p6 -i /data/avalassi/GPU2023/madgraph4gpuX/epochX/cudacpp/CODEGEN/PLUGIN/CUDACPP_SA_OUTPUT/MG5aMC_patches/PROD/patch.P1
patching file auto_dsig1.f
Hunk #1 succeeded at 539 (offset 55 lines).
patching file driver.f
patching file matrix1.f
Hunk #1 succeeded at 75 (offset 3 lines).
Hunk #2 succeeded at 162 (offset 19 lines).
Hunk #3 succeeded at 240 (offset 19 lines).
Hunk #4 succeeded at 268 (offset 19 lines).
Hunk #5 succeeded at 313 (offset 19 lines).
DEBUG: cd /data/avalassi/GPU2023/madgraph4gpuX/MG5aMC/TMPOUT/CODEGEN_mad_pp_tt012j/SubProcesses/P2_gg_ttxgg; patch -p6 -i /data/avalassi/GPU2023/madgraph4gpuX/epochX/cudacpp/CODEGEN/PLUGIN/CUDACPP_SA_OUTPUT/MG5aMC_patches/PROD/patch.P1
patching file auto_dsig1.f
patching file driver.f
patching file matrix1.f
Hunk #2 succeeded at 191 (offset 48 lines).
Hunk #3 succeeded at 269 (offset 48 lines).
Hunk #4 succeeded at 297 (offset 48 lines).
Hunk #5 succeeded at 342 (offset 48 lines).
DEBUG: cd /data/avalassi/GPU2023/madgraph4gpuX/MG5aMC/TMPOUT/CODEGEN_mad_pp_tt012j/SubProcesses/P2_gg_ttxuux; patch -p6 -i /data/avalassi/GPU2023/madgraph4gpuX/epochX/cudacpp/CODEGEN/PLUGIN/CUDACPP_SA_OUTPUT/MG5aMC_patches/PROD/patch.P1
patching file auto_dsig1.f
Hunk #1 succeeded at 517 (offset 33 lines).
patching file driver.f
patching file matrix1.f
Hunk #1 succeeded at 75 (offset 3 lines).
Hunk #2 succeeded at 194 (offset 51 lines).
Hunk #3 succeeded at 272 (offset 51 lines).
Hunk #4 succeeded at 300 (offset 51 lines).
Hunk #5 succeeded at 345 (offset 51 lines).
DEBUG: cd /data/avalassi/GPU2023/madgraph4gpuX/MG5aMC/TMPOUT/CODEGEN_mad_pp_tt012j/SubProcesses/P2_gu_ttxgu; patch -p6 -i /data/avalassi/GPU2023/madgraph4gpuX/epochX/cudacpp/CODEGEN/PLUGIN/CUDACPP_SA_OUTPUT/MG5aMC_patches/PROD/patch.P1
patching file auto_dsig1.f
Hunk #1 succeeded at 528 (offset 44 lines).
patching file driver.f
patching file matrix1.f
Hunk #1 succeeded at 75 (offset 3 lines).
Hunk #2 succeeded at 194 (offset 51 lines).
Hunk #3 succeeded at 272 (offset 51 lines).
Hunk #4 succeeded at 300 (offset 51 lines).
Hunk #5 succeeded at 345 (offset 51 lines).
DEBUG: cd /data/avalassi/GPU2023/madgraph4gpuX/MG5aMC/TMPOUT/CODEGEN_mad_pp_tt012j/SubProcesses/P2_gux_ttxgux; patch -p6 -i /data/avalassi/GPU2023/madgraph4gpuX/epochX/cudacpp/CODEGEN/PLUGIN/CUDACPP_SA_OUTPUT/MG5aMC_patches/PROD/patch.P1
patching file auto_dsig1.f
Hunk #1 succeeded at 528 (offset 44 lines).
patching file driver.f
patching file matrix1.f
Hunk #1 succeeded at 75 (offset 3 lines).
Hunk #2 succeeded at 194 (offset 51 lines).
Hunk #3 succeeded at 272 (offset 51 lines).
Hunk #4 succeeded at 300 (offset 51 lines).
Hunk #5 succeeded at 345 (offset 51 lines).
DEBUG: cd /data/avalassi/GPU2023/madgraph4gpuX/MG5aMC/TMPOUT/CODEGEN_mad_pp_tt012j/SubProcesses/P2_uc_ttxuc; patch -p6 -i /data/avalassi/GPU2023/madgraph4gpuX/epochX/cudacpp/CODEGEN/PLUGIN/CUDACPP_SA_OUTPUT/MG5aMC_patches/PROD/patch.P1
patching file auto_dsig1.f
Hunk #1 succeeded at 555 (offset 71 lines).
patching file driver.f
patching file matrix1.f
Hunk #1 succeeded at 77 (offset 5 lines).
Hunk #2 succeeded at 196 (offset 53 lines).
Hunk #3 succeeded at 274 (offset 53 lines).
Hunk #4 succeeded at 302 (offset 53 lines).
Hunk #5 succeeded at 347 (offset 53 lines).
DEBUG: cd /data/avalassi/GPU2023/madgraph4gpuX/MG5aMC/TMPOUT/CODEGEN_mad_pp_tt012j/SubProcesses/P2_ucx_ttxucx; patch -p6 -i /data/avalassi/GPU2023/madgraph4gpuX/epochX/cudacpp/CODEGEN/PLUGIN/CUDACPP_SA_OUTPUT/MG5aMC_patches/PROD/patch.P1
patching file auto_dsig1.f
Hunk #1 succeeded at 627 (offset 143 lines).
patching file driver.f
patching file matrix1.f
Hunk #1 succeeded at 83 (offset 11 lines).
Hunk #2 succeeded at 202 (offset 59 lines).
Hunk #3 succeeded at 280 (offset 59 lines).
Hunk #4 succeeded at 308 (offset 59 lines).
Hunk #5 succeeded at 353 (offset 59 lines).
DEBUG: cd /data/avalassi/GPU2023/madgraph4gpuX/MG5aMC/TMPOUT/CODEGEN_mad_pp_tt012j/SubProcesses/P2_uu_ttxuu; patch -p6 -i /data/avalassi/GPU2023/madgraph4gpuX/epochX/cudacpp/CODEGEN/PLUGIN/CUDACPP_SA_OUTPUT/MG5aMC_patches/PROD/patch.P1
patching file auto_dsig1.f
Hunk #1 succeeded at 539 (offset 55 lines).
patching file driver.f
patching file matrix1.f
Hunk #1 succeeded at 75 (offset 3 lines).
Hunk #2 succeeded at 194 (offset 51 lines).
Hunk #3 succeeded at 272 (offset 51 lines).
Hunk #4 succeeded at 300 (offset 51 lines).
Hunk #5 succeeded at 345 (offset 51 lines).
DEBUG: cd /data/avalassi/GPU2023/madgraph4gpuX/MG5aMC/TMPOUT/CODEGEN_mad_pp_tt012j/SubProcesses/P2_uux_ttxccx; patch -p6 -i /data/avalassi/GPU2023/madgraph4gpuX/epochX/cudacpp/CODEGEN/PLUGIN/CUDACPP_SA_OUTPUT/MG5aMC_patches/PROD/patch.P1
patching file auto_dsig1.f
Hunk #1 succeeded at 627 (offset 143 lines).
patching file driver.f
patching file matrix1.f
Hunk #1 succeeded at 83 (offset 11 lines).
Hunk #2 succeeded at 202 (offset 59 lines).
Hunk #3 succeeded at 280 (offset 59 lines).
Hunk #4 succeeded at 308 (offset 59 lines).
Hunk #5 succeeded at 353 (offset 59 lines).
DEBUG: cd /data/avalassi/GPU2023/madgraph4gpuX/MG5aMC/TMPOUT/CODEGEN_mad_pp_tt012j/SubProcesses/P2_uux_ttxgg; patch -p6 -i /data/avalassi/GPU2023/madgraph4gpuX/epochX/cudacpp/CODEGEN/PLUGIN/CUDACPP_SA_OUTPUT/MG5aMC_patches/PROD/patch.P1
patching file auto_dsig1.f
Hunk #1 succeeded at 539 (offset 55 lines).
patching file driver.f
patching file matrix1.f
Hunk #1 succeeded at 75 (offset 3 lines).
Hunk #2 succeeded at 194 (offset 51 lines).
Hunk #3 succeeded at 272 (offset 51 lines).
Hunk #4 succeeded at 300 (offset 51 lines).
Hunk #5 succeeded at 345 (offset 51 lines).
DEBUG: cd /data/avalassi/GPU2023/madgraph4gpuX/MG5aMC/TMPOUT/CODEGEN_mad_pp_tt012j/SubProcesses/P2_uux_ttxuux; patch -p6 -i /data/avalassi/GPU2023/madgraph4gpuX/epochX/cudacpp/CODEGEN/PLUGIN/CUDACPP_SA_OUTPUT/MG5aMC_patches/PROD/patch.P1
patching file auto_dsig1.f
Hunk #1 succeeded at 539 (offset 55 lines).
patching file driver.f
patching file matrix1.f
Hunk #1 succeeded at 75 (offset 3 lines).
Hunk #2 succeeded at 194 (offset 51 lines).
Hunk #3 succeeded at 272 (offset 51 lines).
Hunk #4 succeeded at 300 (offset 51 lines).
Hunk #5 succeeded at 345 (offset 51 lines).
DEBUG: cd /data/avalassi/GPU2023/madgraph4gpuX/MG5aMC/TMPOUT/CODEGEN_mad_pp_tt012j/SubProcesses/P2_uxcx_ttxuxcx; patch -p6 -i /data/avalassi/GPU2023/madgraph4gpuX/epochX/cudacpp/CODEGEN/PLUGIN/CUDACPP_SA_OUTPUT/MG5aMC_patches/PROD/patch.P1
patching file auto_dsig1.f
Hunk #1 succeeded at 555 (offset 71 lines).
patching file driver.f
patching file matrix1.f
Hunk #1 succeeded at 77 (offset 5 lines).
Hunk #2 succeeded at 196 (offset 53 lines).
Hunk #3 succeeded at 274 (offset 53 lines).
Hunk #4 succeeded at 302 (offset 53 lines).
Hunk #5 succeeded at 347 (offset 53 lines).
DEBUG: cd /data/avalassi/GPU2023/madgraph4gpuX/MG5aMC/TMPOUT/CODEGEN_mad_pp_tt012j/SubProcesses/P2_uxux_ttxuxux; patch -p6 -i /data/avalassi/GPU2023/madgraph4gpuX/epochX/cudacpp/CODEGEN/PLUGIN/CUDACPP_SA_OUTPUT/MG5aMC_patches/PROD/patch.P1
patching file auto_dsig1.f
Hunk #1 succeeded at 539 (offset 55 lines).
patching file driver.f
patching file matrix1.f
Hunk #1 succeeded at 75 (offset 3 lines).
Hunk #2 succeeded at 194 (offset 51 lines).
Hunk #3 succeeded at 272 (offset 51 lines).
Hunk #4 succeeded at 300 (offset 51 lines).
Hunk #5 succeeded at 345 (offset 51 lines).
[1;32mDEBUG:  p.returncode = [0m 0 [1;30m[output.py at line 237][0m [0m
Output to directory /data/avalassi/GPU2023/madgraph4gpuX/MG5aMC/TMPOUT/CODEGEN_mad_pp_tt012j done.
Type "launch" to generate events from this process, or see
/data/avalassi/GPU2023/madgraph4gpuX/MG5aMC/TMPOUT/CODEGEN_mad_pp_tt012j/README
Run "open index.html" to see more information about this process.
quit

<<<<<<< HEAD
real	0m9.557s
user	0m8.382s
sys	0m0.447s
=======
real	0m9.073s
user	0m8.514s
sys	0m0.464s
Code generation completed in 9 seconds
>>>>>>> 80ff7164
************************************************************
*                                                          *
*                      W E L C O M E to                    *
*             M A D G R A P H 5 _ a M C @ N L O            *
*                      M A D E V E N T                     *
*                                                          *
*                 *                       *                *
*                   *        * *        *                  *
*                     * * * * 5 * * * *                    *
*                   *        * *        *                  *
*                 *                       *                *
*                                                          *
*         VERSION 3.5.2_lo_vect                            *
*                                                          *
*    The MadGraph5_aMC@NLO Development Team - Find us at   *
*    https://server06.fynu.ucl.ac.be/projects/madgraph     *
*                                                          *
*               Type 'help' for in-line help.              *
*                                                          *
************************************************************
INFO: load configuration from /data/avalassi/GPU2023/madgraph4gpuX/MG5aMC/TMPOUT/CODEGEN_mad_pp_tt012j/Cards/me5_configuration.txt  
INFO: load configuration from /data/avalassi/GPU2023/madgraph4gpuX/MG5aMC/mg5amcnlo/input/mg5_configuration.txt  
INFO: load configuration from /data/avalassi/GPU2023/madgraph4gpuX/MG5aMC/TMPOUT/CODEGEN_mad_pp_tt012j/Cards/me5_configuration.txt  
Using default text editor "vi". Set another one in ./input/mg5_configuration.txt
Using default eps viewer "evince". Set another one in ./input/mg5_configuration.txt
No valid web browser found. Please set in ./input/mg5_configuration.txt
treatcards run
quit
INFO:  
launch in debug mode
************************************************************
*                                                          *
*                      W E L C O M E to                    *
*             M A D G R A P H 5 _ a M C @ N L O            *
*                      M A D E V E N T                     *
*                                                          *
*                 *                       *                *
*                   *        * *        *                  *
*                     * * * * 5 * * * *                    *
*                   *        * *        *                  *
*                 *                       *                *
*                                                          *
*         VERSION 3.5.2_lo_vect                            *
*                                                          *
*    The MadGraph5_aMC@NLO Development Team - Find us at   *
*    https://server06.fynu.ucl.ac.be/projects/madgraph     *
*                                                          *
*               Type 'help' for in-line help.              *
*                                                          *
************************************************************
INFO: load configuration from /data/avalassi/GPU2023/madgraph4gpuX/MG5aMC/TMPOUT/CODEGEN_mad_pp_tt012j/Cards/me5_configuration.txt  
INFO: load configuration from /data/avalassi/GPU2023/madgraph4gpuX/MG5aMC/mg5amcnlo/input/mg5_configuration.txt  
INFO: load configuration from /data/avalassi/GPU2023/madgraph4gpuX/MG5aMC/TMPOUT/CODEGEN_mad_pp_tt012j/Cards/me5_configuration.txt  
Using default text editor "vi". Set another one in ./input/mg5_configuration.txt
Using default eps viewer "evince". Set another one in ./input/mg5_configuration.txt
No valid web browser found. Please set in ./input/mg5_configuration.txt
treatcards param
quit
INFO:  
launch in debug mode<|MERGE_RESOLUTION|>--- conflicted
+++ resolved
@@ -61,11 +61,7 @@
 define j = p
 INFO: load particles 
 INFO: load vertices 
-<<<<<<< HEAD
-[1;32mDEBUG: model prefixing  takes 0.005648612976074219 [0m
-=======
 [1;32mDEBUG: model prefixing  takes 0.005424976348876953 [0m
->>>>>>> 80ff7164
 INFO: Restrict model sm with file models/sm/restrict_default.dat . 
 [1;32mDEBUG: Simplifying conditional expressions [0m
 [1;32mDEBUG: remove interactions: u s w+ at order: QED=1 [0m
@@ -176,11 +172,7 @@
 INFO: Process c~ c > t t~ added to mirror process c c~ > t t~ 
 INFO: Process d~ d > t t~ added to mirror process d d~ > t t~ 
 INFO: Process s~ s > t t~ added to mirror process s s~ > t t~ 
-<<<<<<< HEAD
-5 processes with 7 diagrams generated in 0.029 s
-=======
 5 processes with 7 diagrams generated in 0.030 s
->>>>>>> 80ff7164
 Total: 5 processes with 7 diagrams
 add process p p > t t~ j @1
 INFO: Checking for minimal orders which gives processes. 
@@ -220,11 +212,7 @@
 INFO: Process d~ d > t t~ g added to mirror process d d~ > t t~ g 
 INFO: Process s~ g > t t~ s~ added to mirror process g s~ > t t~ s~ 
 INFO: Process s~ s > t t~ g added to mirror process s s~ > t t~ g 
-<<<<<<< HEAD
-13 processes with 76 diagrams generated in 0.136 s
-=======
 13 processes with 76 diagrams generated in 0.139 s
->>>>>>> 80ff7164
 Total: 18 processes with 83 diagrams
 add process p p > t t~ j j @2
 INFO: Checking for minimal orders which gives processes. 
@@ -390,11 +378,7 @@
 INFO: Process s~ c~ > t t~ c~ s~ added to mirror process c~ s~ > t t~ c~ s~ 
 INFO: Process s~ d~ > t t~ d~ s~ added to mirror process d~ s~ > t t~ d~ s~ 
 INFO: Crossed process found for s~ s~ > t t~ s~ s~, reuse diagrams. 
-<<<<<<< HEAD
-65 processes with 1119 diagrams generated in 1.886 s
-=======
 65 processes with 1119 diagrams generated in 1.876 s
->>>>>>> 80ff7164
 Total: 83 processes with 1202 diagrams
 output madevent ../TMPOUT/CODEGEN_mad_pp_tt012j --hel_recycling=False --vector_size=32 --me_exporter=standalone_cudacpp
 Load PLUGIN.CUDACPP_OUTPUT
@@ -512,13 +496,8 @@
 INFO: Combined process d d~ > t t~ WEIGHTED<=2 with process u u~ > t t~ WEIGHTED<=2 
 INFO: Combined process s s~ > t t~ WEIGHTED<=2 with process u u~ > t t~ WEIGHTED<=2 
 INFO: Creating files in directory P2_gg_ttxgg 
-<<<<<<< HEAD
-[1;32mDEBUG:  kwargs[prefix] = 0 [1;30m[model_handling.py at line 1057][0m [0m
-[1;32mDEBUG:  process_exporter_cpp = [0m <PLUGIN.CUDACPP_OUTPUT.model_handling.PLUGIN_OneProcessExporter object at 0x7f4117218490> [1;30m[export_v4.py at line 6262][0m [0m
-=======
 [1;32mDEBUG:  kwargs[prefix] = 0 [1;30m[model_handling.py at line 1058][0m [0m
 [1;32mDEBUG:  process_exporter_cpp = [0m <PLUGIN.CUDACPP_OUTPUT.model_handling.PLUGIN_OneProcessExporter object at 0x7ff282794c40> [1;30m[export_v4.py at line 6262][0m [0m
->>>>>>> 80ff7164
 INFO: Creating files in directory . 
 FileWriter <class 'PLUGIN.CUDACPP_OUTPUT.model_handling.PLUGIN_CPPWriter'> for ././CPPProcess.h
 FileWriter <class 'PLUGIN.CUDACPP_OUTPUT.model_handling.PLUGIN_CPPWriter'> for ././CPPProcess.cc
@@ -534,13 +513,8 @@
 INFO: Generating Feynman diagrams for Process: g g > t t~ g g WEIGHTED<=4 @2 
 INFO: Finding symmetric diagrams for subprocess group gg_ttxgg 
 INFO: Creating files in directory P2_gg_ttxuux 
-<<<<<<< HEAD
-[1;32mDEBUG:  kwargs[prefix] = 0 [1;30m[model_handling.py at line 1057][0m [0m
-[1;32mDEBUG:  process_exporter_cpp = [0m <PLUGIN.CUDACPP_OUTPUT.model_handling.PLUGIN_OneProcessExporter object at 0x7f4117218bb0> [1;30m[export_v4.py at line 6262][0m [0m
-=======
 [1;32mDEBUG:  kwargs[prefix] = 0 [1;30m[model_handling.py at line 1058][0m [0m
 [1;32mDEBUG:  process_exporter_cpp = [0m <PLUGIN.CUDACPP_OUTPUT.model_handling.PLUGIN_OneProcessExporter object at 0x7ff282794430> [1;30m[export_v4.py at line 6262][0m [0m
->>>>>>> 80ff7164
 INFO: Creating files in directory . 
 FileWriter <class 'PLUGIN.CUDACPP_OUTPUT.model_handling.PLUGIN_CPPWriter'> for ././CPPProcess.h
 FileWriter <class 'PLUGIN.CUDACPP_OUTPUT.model_handling.PLUGIN_CPPWriter'> for ././CPPProcess.cc
@@ -556,13 +530,8 @@
 INFO: Generating Feynman diagrams for Process: g g > t t~ u u~ WEIGHTED<=4 @2 
 INFO: Finding symmetric diagrams for subprocess group gg_ttxuux 
 INFO: Creating files in directory P2_gu_ttxgu 
-<<<<<<< HEAD
-[1;32mDEBUG:  kwargs[prefix] = 0 [1;30m[model_handling.py at line 1057][0m [0m
-[1;32mDEBUG:  process_exporter_cpp = [0m <PLUGIN.CUDACPP_OUTPUT.model_handling.PLUGIN_OneProcessExporter object at 0x7f4117218bb0> [1;30m[export_v4.py at line 6262][0m [0m
-=======
 [1;32mDEBUG:  kwargs[prefix] = 0 [1;30m[model_handling.py at line 1058][0m [0m
 [1;32mDEBUG:  process_exporter_cpp = [0m <PLUGIN.CUDACPP_OUTPUT.model_handling.PLUGIN_OneProcessExporter object at 0x7ff282addeb0> [1;30m[export_v4.py at line 6262][0m [0m
->>>>>>> 80ff7164
 INFO: Creating files in directory . 
 FileWriter <class 'PLUGIN.CUDACPP_OUTPUT.model_handling.PLUGIN_CPPWriter'> for ././CPPProcess.h
 FileWriter <class 'PLUGIN.CUDACPP_OUTPUT.model_handling.PLUGIN_CPPWriter'> for ././CPPProcess.cc
@@ -578,13 +547,8 @@
 INFO: Generating Feynman diagrams for Process: g u > t t~ g u WEIGHTED<=4 @2 
 INFO: Finding symmetric diagrams for subprocess group gu_ttxgu 
 INFO: Creating files in directory P2_gux_ttxgux 
-<<<<<<< HEAD
-[1;32mDEBUG:  kwargs[prefix] = 0 [1;30m[model_handling.py at line 1057][0m [0m
-[1;32mDEBUG:  process_exporter_cpp = [0m <PLUGIN.CUDACPP_OUTPUT.model_handling.PLUGIN_OneProcessExporter object at 0x7f4117216100> [1;30m[export_v4.py at line 6262][0m [0m
-=======
 [1;32mDEBUG:  kwargs[prefix] = 0 [1;30m[model_handling.py at line 1058][0m [0m
 [1;32mDEBUG:  process_exporter_cpp = [0m <PLUGIN.CUDACPP_OUTPUT.model_handling.PLUGIN_OneProcessExporter object at 0x7ff2832e91c0> [1;30m[export_v4.py at line 6262][0m [0m
->>>>>>> 80ff7164
 INFO: Creating files in directory . 
 FileWriter <class 'PLUGIN.CUDACPP_OUTPUT.model_handling.PLUGIN_CPPWriter'> for ././CPPProcess.h
 FileWriter <class 'PLUGIN.CUDACPP_OUTPUT.model_handling.PLUGIN_CPPWriter'> for ././CPPProcess.cc
@@ -600,13 +564,8 @@
 INFO: Generating Feynman diagrams for Process: g u~ > t t~ g u~ WEIGHTED<=4 @2 
 INFO: Finding symmetric diagrams for subprocess group gux_ttxgux 
 INFO: Creating files in directory P2_uux_ttxgg 
-<<<<<<< HEAD
-[1;32mDEBUG:  kwargs[prefix] = 0 [1;30m[model_handling.py at line 1057][0m [0m
-[1;32mDEBUG:  process_exporter_cpp = [0m <PLUGIN.CUDACPP_OUTPUT.model_handling.PLUGIN_OneProcessExporter object at 0x7f41173a4250> [1;30m[export_v4.py at line 6262][0m [0m
-=======
 [1;32mDEBUG:  kwargs[prefix] = 0 [1;30m[model_handling.py at line 1058][0m [0m
 [1;32mDEBUG:  process_exporter_cpp = [0m <PLUGIN.CUDACPP_OUTPUT.model_handling.PLUGIN_OneProcessExporter object at 0x7ff282919250> [1;30m[export_v4.py at line 6262][0m [0m
->>>>>>> 80ff7164
 INFO: Creating files in directory . 
 FileWriter <class 'PLUGIN.CUDACPP_OUTPUT.model_handling.PLUGIN_CPPWriter'> for ././CPPProcess.h
 FileWriter <class 'PLUGIN.CUDACPP_OUTPUT.model_handling.PLUGIN_CPPWriter'> for ././CPPProcess.cc
@@ -622,13 +581,8 @@
 INFO: Generating Feynman diagrams for Process: u u~ > t t~ g g WEIGHTED<=4 @2 
 INFO: Finding symmetric diagrams for subprocess group uux_ttxgg 
 INFO: Creating files in directory P1_gg_ttxg 
-<<<<<<< HEAD
-[1;32mDEBUG:  kwargs[prefix] = 0 [1;30m[model_handling.py at line 1057][0m [0m
-[1;32mDEBUG:  process_exporter_cpp = [0m <PLUGIN.CUDACPP_OUTPUT.model_handling.PLUGIN_OneProcessExporter object at 0x7f411755da00> [1;30m[export_v4.py at line 6262][0m [0m
-=======
 [1;32mDEBUG:  kwargs[prefix] = 0 [1;30m[model_handling.py at line 1058][0m [0m
 [1;32mDEBUG:  process_exporter_cpp = [0m <PLUGIN.CUDACPP_OUTPUT.model_handling.PLUGIN_OneProcessExporter object at 0x7ff282919250> [1;30m[export_v4.py at line 6262][0m [0m
->>>>>>> 80ff7164
 INFO: Creating files in directory . 
 FileWriter <class 'PLUGIN.CUDACPP_OUTPUT.model_handling.PLUGIN_CPPWriter'> for ././CPPProcess.h
 FileWriter <class 'PLUGIN.CUDACPP_OUTPUT.model_handling.PLUGIN_CPPWriter'> for ././CPPProcess.cc
@@ -644,13 +598,8 @@
 INFO: Generating Feynman diagrams for Process: g g > t t~ g WEIGHTED<=3 @1 
 INFO: Finding symmetric diagrams for subprocess group gg_ttxg 
 INFO: Creating files in directory P2_uu_ttxuu 
-<<<<<<< HEAD
-[1;32mDEBUG:  kwargs[prefix] = 0 [1;30m[model_handling.py at line 1057][0m [0m
-[1;32mDEBUG:  process_exporter_cpp = [0m <PLUGIN.CUDACPP_OUTPUT.model_handling.PLUGIN_OneProcessExporter object at 0x7f411751a160> [1;30m[export_v4.py at line 6262][0m [0m
-=======
 [1;32mDEBUG:  kwargs[prefix] = 0 [1;30m[model_handling.py at line 1058][0m [0m
 [1;32mDEBUG:  process_exporter_cpp = [0m <PLUGIN.CUDACPP_OUTPUT.model_handling.PLUGIN_OneProcessExporter object at 0x7ff282ae3ca0> [1;30m[export_v4.py at line 6262][0m [0m
->>>>>>> 80ff7164
 INFO: Creating files in directory . 
 FileWriter <class 'PLUGIN.CUDACPP_OUTPUT.model_handling.PLUGIN_CPPWriter'> for ././CPPProcess.h
 FileWriter <class 'PLUGIN.CUDACPP_OUTPUT.model_handling.PLUGIN_CPPWriter'> for ././CPPProcess.cc
@@ -666,13 +615,8 @@
 INFO: Generating Feynman diagrams for Process: u u > t t~ u u WEIGHTED<=4 @2 
 INFO: Finding symmetric diagrams for subprocess group uu_ttxuu 
 INFO: Creating files in directory P2_uux_ttxuux 
-<<<<<<< HEAD
-[1;32mDEBUG:  kwargs[prefix] = 0 [1;30m[model_handling.py at line 1057][0m [0m
-[1;32mDEBUG:  process_exporter_cpp = [0m <PLUGIN.CUDACPP_OUTPUT.model_handling.PLUGIN_OneProcessExporter object at 0x7f4117568c70> [1;30m[export_v4.py at line 6262][0m [0m
-=======
 [1;32mDEBUG:  kwargs[prefix] = 0 [1;30m[model_handling.py at line 1058][0m [0m
 [1;32mDEBUG:  process_exporter_cpp = [0m <PLUGIN.CUDACPP_OUTPUT.model_handling.PLUGIN_OneProcessExporter object at 0x7ff282aa5be0> [1;30m[export_v4.py at line 6262][0m [0m
->>>>>>> 80ff7164
 INFO: Creating files in directory . 
 FileWriter <class 'PLUGIN.CUDACPP_OUTPUT.model_handling.PLUGIN_CPPWriter'> for ././CPPProcess.h
 FileWriter <class 'PLUGIN.CUDACPP_OUTPUT.model_handling.PLUGIN_CPPWriter'> for ././CPPProcess.cc
@@ -688,13 +632,8 @@
 INFO: Generating Feynman diagrams for Process: u u~ > t t~ u u~ WEIGHTED<=4 @2 
 INFO: Finding symmetric diagrams for subprocess group uux_ttxuux 
 INFO: Creating files in directory P2_uxux_ttxuxux 
-<<<<<<< HEAD
-[1;32mDEBUG:  kwargs[prefix] = 0 [1;30m[model_handling.py at line 1057][0m [0m
-[1;32mDEBUG:  process_exporter_cpp = [0m <PLUGIN.CUDACPP_OUTPUT.model_handling.PLUGIN_OneProcessExporter object at 0x7f411755cd60> [1;30m[export_v4.py at line 6262][0m [0m
-=======
 [1;32mDEBUG:  kwargs[prefix] = 0 [1;30m[model_handling.py at line 1058][0m [0m
 [1;32mDEBUG:  process_exporter_cpp = [0m <PLUGIN.CUDACPP_OUTPUT.model_handling.PLUGIN_OneProcessExporter object at 0x7ff282fa8f70> [1;30m[export_v4.py at line 6262][0m [0m
->>>>>>> 80ff7164
 INFO: Creating files in directory . 
 FileWriter <class 'PLUGIN.CUDACPP_OUTPUT.model_handling.PLUGIN_CPPWriter'> for ././CPPProcess.h
 FileWriter <class 'PLUGIN.CUDACPP_OUTPUT.model_handling.PLUGIN_CPPWriter'> for ././CPPProcess.cc
@@ -710,13 +649,8 @@
 INFO: Generating Feynman diagrams for Process: u~ u~ > t t~ u~ u~ WEIGHTED<=4 @2 
 INFO: Finding symmetric diagrams for subprocess group uxux_ttxuxux 
 INFO: Creating files in directory P2_uc_ttxuc 
-<<<<<<< HEAD
-[1;32mDEBUG:  kwargs[prefix] = 0 [1;30m[model_handling.py at line 1057][0m [0m
-[1;32mDEBUG:  process_exporter_cpp = [0m <PLUGIN.CUDACPP_OUTPUT.model_handling.PLUGIN_OneProcessExporter object at 0x7f41178e7520> [1;30m[export_v4.py at line 6262][0m [0m
-=======
 [1;32mDEBUG:  kwargs[prefix] = 0 [1;30m[model_handling.py at line 1058][0m [0m
 [1;32mDEBUG:  process_exporter_cpp = [0m <PLUGIN.CUDACPP_OUTPUT.model_handling.PLUGIN_OneProcessExporter object at 0x7ff282e2d850> [1;30m[export_v4.py at line 6262][0m [0m
->>>>>>> 80ff7164
 INFO: Creating files in directory . 
 FileWriter <class 'PLUGIN.CUDACPP_OUTPUT.model_handling.PLUGIN_CPPWriter'> for ././CPPProcess.h
 FileWriter <class 'PLUGIN.CUDACPP_OUTPUT.model_handling.PLUGIN_CPPWriter'> for ././CPPProcess.cc
@@ -732,13 +666,8 @@
 INFO: Generating Feynman diagrams for Process: u c > t t~ u c WEIGHTED<=4 @2 
 INFO: Finding symmetric diagrams for subprocess group uc_ttxuc 
 INFO: Creating files in directory P2_uux_ttxccx 
-<<<<<<< HEAD
-[1;32mDEBUG:  kwargs[prefix] = 0 [1;30m[model_handling.py at line 1057][0m [0m
-[1;32mDEBUG:  process_exporter_cpp = [0m <PLUGIN.CUDACPP_OUTPUT.model_handling.PLUGIN_OneProcessExporter object at 0x7f4117218490> [1;30m[export_v4.py at line 6262][0m [0m
-=======
 [1;32mDEBUG:  kwargs[prefix] = 0 [1;30m[model_handling.py at line 1058][0m [0m
 [1;32mDEBUG:  process_exporter_cpp = [0m <PLUGIN.CUDACPP_OUTPUT.model_handling.PLUGIN_OneProcessExporter object at 0x7ff282addd60> [1;30m[export_v4.py at line 6262][0m [0m
->>>>>>> 80ff7164
 INFO: Creating files in directory . 
 FileWriter <class 'PLUGIN.CUDACPP_OUTPUT.model_handling.PLUGIN_CPPWriter'> for ././CPPProcess.h
 FileWriter <class 'PLUGIN.CUDACPP_OUTPUT.model_handling.PLUGIN_CPPWriter'> for ././CPPProcess.cc
@@ -754,13 +683,8 @@
 INFO: Generating Feynman diagrams for Process: u u~ > t t~ c c~ WEIGHTED<=4 @2 
 INFO: Finding symmetric diagrams for subprocess group uux_ttxccx 
 INFO: Creating files in directory P2_ucx_ttxucx 
-<<<<<<< HEAD
-[1;32mDEBUG:  kwargs[prefix] = 0 [1;30m[model_handling.py at line 1057][0m [0m
-[1;32mDEBUG:  process_exporter_cpp = [0m <PLUGIN.CUDACPP_OUTPUT.model_handling.PLUGIN_OneProcessExporter object at 0x7f4117218490> [1;30m[export_v4.py at line 6262][0m [0m
-=======
 [1;32mDEBUG:  kwargs[prefix] = 0 [1;30m[model_handling.py at line 1058][0m [0m
 [1;32mDEBUG:  process_exporter_cpp = [0m <PLUGIN.CUDACPP_OUTPUT.model_handling.PLUGIN_OneProcessExporter object at 0x7ff282a84d30> [1;30m[export_v4.py at line 6262][0m [0m
->>>>>>> 80ff7164
 INFO: Creating files in directory . 
 FileWriter <class 'PLUGIN.CUDACPP_OUTPUT.model_handling.PLUGIN_CPPWriter'> for ././CPPProcess.h
 FileWriter <class 'PLUGIN.CUDACPP_OUTPUT.model_handling.PLUGIN_CPPWriter'> for ././CPPProcess.cc
@@ -776,13 +700,8 @@
 INFO: Generating Feynman diagrams for Process: u c~ > t t~ u c~ WEIGHTED<=4 @2 
 INFO: Finding symmetric diagrams for subprocess group ucx_ttxucx 
 INFO: Creating files in directory P2_uxcx_ttxuxcx 
-<<<<<<< HEAD
-[1;32mDEBUG:  kwargs[prefix] = 0 [1;30m[model_handling.py at line 1057][0m [0m
-[1;32mDEBUG:  process_exporter_cpp = [0m <PLUGIN.CUDACPP_OUTPUT.model_handling.PLUGIN_OneProcessExporter object at 0x7f41173a4250> [1;30m[export_v4.py at line 6262][0m [0m
-=======
 [1;32mDEBUG:  kwargs[prefix] = 0 [1;30m[model_handling.py at line 1058][0m [0m
 [1;32mDEBUG:  process_exporter_cpp = [0m <PLUGIN.CUDACPP_OUTPUT.model_handling.PLUGIN_OneProcessExporter object at 0x7ff282e2d850> [1;30m[export_v4.py at line 6262][0m [0m
->>>>>>> 80ff7164
 INFO: Creating files in directory . 
 FileWriter <class 'PLUGIN.CUDACPP_OUTPUT.model_handling.PLUGIN_CPPWriter'> for ././CPPProcess.h
 FileWriter <class 'PLUGIN.CUDACPP_OUTPUT.model_handling.PLUGIN_CPPWriter'> for ././CPPProcess.cc
@@ -798,13 +717,8 @@
 INFO: Generating Feynman diagrams for Process: u~ c~ > t t~ u~ c~ WEIGHTED<=4 @2 
 INFO: Finding symmetric diagrams for subprocess group uxcx_ttxuxcx 
 INFO: Creating files in directory P1_gu_ttxu 
-<<<<<<< HEAD
-[1;32mDEBUG:  kwargs[prefix] = 0 [1;30m[model_handling.py at line 1057][0m [0m
-[1;32mDEBUG:  process_exporter_cpp = [0m <PLUGIN.CUDACPP_OUTPUT.model_handling.PLUGIN_OneProcessExporter object at 0x7f41173a4250> [1;30m[export_v4.py at line 6262][0m [0m
-=======
 [1;32mDEBUG:  kwargs[prefix] = 0 [1;30m[model_handling.py at line 1058][0m [0m
 [1;32mDEBUG:  process_exporter_cpp = [0m <PLUGIN.CUDACPP_OUTPUT.model_handling.PLUGIN_OneProcessExporter object at 0x7ff282e2d850> [1;30m[export_v4.py at line 6262][0m [0m
->>>>>>> 80ff7164
 INFO: Creating files in directory . 
 FileWriter <class 'PLUGIN.CUDACPP_OUTPUT.model_handling.PLUGIN_CPPWriter'> for ././CPPProcess.h
 FileWriter <class 'PLUGIN.CUDACPP_OUTPUT.model_handling.PLUGIN_CPPWriter'> for ././CPPProcess.cc
@@ -820,13 +734,8 @@
 INFO: Generating Feynman diagrams for Process: g u > t t~ u WEIGHTED<=3 @1 
 INFO: Finding symmetric diagrams for subprocess group gu_ttxu 
 INFO: Creating files in directory P1_gux_ttxux 
-<<<<<<< HEAD
-[1;32mDEBUG:  kwargs[prefix] = 0 [1;30m[model_handling.py at line 1057][0m [0m
-[1;32mDEBUG:  process_exporter_cpp = [0m <PLUGIN.CUDACPP_OUTPUT.model_handling.PLUGIN_OneProcessExporter object at 0x7f41178e7520> [1;30m[export_v4.py at line 6262][0m [0m
-=======
 [1;32mDEBUG:  kwargs[prefix] = 0 [1;30m[model_handling.py at line 1058][0m [0m
 [1;32mDEBUG:  process_exporter_cpp = [0m <PLUGIN.CUDACPP_OUTPUT.model_handling.PLUGIN_OneProcessExporter object at 0x7ff282e2d850> [1;30m[export_v4.py at line 6262][0m [0m
->>>>>>> 80ff7164
 INFO: Creating files in directory . 
 FileWriter <class 'PLUGIN.CUDACPP_OUTPUT.model_handling.PLUGIN_CPPWriter'> for ././CPPProcess.h
 FileWriter <class 'PLUGIN.CUDACPP_OUTPUT.model_handling.PLUGIN_CPPWriter'> for ././CPPProcess.cc
@@ -842,13 +751,8 @@
 INFO: Generating Feynman diagrams for Process: g u~ > t t~ u~ WEIGHTED<=3 @1 
 INFO: Finding symmetric diagrams for subprocess group gux_ttxux 
 INFO: Creating files in directory P1_uux_ttxg 
-<<<<<<< HEAD
-[1;32mDEBUG:  kwargs[prefix] = 0 [1;30m[model_handling.py at line 1057][0m [0m
-[1;32mDEBUG:  process_exporter_cpp = [0m <PLUGIN.CUDACPP_OUTPUT.model_handling.PLUGIN_OneProcessExporter object at 0x7f4117218bb0> [1;30m[export_v4.py at line 6262][0m [0m
-=======
 [1;32mDEBUG:  kwargs[prefix] = 0 [1;30m[model_handling.py at line 1058][0m [0m
 [1;32mDEBUG:  process_exporter_cpp = [0m <PLUGIN.CUDACPP_OUTPUT.model_handling.PLUGIN_OneProcessExporter object at 0x7ff282aa3a00> [1;30m[export_v4.py at line 6262][0m [0m
->>>>>>> 80ff7164
 INFO: Creating files in directory . 
 FileWriter <class 'PLUGIN.CUDACPP_OUTPUT.model_handling.PLUGIN_CPPWriter'> for ././CPPProcess.h
 FileWriter <class 'PLUGIN.CUDACPP_OUTPUT.model_handling.PLUGIN_CPPWriter'> for ././CPPProcess.cc
@@ -864,13 +768,8 @@
 INFO: Generating Feynman diagrams for Process: u u~ > t t~ g WEIGHTED<=3 @1 
 INFO: Finding symmetric diagrams for subprocess group uux_ttxg 
 INFO: Creating files in directory P0_gg_ttx 
-<<<<<<< HEAD
-[1;32mDEBUG:  kwargs[prefix] = 0 [1;30m[model_handling.py at line 1057][0m [0m
-[1;32mDEBUG:  process_exporter_cpp = [0m <PLUGIN.CUDACPP_OUTPUT.model_handling.PLUGIN_OneProcessExporter object at 0x7f41178e7520> [1;30m[export_v4.py at line 6262][0m [0m
-=======
 [1;32mDEBUG:  kwargs[prefix] = 0 [1;30m[model_handling.py at line 1058][0m [0m
 [1;32mDEBUG:  process_exporter_cpp = [0m <PLUGIN.CUDACPP_OUTPUT.model_handling.PLUGIN_OneProcessExporter object at 0x7ff282addd60> [1;30m[export_v4.py at line 6262][0m [0m
->>>>>>> 80ff7164
 INFO: Creating files in directory . 
 FileWriter <class 'PLUGIN.CUDACPP_OUTPUT.model_handling.PLUGIN_CPPWriter'> for ././CPPProcess.h
 FileWriter <class 'PLUGIN.CUDACPP_OUTPUT.model_handling.PLUGIN_CPPWriter'> for ././CPPProcess.cc
@@ -886,13 +785,8 @@
 INFO: Generating Feynman diagrams for Process: g g > t t~ WEIGHTED<=2 
 INFO: Finding symmetric diagrams for subprocess group gg_ttx 
 INFO: Creating files in directory P0_uux_ttx 
-<<<<<<< HEAD
-[1;32mDEBUG:  kwargs[prefix] = 0 [1;30m[model_handling.py at line 1057][0m [0m
-[1;32mDEBUG:  process_exporter_cpp = [0m <PLUGIN.CUDACPP_OUTPUT.model_handling.PLUGIN_OneProcessExporter object at 0x7f4117218bb0> [1;30m[export_v4.py at line 6262][0m [0m
-=======
 [1;32mDEBUG:  kwargs[prefix] = 0 [1;30m[model_handling.py at line 1058][0m [0m
 [1;32mDEBUG:  process_exporter_cpp = [0m <PLUGIN.CUDACPP_OUTPUT.model_handling.PLUGIN_OneProcessExporter object at 0x7ff282794c40> [1;30m[export_v4.py at line 6262][0m [0m
->>>>>>> 80ff7164
 INFO: Creating files in directory . 
 FileWriter <class 'PLUGIN.CUDACPP_OUTPUT.model_handling.PLUGIN_CPPWriter'> for ././CPPProcess.h
 FileWriter <class 'PLUGIN.CUDACPP_OUTPUT.model_handling.PLUGIN_CPPWriter'> for ././CPPProcess.cc
@@ -907,13 +801,8 @@
 [1;32mDEBUG:  vector, subproc_group,self.opt['vector_size'] = [0m 32 True 32 [1;30m[export_v4.py at line 1872][0m [0m
 INFO: Generating Feynman diagrams for Process: u u~ > t t~ WEIGHTED<=2 
 INFO: Finding symmetric diagrams for subprocess group uux_ttx 
-<<<<<<< HEAD
-Generated helas calls for 18 subprocesses (372 diagrams) in 1.303 s
-Wrote files for 810 helas calls in 3.892 s
-=======
 Generated helas calls for 18 subprocesses (372 diagrams) in 1.312 s
 Wrote files for 810 helas calls in 3.308 s
->>>>>>> 80ff7164
 ALOHA: aloha starts to compute helicity amplitudes
 ALOHA: aloha creates VVV1 routines[0m
 ALOHA: aloha creates FFV1 routines[0m
@@ -1139,16 +1028,10 @@
 Run "open index.html" to see more information about this process.
 quit
 
-<<<<<<< HEAD
-real	0m9.557s
-user	0m8.382s
-sys	0m0.447s
-=======
 real	0m9.073s
 user	0m8.514s
 sys	0m0.464s
 Code generation completed in 9 seconds
->>>>>>> 80ff7164
 ************************************************************
 *                                                          *
 *                      W E L C O M E to                    *
