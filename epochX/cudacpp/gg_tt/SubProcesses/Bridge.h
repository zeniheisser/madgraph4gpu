#ifndef BRIDGE_H
#define BRIDGE_H 1

// Includes from Cuda/C++ matrix element calculations
#include "mgOnGpuConfig.h" // for mgOnGpu::npar, mgOnGpu::np4

#include "CPPProcess.h"           // for CPPProcess
#include "CrossSectionKernels.h"  // for flagAbnormalMEs
#include "MatrixElementKernels.h" // for MatrixElementKernelHost, MatrixElementKernelDevice
#include "MemoryAccessMomenta.h"  // for MemoryAccessMomenta::neppM
#include "MemoryBuffers.h"        // for HostBufferMomenta, DeviceBufferMomenta etc

#include <algorithm>
#include <cassert>
#include <cmath>
#include <cstring>
#include <iostream>
#include <memory>
#include <type_traits>

#ifdef __CUDACC__
namespace mg5amcGpu
#else
namespace mg5amcCpu
#endif
{
  //--------------------------------------------------------------------------
  /**
   * A base class for a class whose pointer is passed between Fortran and C++.
   * This is not really necessary, but it allows minimal type checks on all such pointers.
   */
  struct CppObjectInFortran
  {
    CppObjectInFortran() {}
    virtual ~CppObjectInFortran() {}
  };

  //--------------------------------------------------------------------------
  /**
   * A templated class for calling the CUDA/C++ matrix element calculations of the event generation workflow.
   * The FORTRANFPTYPE template parameter indicates the precision of the Fortran momenta from MadEvent (float or double).
   * The precision of the matrix element calculation is hardcoded in the fptype typedef in CUDA/C++.
   *
   * The Fortran momenta passed in are in the form of
   *   DOUBLE PRECISION P_MULTI(0:3, NEXTERNAL, NB_PAGE)
   * where the dimensions are <np4F(#momenta)>, <nparF(#particles)>, <nevtF(#events)>.
   * In memory, this is stored in a way that C reads as an array P_MULTI[nevtF][nparF][np4F].
   * The CUDA/C++ momenta are stored as an array[npagM][npar][np4][neppM] with nevt=npagM*neppM.
   * The Bridge is configured to store nevt==nevtF events in CUDA/C++.
   * It also checks that Fortran and C++ parameters match, nparF==npar and np4F==np4.
   *
   * The cpu/gpu sequences take FORTRANFPTYPE* (not fptype*) momenta/MEs.
   * This allows mixing double in MadEvent Fortran with float in CUDA/C++ sigmaKin.
   * In the fcheck_sa.f test, Fortran uses double while CUDA/C++ may use double or float.
   * In the check_sa "--bridge" test, everything is implemented in fptype (double or float).
   */
  template<typename FORTRANFPTYPE>
  class Bridge final : public CppObjectInFortran
  {
  public:
    /**
     * Constructor
     *
     * @param nevtF (NB_PAGE, vector.inc) number of events in Fortran arrays
     * @param nparF (NEXTERNAL, nexternal.inc) number of external particles in Fortran arrays (KEPT FOR SANITY CHECKS ONLY)
     * @param np4F number of momenta components, usually 4, in Fortran arrays (KEPT FOR SANITY CHECKS ONLY)
     */
    Bridge( int nevtF, int nparF, int np4F );

    /**
     * Destructor
     */
    virtual ~Bridge() {}

    // Delete copy/move constructors and assignment operators
    Bridge( const Bridge& ) = delete;
    Bridge( Bridge&& ) = delete;
    Bridge& operator=( const Bridge& ) = delete;
    Bridge& operator=( Bridge&& ) = delete;

#ifdef __CUDACC__
    /**
     * Set the gpublocks and gputhreads for the gpusequence - throws if evnt != gpublocks*gputhreads
     * (this is needed for BridgeKernel tests rather than for actual production use in Fortran)
     *
     * @param gpublocks number of gpublocks
     * @param gputhreads number of gputhreads
     */
    void set_gpugrid( const int gpublocks, const int gputhreads );
#endif

    /**
     * Sequence to be executed for the Cuda matrix element calculation
     *
     * @param momenta the pointer to the input 4-momenta
     * @param mes the pointer to the output matrix elements
     * @param goodHelOnly quit after computing good helicities?
     */
    void gpu_sequence( const FORTRANFPTYPE* momenta, FORTRANFPTYPE* mes, const bool goodHelOnly = false );

<<<<<<< HEAD
=======
    void cpu_depCouplings( const FORTRANFPTYPE* gs );

>>>>>>> c1c280db
    /**
     * Sequence to be executed for the vectorized CPU matrix element calculation
     *
     * @param momenta the pointer to the input 4-momenta
     * @param mes the pointer to the output matrix elements
     * @param goodHelOnly quit after computing good helicities?
     */
<<<<<<< HEAD
    void cpu_sequence( const FORTRANFPTYPE* momenta, FORTRANFPTYPE* mes, const bool goodHelOnly = false );
=======
    void cpu_sequence( const FORTRANFPTYPE* momenta, const FORTRANFPTYPE* gs, FORTRANFPTYPE* mes, const bool goodHelOnly = false );
>>>>>>> c1c280db

  private:
    int m_nevt;                // number of events
    bool m_goodHelsCalculated; // have the good helicities been calculated?

#ifdef __CUDACC__
    int m_gputhreads; // number of gpu threads (default set from number of events, can be modified)
    int m_gpublocks;  // number of gpu blocks (default set from number of events, can be modified)
    mg5amcGpu::DeviceBuffer<FORTRANFPTYPE, sizePerEventMomenta> m_devMomentaF;
    mg5amcGpu::DeviceBufferMomenta m_devMomentaC;
    mg5amcGpu::DeviceBufferMatrixElements m_devMEsC;
    mg5amcGpu::PinnedHostBufferMatrixElements m_hstMEsC;
    std::unique_ptr<mg5amcGpu::MatrixElementKernelDevice> m_pmek;
    static constexpr int s_gputhreadsmin = 32; // minimum number of gpu threads
#else
    mg5amcCpu::HostBufferMomenta m_hstMomentaC;
<<<<<<< HEAD
=======
    mg5amcCpu::HostBufferGs m_hstGsC;
>>>>>>> c1c280db
    mg5amcCpu::HostBufferMatrixElements m_hstMEsC;
    std::unique_ptr<mg5amcCpu::MatrixElementKernelHost> m_pmek;
#endif
  };
<<<<<<< HEAD

  //--------------------------------------------------------------------------
  //
  // Forward declare transposition methods
  //

#ifdef __CUDACC__

  template<typename Tin, typename Tout>
  __global__ void dev_transposeMomentaF2C( const Tin* in, Tout* out, const int nevt );

#endif // __CUDACC__

  template<typename Tin, typename Tout>
  void hst_transposeMomentaF2C( const Tin* in, Tout* out, const int nevt );

=======

  //--------------------------------------------------------------------------
  //
  // Forward declare transposition methods
  //

#ifdef __CUDACC__

  template<typename Tin, typename Tout>
  __global__ void dev_transposeMomentaF2C( const Tin* in, Tout* out, const int nevt );

#endif // __CUDACC__

  template<typename Tin, typename Tout>
  void hst_transposeMomentaF2C( const Tin* in, Tout* out, const int nevt );

>>>>>>> c1c280db
  template<typename Tin, typename Tout>
  void hst_transposeMomentaC2F( const Tin* in, Tout* out, const int nevt );

  //--------------------------------------------------------------------------
  //
  // Implementations of member functions of class Bridge
  //

  template<typename FORTRANFPTYPE>
  Bridge<FORTRANFPTYPE>::Bridge( int nevtF, int nparF, int np4F )
    : m_nevt( nevtF )
    , m_goodHelsCalculated( false )
#ifdef __CUDACC__
    , m_gputhreads( 256 )                  // default number of gpu threads
    , m_gpublocks( m_nevt / m_gputhreads ) // this ensures m_nevt <= m_gpublocks*m_gputhreads
    , m_devMomentaF( m_nevt )
    , m_devMomentaC( m_nevt )
    , m_devMEsC( m_nevt )
    , m_hstMEsC( m_nevt )
#else
    , m_hstMomentaC( m_nevt )
<<<<<<< HEAD
=======
    , m_hstGsC( m_nevt )
>>>>>>> c1c280db
    , m_hstMEsC( m_nevt )
#endif
    , m_pmek( nullptr )
  {
    if( nparF != mgOnGpu::npar ) throw std::runtime_error( "Bridge constructor: npar mismatch" );
    if( np4F != mgOnGpu::np4 ) throw std::runtime_error( "Bridge constructor: np4 mismatch" );
#ifdef __CUDACC__
    if( ( m_nevt < s_gputhreadsmin ) || ( m_nevt % s_gputhreadsmin != 0 ) )
      throw std::runtime_error( "Bridge constructor: nevt should be a multiple of " + std::to_string( s_gputhreadsmin ) );
    while( m_nevt != m_gpublocks * m_gputhreads )
    {
      m_gputhreads /= 2;
      if( m_gputhreads < s_gputhreadsmin )
        throw std::logic_error( "Bridge constructor: FIXME! cannot choose gputhreads" ); // this should never happen!
      m_gpublocks = m_nevt / m_gputhreads;
    }
    std::cout << "WARNING! Instantiate device Bridge (nevt=" << m_nevt << ", gpublocks=" << m_gpublocks << ", gputhreads=" << m_gputhreads
              << ", gpublocks*gputhreads=" << m_gpublocks * m_gputhreads << ")" << std::endl;
    mg5amcGpu::CPPProcess process( /*verbose=*/false );
    m_pmek.reset( new mg5amcGpu::MatrixElementKernelDevice( m_devMomentaC, m_devMEsC, m_gpublocks, m_gputhreads ) );
#else
    std::cout << "WARNING! Instantiate host Bridge (nevt=" << m_nevt << ")" << std::endl;
    mg5amcCpu::CPPProcess process( /*verbose=*/false );
<<<<<<< HEAD
    m_pmek.reset( new mg5amcCpu::MatrixElementKernelHost( m_hstMomentaC, m_hstMEsC, m_nevt ) );
=======
    m_pmek.reset( new mg5amcCpu::MatrixElementKernelHost( m_hstMomentaC, m_hstGsC, m_hstMEsC, m_nevt ) );
>>>>>>> c1c280db
#endif // __CUDACC__
    process.initProc( "../../Cards/param_card.dat" );
  }

#ifdef __CUDACC__
  template<typename FORTRANFPTYPE>
  void Bridge<FORTRANFPTYPE>::set_gpugrid( const int gpublocks, const int gputhreads )
  {
    if( m_nevt != gpublocks * gputhreads )
      throw std::runtime_error( "Bridge: gpublocks*gputhreads must equal m_nevt in set_gpugrid" );
    m_gpublocks = gpublocks;
    m_gputhreads = gputhreads;
    std::cout << "WARNING! Set grid in Bridge (nevt=" << m_nevt << ", gpublocks=" << m_gpublocks << ", gputhreads=" << m_gputhreads
              << ", gpublocks*gputhreads=" << m_gpublocks * m_gputhreads << ")" << std::endl;
    m_pmek->setGrid( m_gpublocks, m_gputhreads );
  }
#endif

#ifdef __CUDACC__
  template<typename FORTRANFPTYPE>
  void Bridge<FORTRANFPTYPE>::gpu_sequence( const FORTRANFPTYPE* momenta, FORTRANFPTYPE* mes, const bool goodHelOnly )
  {
    constexpr int neppM = MemoryAccessMomenta::neppM;
    if constexpr( neppM == 1 && std::is_same_v<FORTRANFPTYPE, fptype> )
    {
      checkCuda( cudaMemcpy( m_devMomentaC.data(), momenta, m_devMomentaC.bytes(), cudaMemcpyHostToDevice ) );
    }
    else
    {
      checkCuda( cudaMemcpy( m_devMomentaF.data(), momenta, m_devMomentaF.bytes(), cudaMemcpyHostToDevice ) );
      const int thrPerEvt = mgOnGpu::npar * mgOnGpu::np4; // AV: transpose alg does 1 element per thread (NOT 1 event per thread)
      //const int thrPerEvt = 1; // AV: try new alg with 1 event per thread... this seems slower
      dev_transposeMomentaF2C<<<m_gpublocks * thrPerEvt, m_gputhreads>>>( m_devMomentaF.data(), m_devMomentaC.data(), m_nevt );
    }
    if( !m_goodHelsCalculated )
    {
      m_pmek->computeGoodHelicities();
      m_goodHelsCalculated = true;
    }
    if( goodHelOnly ) return;
    m_pmek->computeMatrixElements();
    checkCuda( cudaMemcpy( m_hstMEsC.data(), m_devMEsC.data(), m_devMEsC.bytes(), cudaMemcpyDeviceToHost ) );
    flagAbnormalMEs( m_hstMEsC.data(), m_nevt );
    std::copy( m_hstMEsC.data(), m_hstMEsC.data() + m_nevt, mes );
  }
#endif

#ifndef __CUDACC__
<<<<<<< HEAD
  template<typename FORTRANFPTYPE>
  void Bridge<FORTRANFPTYPE>::cpu_sequence( const FORTRANFPTYPE* momenta, FORTRANFPTYPE* mes, const bool goodHelOnly )
  {
    hst_transposeMomentaF2C( momenta, m_hstMomentaC.data(), m_nevt );
    if( !m_goodHelsCalculated )
    {
      m_pmek->computeGoodHelicities();
      m_goodHelsCalculated = true;
    }
    if( goodHelOnly ) return;
    m_pmek->computeMatrixElements();
    flagAbnormalMEs( m_hstMEsC.data(), m_nevt );
    if constexpr( std::is_same_v<FORTRANFPTYPE, fptype> )
    {
      memcpy( mes, m_hstMEsC.data(), m_hstMEsC.bytes() );
    }
    else
    {
      std::copy( m_hstMEsC.data(), m_hstMEsC.data() + m_nevt, mes );
    }
  }
#endif

=======

  template<typename FORTRANFPTYPE>
  void Bridge<FORTRANFPTYPE>::cpu_depCouplings( const FORTRANFPTYPE* gs )
  {
    memcpy( m_hstGsC.data(), gs, m_nevt * sizeof( FORTRANFPTYPE ) );
    m_pmek->computeDependentCouplings();
  }

  template<typename FORTRANFPTYPE>
  void Bridge<FORTRANFPTYPE>::cpu_sequence( const FORTRANFPTYPE* momenta, const FORTRANFPTYPE* gs, FORTRANFPTYPE* mes, const bool goodHelOnly )
  {
    hst_transposeMomentaF2C( momenta, m_hstMomentaC.data(), m_nevt );
    if( !m_goodHelsCalculated )
    {
      m_pmek->computeGoodHelicities();
      m_goodHelsCalculated = true;
    }
    if( goodHelOnly ) return;
    m_pmek->computeMatrixElements();
    flagAbnormalMEs( m_hstMEsC.data(), m_nevt );
    if constexpr( std::is_same_v<FORTRANFPTYPE, fptype> )
    {
      memcpy( mes, m_hstMEsC.data(), m_hstMEsC.bytes() );
    }
    else
    {
      std::copy( m_hstMEsC.data(), m_hstMEsC.data() + m_nevt, mes );
    }
  }
#endif

>>>>>>> c1c280db
  //--------------------------------------------------------------------------
  //
  // Implementations of transposition methods
  // - FORTRAN arrays: P_MULTI(0:3, NEXTERNAL, NB_PAGE) ==> p_multi[nevtF][nparF][np4F] in C++ (AOS)
  // - C++ array: momenta[npagM][npar][np4][neppM] with nevt=npagM*neppM (AOSOA)
  //

#ifdef __CUDACC__
  template<typename Tin, typename Tout>
  __global__ void dev_transposeMomentaF2C( const Tin* in, Tout* out, const int nevt )
  {
    constexpr bool oldImplementation = true; // default: use old implementation
    if constexpr( oldImplementation )
    {
      // SR initial implementation
      constexpr int part = mgOnGpu::npar;
      constexpr int mome = mgOnGpu::np4;
      constexpr int strd = MemoryAccessMomenta::neppM;
      int pos = blockDim.x * blockIdx.x + threadIdx.x;
      int arrlen = nevt * part * mome;
      if( pos < arrlen )
      {
        int page_i = pos / ( strd * mome * part );
        int rest_1 = pos % ( strd * mome * part );
        int part_i = rest_1 / ( strd * mome );
        int rest_2 = rest_1 % ( strd * mome );
        int mome_i = rest_2 / strd;
        int strd_i = rest_2 % strd;
        int inpos =
          ( page_i * strd + strd_i ) // event number
            * ( part * mome )        // event size (pos of event)
          + part_i * mome            // particle inside event
          + mome_i;                  // momentum inside particle
        out[pos] = in[inpos];        // F2C (Fortran to C)
      }
    }
    else
    {
      // AV attempt another implementation with 1 event per thread: this seems slower...
      // F-style: AOS[nevtF][nparF][np4F]
      // C-style: AOSOA[npagM][npar][np4][neppM] with nevt=npagM*neppM
      constexpr int npar = mgOnGpu::npar;
      constexpr int np4 = mgOnGpu::np4;
      constexpr int neppM = MemoryAccessMomenta::neppM;
      assert( nevt % neppM == 0 ); // number of events is not a multiple of neppM???
      int ievt = blockDim.x * blockIdx.x + threadIdx.x;
      int ipagM = ievt / neppM;
      int ieppM = ievt % neppM;
      for( int ip4 = 0; ip4 < np4; ip4++ )
        for( int ipar = 0; ipar < npar; ipar++ )
        {
          int cpos = ipagM * npar * np4 * neppM + ipar * np4 * neppM + ip4 * neppM + ieppM;
          int fpos = ievt * npar * np4 + ipar * np4 + ip4;
          out[cpos] = in[fpos]; // F2C (Fortran to C)
        }
    }
  }
#endif

  template<typename Tin, typename Tout, bool F2C>
  void hst_transposeMomenta( const Tin* in, Tout* out, const int nevt )
  {
    constexpr bool oldImplementation = false; // default: use new implementation
    if constexpr( oldImplementation )
    {
      // SR initial implementation
      constexpr int part = mgOnGpu::npar;
      constexpr int mome = mgOnGpu::np4;
      constexpr int strd = MemoryAccessMomenta::neppM;
      int arrlen = nevt * part * mome;
      for( int pos = 0; pos < arrlen; ++pos )
      {
        int page_i = pos / ( strd * mome * part );
        int rest_1 = pos % ( strd * mome * part );
        int part_i = rest_1 / ( strd * mome );
        int rest_2 = rest_1 % ( strd * mome );
        int mome_i = rest_2 / strd;
        int strd_i = rest_2 % strd;
        int inpos =
          ( page_i * strd + strd_i ) // event number
            * ( part * mome )        // event size (pos of event)
          + part_i * mome            // particle inside event
          + mome_i;                  // momentum inside particle
        if constexpr( F2C )          // needs c++17 and cuda >=11.2 (#333)
          out[pos] = in[inpos];      // F2C (Fortran to C)
        else
          out[inpos] = in[pos]; // C2F (C to Fortran)
      }
    }
    else
    {
      // AV attempt another implementation: this is slightly faster (better c++ pipelining?)
      // [NB! this is not a transposition, it is an AOS to AOSOA conversion: if neppM=1, a memcpy is enough]
      // F-style: AOS[nevtF][nparF][np4F]
      // C-style: AOSOA[npagM][npar][np4][neppM] with nevt=npagM*neppM
      constexpr int npar = mgOnGpu::npar;
      constexpr int np4 = mgOnGpu::np4;
      constexpr int neppM = MemoryAccessMomenta::neppM;
      if constexpr( neppM == 1 && std::is_same_v<Tin, Tout> )
      {
        memcpy( out, in, nevt * npar * np4 * sizeof( Tin ) );
      }
      else
      {
        const int npagM = nevt / neppM;
        assert( nevt % neppM == 0 ); // number of events is not a multiple of neppM???
        for( int ipagM = 0; ipagM < npagM; ipagM++ )
          for( int ip4 = 0; ip4 < np4; ip4++ )
            for( int ipar = 0; ipar < npar; ipar++ )
              for( int ieppM = 0; ieppM < neppM; ieppM++ )
              {
                int ievt = ipagM * neppM + ieppM;
                int cpos = ipagM * npar * np4 * neppM + ipar * np4 * neppM + ip4 * neppM + ieppM;
                int fpos = ievt * npar * np4 + ipar * np4 + ip4;
                if constexpr( F2C )
                  out[cpos] = in[fpos]; // F2C (Fortran to C)
                else
                  out[fpos] = in[cpos]; // C2F (C to Fortran)
              }
      }
    }
  }

  template<typename Tin, typename Tout>
  void hst_transposeMomentaF2C( const Tin* in, Tout* out, const int nevt )
  {
    constexpr bool F2C = true;
    hst_transposeMomenta<Tin, Tout, F2C>( in, out, nevt );
  }

  template<typename Tin, typename Tout>
  void hst_transposeMomentaC2F( const Tin* in, Tout* out, const int nevt )
  {
    constexpr bool F2C = false;
    hst_transposeMomenta<Tin, Tout, F2C>( in, out, nevt );
  }

  //--------------------------------------------------------------------------
}
#endif // BRIDGE_H<|MERGE_RESOLUTION|>--- conflicted
+++ resolved
@@ -98,11 +98,8 @@
      */
     void gpu_sequence( const FORTRANFPTYPE* momenta, FORTRANFPTYPE* mes, const bool goodHelOnly = false );
 
-<<<<<<< HEAD
-=======
     void cpu_depCouplings( const FORTRANFPTYPE* gs );
 
->>>>>>> c1c280db
     /**
      * Sequence to be executed for the vectorized CPU matrix element calculation
      *
@@ -110,11 +107,7 @@
      * @param mes the pointer to the output matrix elements
      * @param goodHelOnly quit after computing good helicities?
      */
-<<<<<<< HEAD
-    void cpu_sequence( const FORTRANFPTYPE* momenta, FORTRANFPTYPE* mes, const bool goodHelOnly = false );
-=======
     void cpu_sequence( const FORTRANFPTYPE* momenta, const FORTRANFPTYPE* gs, FORTRANFPTYPE* mes, const bool goodHelOnly = false );
->>>>>>> c1c280db
 
   private:
     int m_nevt;                // number of events
@@ -131,15 +124,11 @@
     static constexpr int s_gputhreadsmin = 32; // minimum number of gpu threads
 #else
     mg5amcCpu::HostBufferMomenta m_hstMomentaC;
-<<<<<<< HEAD
-=======
     mg5amcCpu::HostBufferGs m_hstGsC;
->>>>>>> c1c280db
     mg5amcCpu::HostBufferMatrixElements m_hstMEsC;
     std::unique_ptr<mg5amcCpu::MatrixElementKernelHost> m_pmek;
 #endif
   };
-<<<<<<< HEAD
 
   //--------------------------------------------------------------------------
   //
@@ -156,24 +145,6 @@
   template<typename Tin, typename Tout>
   void hst_transposeMomentaF2C( const Tin* in, Tout* out, const int nevt );
 
-=======
-
-  //--------------------------------------------------------------------------
-  //
-  // Forward declare transposition methods
-  //
-
-#ifdef __CUDACC__
-
-  template<typename Tin, typename Tout>
-  __global__ void dev_transposeMomentaF2C( const Tin* in, Tout* out, const int nevt );
-
-#endif // __CUDACC__
-
-  template<typename Tin, typename Tout>
-  void hst_transposeMomentaF2C( const Tin* in, Tout* out, const int nevt );
-
->>>>>>> c1c280db
   template<typename Tin, typename Tout>
   void hst_transposeMomentaC2F( const Tin* in, Tout* out, const int nevt );
 
@@ -195,10 +166,7 @@
     , m_hstMEsC( m_nevt )
 #else
     , m_hstMomentaC( m_nevt )
-<<<<<<< HEAD
-=======
     , m_hstGsC( m_nevt )
->>>>>>> c1c280db
     , m_hstMEsC( m_nevt )
 #endif
     , m_pmek( nullptr )
@@ -222,11 +190,7 @@
 #else
     std::cout << "WARNING! Instantiate host Bridge (nevt=" << m_nevt << ")" << std::endl;
     mg5amcCpu::CPPProcess process( /*verbose=*/false );
-<<<<<<< HEAD
-    m_pmek.reset( new mg5amcCpu::MatrixElementKernelHost( m_hstMomentaC, m_hstMEsC, m_nevt ) );
-=======
     m_pmek.reset( new mg5amcCpu::MatrixElementKernelHost( m_hstMomentaC, m_hstGsC, m_hstMEsC, m_nevt ) );
->>>>>>> c1c280db
 #endif // __CUDACC__
     process.initProc( "../../Cards/param_card.dat" );
   }
@@ -275,9 +239,16 @@
 #endif
 
 #ifndef __CUDACC__
-<<<<<<< HEAD
-  template<typename FORTRANFPTYPE>
-  void Bridge<FORTRANFPTYPE>::cpu_sequence( const FORTRANFPTYPE* momenta, FORTRANFPTYPE* mes, const bool goodHelOnly )
+
+  template<typename FORTRANFPTYPE>
+  void Bridge<FORTRANFPTYPE>::cpu_depCouplings( const FORTRANFPTYPE* gs )
+  {
+    memcpy( m_hstGsC.data(), gs, m_nevt * sizeof( FORTRANFPTYPE ) );
+    m_pmek->computeDependentCouplings();
+  }
+
+  template<typename FORTRANFPTYPE>
+  void Bridge<FORTRANFPTYPE>::cpu_sequence( const FORTRANFPTYPE* momenta, const FORTRANFPTYPE* gs, FORTRANFPTYPE* mes, const bool goodHelOnly )
   {
     hst_transposeMomentaF2C( momenta, m_hstMomentaC.data(), m_nevt );
     if( !m_goodHelsCalculated )
@@ -299,39 +270,6 @@
   }
 #endif
 
-=======
-
-  template<typename FORTRANFPTYPE>
-  void Bridge<FORTRANFPTYPE>::cpu_depCouplings( const FORTRANFPTYPE* gs )
-  {
-    memcpy( m_hstGsC.data(), gs, m_nevt * sizeof( FORTRANFPTYPE ) );
-    m_pmek->computeDependentCouplings();
-  }
-
-  template<typename FORTRANFPTYPE>
-  void Bridge<FORTRANFPTYPE>::cpu_sequence( const FORTRANFPTYPE* momenta, const FORTRANFPTYPE* gs, FORTRANFPTYPE* mes, const bool goodHelOnly )
-  {
-    hst_transposeMomentaF2C( momenta, m_hstMomentaC.data(), m_nevt );
-    if( !m_goodHelsCalculated )
-    {
-      m_pmek->computeGoodHelicities();
-      m_goodHelsCalculated = true;
-    }
-    if( goodHelOnly ) return;
-    m_pmek->computeMatrixElements();
-    flagAbnormalMEs( m_hstMEsC.data(), m_nevt );
-    if constexpr( std::is_same_v<FORTRANFPTYPE, fptype> )
-    {
-      memcpy( mes, m_hstMEsC.data(), m_hstMEsC.bytes() );
-    }
-    else
-    {
-      std::copy( m_hstMEsC.data(), m_hstMEsC.data() + m_nevt, mes );
-    }
-  }
-#endif
-
->>>>>>> c1c280db
   //--------------------------------------------------------------------------
   //
   // Implementations of transposition methods
