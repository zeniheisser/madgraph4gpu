--- conflicted
+++ resolved
@@ -40,8 +40,6 @@
     // [NB: SIMD vectorization in mg5amc C++ code is only used in the ME calculation below MatrixElementKernelHost!]
     if( !MatrixElementKernelHost::hostSupportsSIMD() )
       throw std::runtime_error( "Host does not support the SIMD implementation of MatrixElementKernelsHost" );
-<<<<<<< HEAD
-=======
   }
 
   //--------------------------------------------------------------------------
@@ -49,7 +47,6 @@
   void MatrixElementKernelHost::computeDependentCouplings()
   {
     dependentCouplings( m_gs.data(), m_gs.size() );
->>>>>>> c1c280db
   }
 
   //--------------------------------------------------------------------------
