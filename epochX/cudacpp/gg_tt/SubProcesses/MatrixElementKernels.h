--- conflicted
+++ resolved
@@ -23,14 +23,10 @@
                              const BufferGs& gs,                    // input: gs for alphaS
                              BufferMatrixElements& matrixElements ) // output: matrix elements
       : m_momenta( momenta )
-<<<<<<< HEAD
-      , m_matrixElements( matrixElements )
+      , m_gs( gs )
+      , m_matrixElements( matrixElements ){}
     {
     }
-=======
-      , m_gs( gs )
-      , m_matrixElements( matrixElements ){}
->>>>>>> 4c9aea9d
 
   public:
 
