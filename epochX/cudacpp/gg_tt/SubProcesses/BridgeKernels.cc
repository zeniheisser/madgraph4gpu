--- conflicted
+++ resolved
@@ -69,26 +69,16 @@
 
   void BridgeKernelHost::computeGoodHelicities()
   {
-<<<<<<< HEAD
     constexpr bool goodHelOnly = true;
-    m_bridge.cpu_sequence( m_fortranMomenta.data(), m_matrixElements.data(), goodHelOnly );
-=======
-    constexpr bool goodHelOnly=true;
     m_bridge.cpu_sequence( m_fortranMomenta.data(), m_gs.data(), m_matrixElements.data(), goodHelOnly );
->>>>>>> 4c9aea9d
   }
 
   //--------------------------------------------------------------------------
 
   void BridgeKernelHost::computeMatrixElements()
   {
-<<<<<<< HEAD
     constexpr bool goodHelOnly = false;
-    m_bridge.cpu_sequence( m_fortranMomenta.data(), m_matrixElements.data(), goodHelOnly );
-=======
-    constexpr bool goodHelOnly=false;
     m_bridge.cpu_sequence( m_fortranMomenta.data(), m_gs.data(), m_matrixElements.data(), goodHelOnly );
->>>>>>> 4c9aea9d
   }
 
   //--------------------------------------------------------------------------
