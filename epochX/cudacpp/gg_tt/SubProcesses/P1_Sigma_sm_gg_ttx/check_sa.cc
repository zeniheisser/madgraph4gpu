#include <unistd.h>

#include <algorithm>
#include <array>
#include <cmath>
#include <cstring>
#include <fstream>
#include <iomanip>
#include <iostream>
#include <memory>
#include <numeric>
#include <string>

#ifdef _OPENMP
#include <omp.h>
#endif

#include "mgOnGpuConfig.h"

#include "BridgeKernels.h"
#include "CPPProcess.h"
#include "CrossSectionKernels.h"
#include "MatrixElementKernels.h"
#include "MemoryAccessMatrixElements.h"
#include "MemoryAccessMomenta.h"
#include "MemoryAccessRandomNumbers.h"
#include "MemoryAccessWeights.h"
#include "MemoryBuffers.h"
#include "RamboSamplingKernels.h"
#include "RandomNumberKernels.h"
#include "epoch_process_id.h"
#include "timermap.h"
#define STRINGIFY( s ) #s
#define XSTRINGIFY( s ) STRINGIFY( s )

#define SEP79 79

bool
is_number( const char* s )
{
  const char* t = s;
  while( *t != '\0' && isdigit( *t ) )
    ++t;
  return (int)strlen( s ) == t - s;
}

int
usage( char* argv0, int ret = 1 )
{
  std::cout << "Usage: " << argv0
            << " [--verbose|-v] [--debug|-d] [--performance|-p] [--json|-j] [--curhst|--curdev|--common] [--rmbhst|--rmbdev] [--bridge]"
            << " [#gpuBlocksPerGrid #gpuThreadsPerBlock] #iterations" << std::endl;
  std::cout << std::endl;
  std::cout << "The number of events per iteration is #gpuBlocksPerGrid * #gpuThreadsPerBlock" << std::endl;
  std::cout << "(also in CPU/C++ code, where only the product of these two parameters counts)" << std::endl;
  std::cout << std::endl;
  std::cout << "Summary stats are always computed: '-p' and '-j' only control their printout" << std::endl;
  std::cout << "The '-d' flag only enables NaN/abnormal warnings and OMP debugging" << std::endl;
#ifndef __CUDACC__
#ifdef _OPENMP
  std::cout << std::endl;
  std::cout << "Use the OMP_NUM_THREADS environment variable to control OMP multi-threading" << std::endl;
  std::cout << "(OMP multithreading will be disabled if OMP_NUM_THREADS is not set)" << std::endl;
#endif
#endif
  return ret;
}

int
main( int argc, char** argv )
{
  // Namespaces for CUDA and C++ (FIXME - eventually use the same namespace everywhere...)
#ifdef __CUDACC__
  using namespace mg5amcGpu;
#else
  using namespace mg5amcCpu;
#endif

  // DEFAULTS FOR COMMAND LINE ARGUMENTS
  bool verbose = false;
  bool debug = false;
  bool perf = false;
  bool json = false;
  int niter = 0;
  int gpublocks = 1;
  int gputhreads = 32;
  int jsondate = 0;
  int jsonrun = 0;
  int numvec[5] = { 0, 0, 0, 0, 0 };
  int nnum = 0;
  // Random number mode
  enum class RandomNumberMode
  {
    CommonRandom = 0,
    CurandHost = 1,
    CurandDevice = 2
  };
#ifdef __CUDACC__
  RandomNumberMode rndgen = RandomNumberMode::CurandDevice; // default on GPU
#elif not defined MGONGPU_HAS_NO_CURAND
  RandomNumberMode rndgen = RandomNumberMode::CurandHost;  // default on CPU if build has curand
#else
  RandomNumberMode rndgen = RandomNumberMode::CommonRandom; // default on CPU if build has no curand
#endif
  // Rambo sampling mode (NB RamboHost implies CommonRandom or CurandHost!)
  enum class RamboSamplingMode
  {
    RamboHost = 1,
    RamboDevice = 2
  };
#ifdef __CUDACC__
  RamboSamplingMode rmbsmp = RamboSamplingMode::RamboDevice; // default on GPU
#else
  RamboSamplingMode rmbsmp = RamboSamplingMode::RamboHost; // default on CPU
#endif
  // Bridge emulation mode (NB Bridge implies RamboHost!)
  bool bridge = false;

  // READ COMMAND LINE ARGUMENTS
  for( int argn = 1; argn < argc; ++argn )
  {
    std::string arg = argv[argn];
    if( ( arg == "--verbose" ) || ( arg == "-v" ) )
    {
      verbose = true;
    }
    else if( ( arg == "--debug" ) || ( arg == "-d" ) )
    {
      debug = true;
    }
    else if( ( arg == "--performance" ) || ( arg == "-p" ) )
    {
      perf = true;
    }
    else if( ( arg == "--json" ) || ( arg == "-j" ) )
    {
      json = true;
    }
    else if( arg == "--curdev" )
    {
#ifdef __CUDACC__
      rndgen = RandomNumberMode::CurandDevice;
#else
      throw std::runtime_error( "CurandDevice is not supported on CPUs" );
#endif
    }
    else if( arg == "--curhst" )
    {
#ifndef MGONGPU_HAS_NO_CURAND
      rndgen = RandomNumberMode::CurandHost;
#else
      throw std::runtime_error( "CurandHost is not supported because this application was built without Curand support" );
#endif
    }
    else if( arg == "--common" )
    {
      rndgen = RandomNumberMode::CommonRandom;
    }
    else if( arg == "--rmbdev" )
    {
#ifdef __CUDACC__
      rmbsmp = RamboSamplingMode::RamboDevice;
#else
      throw std::runtime_error( "RamboDevice is not supported on CPUs" );
#endif
    }
    else if( arg == "--rmbhst" )
    {
      rmbsmp = RamboSamplingMode::RamboHost;
    }
    else if( arg == "--bridge" )
    {
      bridge = true;
    }
    else if( is_number( argv[argn] ) && nnum < 5 )
    {
      numvec[nnum++] = atoi( argv[argn] );
    }
    else
    {
      return usage( argv[0] );
    }
  }

  if( nnum == 3 || nnum == 5 )
  {
    gpublocks = numvec[0];
    gputhreads = numvec[1];
    niter = numvec[2];
    if( nnum == 5 )
    {
      jsondate = numvec[3];
      jsonrun = numvec[4];
    }
  }
  else if( nnum == 1 )
  {
    niter = numvec[0];
  }
  else
  {
    return usage( argv[0] );
  }

  if( niter == 0 )
    return usage( argv[0] );

  if( bridge && rmbsmp == RamboSamplingMode::RamboDevice )
  {
    std::cout << "WARNING! Bridge selected: cannot use RamboDevice, will use RamboHost" << std::endl;
    rmbsmp = RamboSamplingMode::RamboHost;
  }

  if( rmbsmp == RamboSamplingMode::RamboHost && rndgen == RandomNumberMode::CurandDevice )
  {
#if not defined MGONGPU_HAS_NO_CURAND
    std::cout << "WARNING! RamboHost selected: cannot use CurandDevice, will use CurandHost" << std::endl;
    rndgen = RandomNumberMode::CurandHost;
#else
    std::cout << "WARNING! RamboHost selected: cannot use CurandDevice, will use CommonRandom" << std::endl;
    rndgen = RandomNumberMode::CommonRandom;
#endif
  }

  constexpr int neppM = MemoryAccessMomenta::neppM;       // AOSOA layout
  constexpr int neppR = MemoryAccessRandomNumbers::neppR; // AOSOA layout

  using mgOnGpu::ntpbMAX;
  if( gputhreads > ntpbMAX )
  {
    std::cout << "ERROR! #threads/block should be <= " << ntpbMAX << std::endl;
    return usage( argv[0] );
  }

#ifndef __CUDACC__
#ifdef _OPENMP
  // Set OMP_NUM_THREADS equal to 1 if it is not yet set
  char* ompnthr = getenv( "OMP_NUM_THREADS" );
  if( debug )
  {
    std::cout << "DEBUG: omp_get_num_threads() = " << omp_get_num_threads() << std::endl; // always == 1 here!
    std::cout << "DEBUG: omp_get_max_threads() = " << omp_get_max_threads() << std::endl;
    std::cout << "DEBUG: ${OMP_NUM_THREADS}    = '" << ( ompnthr == 0 ? "[not set]" : ompnthr ) << "'" << std::endl;
  }
  if( ompnthr == NULL || std::string( ompnthr ).find_first_not_of( "0123456789" ) != std::string::npos || atol( ompnthr ) == 0 )
  {
    if( ompnthr != NULL )
      std::cout << "WARNING! OMP_NUM_THREADS is invalid: will use only 1 thread" << std::endl;
    else if( debug )
      std::cout << "DEBUG: OMP_NUM_THREADS is not set: will use only 1 thread" << std::endl;
    omp_set_num_threads( 1 );                                                                         // https://stackoverflow.com/a/22816325
    if( debug ) std::cout << "DEBUG: omp_get_num_threads() = " << omp_get_num_threads() << std::endl; // always == 1 here!
    if( debug ) std::cout << "DEBUG: omp_get_max_threads() = " << omp_get_max_threads() << std::endl;
  }
#endif
#endif

#ifndef __CUDACC__
  // Fail gently and avoid "Illegal instruction (core dumped)" if the host does not support the SIMD used in the ME calculation
  // Note: this prevents a crash on pmpe04 but not on some github CI nodes?
  // [NB: SIMD vectorization in mg5amc C++ code is only used in the ME calculation below MatrixElementKernelHost!]
  if( !MatrixElementKernelHost::hostSupportsSIMD() ) return 1;
#endif

  const int ndim = gpublocks * gputhreads; // number of threads in one GPU grid
  const int nevt = ndim;                   // number of events in one iteration == number of GPU threads

  if( verbose )
    std::cout << "# iterations: " << niter << std::endl;

  // *** START THE NEW TIMERS ***
  mgOnGpu::TimerMap timermap;

  // === STEP 0 - INITIALISE

#ifdef __CUDACC__

  // --- 00. Initialise cuda
  // Instantiate a CudaRuntime at the beginnining of the application's main to
  // invoke cudaSetDevice(0) in the constructor and book a cudaDeviceReset() call in the destructor
  const std::string cdinKey = "00 CudaInit";
  timermap.start( cdinKey );
  CudaRuntime cudaRuntime( debug );
#endif

  // --- 0a. Initialise physics process
  const std::string procKey = "0a ProcInit";
  timermap.start( procKey );

  // Create a process object
  CPPProcess process( verbose );

  // Read param_card and set parameters
  process.initProc( "../../Cards/param_card.dat" );
  const fptype energy = 1500; // historical default, Ecms = 1500 GeV = 1.5 TeV (above the Z peak)
  //const fptype energy = 91.2; // Ecms = 91.2 GeV (Z peak)
  //const fptype energy = 0.100; // Ecms = 100 MeV (well below the Z peak, pure em scattering)
  const int meGeVexponent = -( 2 * mgOnGpu::npar - 8 );

  // --- 0b. Allocate memory structures
  const std::string alloKey = "0b MemAlloc";
  timermap.start( alloKey );

  // Memory buffers for random numbers
#ifndef __CUDACC__
  HostBufferRandomNumbers hstRnarray( nevt );
#else
  PinnedHostBufferRandomNumbers hstRnarray( nevt );
  DeviceBufferRandomNumbers devRnarray( nevt );
#endif

#ifndef __CUDACC__
  HostBufferGs hstGs( nevt );
  constexpr double tmpG = 1.2177157847767195;
  for( int i = 0; i < nevt; ++i ) hstGs[i] = tmpG; // sr fill them for now, in the end they should come via the bridge
#else
  // sr fix CUDA version
#endif

    // Memory buffers for momenta
#ifndef __CUDACC__
  HostBufferMomenta hstMomenta( nevt );
#else
  PinnedHostBufferMomenta hstMomenta( nevt );
  DeviceBufferMomenta devMomenta( nevt );
#endif

  // Memory buffers for sampling weights
#ifndef __CUDACC__
  HostBufferWeights hstWeights( nevt );
#else
  PinnedHostBufferWeights hstWeights( nevt );
  DeviceBufferWeights devWeights( nevt );
#endif

  // Memory buffers for matrix elements
#ifndef __CUDACC__
  HostBufferMatrixElements hstMatrixElements( nevt );
#else
  PinnedHostBufferMatrixElements hstMatrixElements( nevt );
  DeviceBufferMatrixElements devMatrixElements( nevt );
#endif

  std::unique_ptr<double[]> genrtimes( new double[niter] );
  std::unique_ptr<double[]> rambtimes( new double[niter] );
  std::unique_ptr<double[]> wavetimes( new double[niter] );
  std::unique_ptr<double[]> wv3atimes( new double[niter] );

  // --- 0c. Create curand or common generator
  const std::string cgenKey = "0c GenCreat";
  timermap.start( cgenKey );
  // Allocate the appropriate RandomNumberKernel
  std::unique_ptr<RandomNumberKernelBase> prnk;
  if( rndgen == RandomNumberMode::CommonRandom )
  {
    prnk.reset( new CommonRandomNumberKernel( hstRnarray ) );
  }
#ifndef MGONGPU_HAS_NO_CURAND
  else if( rndgen == RandomNumberMode::CurandHost )
  {
    const bool onDevice = false;
    prnk.reset( new CurandRandomNumberKernel( hstRnarray, onDevice ) );
  }
#ifdef __CUDACC__
  else
  {
    const bool onDevice = true;
    prnk.reset( new CurandRandomNumberKernel( devRnarray, onDevice ) );
  }
#else
  else
  {
    throw std::logic_error( "CurandDevice is not supported on CPUs" ); // INTERNAL ERROR (no path to this statement)
  }
#endif
#else
  else
  {
    throw std::logic_error( "This application was built without Curand support" ); // INTERNAL ERROR (no path to this statement)
  }
#endif

  // --- 0c. Create rambo sampling kernel [keep this in 0c for the moment]
  std::unique_ptr<SamplingKernelBase> prsk;
  if( rmbsmp == RamboSamplingMode::RamboHost )
  {
    prsk.reset( new RamboSamplingKernelHost( energy, hstRnarray, hstMomenta, hstWeights, nevt ) );
  }
  else
  {
#ifdef __CUDACC__
    prsk.reset( new RamboSamplingKernelDevice( energy, devRnarray, devMomenta, devWeights, gpublocks, gputhreads ) );
#else
    throw std::logic_error( "RamboDevice is not supported on CPUs" ); // INTERNAL ERROR (no path to this statement)
#endif
  }

  // --- 0c. Create matrix element kernel [keep this in 0c for the moment]
  std::unique_ptr<MatrixElementKernelBase> pmek;
  if( !bridge )
  {
#ifdef __CUDACC__
    pmek.reset( new MatrixElementKernelDevice( devMomenta, devMatrixElements, gpublocks, gputhreads ) );
#else
    pmek.reset( new MatrixElementKernelHost( hstMomenta, hstGs, hstMatrixElements, nevt ) );
#endif
  }
  else
  {
#ifdef __CUDACC__
    pmek.reset( new BridgeKernelDevice( hstMomenta, hstMatrixElements, gpublocks, gputhreads ) );
#else
    pmek.reset( new BridgeKernelHost( hstMomenta, hstGs, hstMatrixElements, nevt ) );
#endif
  }

  // --- 0c. Create cross section kernel [keep this in 0c for the moment]
  EventStatistics hstStats;
  CrossSectionKernelHost xsk( hstWeights, hstMatrixElements, hstStats, nevt );

  // **************************************
  // *** START MAIN LOOP ON #ITERATIONS ***
  // **************************************

  for( int iiter = 0; iiter < niter; ++iiter )
  {
    //std::cout << "Iteration #" << iiter+1 << " of " << niter << std::endl;

    // === STEP 1 OF 3

    // *** START THE OLD-STYLE TIMER FOR RANDOM GEN ***
    double genrtime = 0;

    // --- 1a. Seed rnd generator (to get same results on host and device in curand)
    // [NB This should not be necessary using the host API: "Generation functions
    // can be called multiple times on the same generator to generate successive
    // blocks of results. For pseudorandom generators, multiple calls to generation
    // functions will yield the same result as a single call with a large size."]
    const unsigned long long seed = 20200805;
    const std::string sgenKey = "1a GenSeed ";
    timermap.start( sgenKey );
    prnk->seedGenerator( seed + iiter );
    genrtime += timermap.stop();

    // --- 1b. Generate all relevant numbers to build nevt events (i.e. nevt phase space points) on the host
    const std::string rngnKey = "1b GenRnGen";
    timermap.start( rngnKey );
    prnk->generateRnarray();
    //std::cout << "Got random numbers" << std::endl;

#ifdef __CUDACC__
    if( rndgen != RandomNumberMode::CurandDevice && rmbsmp == RamboSamplingMode::RamboDevice )
    {
      // --- 1c. Copy rnarray from host to device
      const std::string htodKey = "1c CpHTDrnd";
      genrtime += timermap.start( htodKey );
      copyDeviceFromHost( devRnarray, hstRnarray );
    }
#endif

    // *** STOP THE OLD-STYLE TIMER FOR RANDOM GEN ***
    genrtime += timermap.stop();

    // === STEP 2 OF 3
    // Fill in particle momenta for each of nevt events on the device

    // *** START THE OLD-STYLE TIMER FOR RAMBO ***
    double rambtime = 0;

    // --- 2a. Fill in momenta of initial state particles on the device
    const std::string riniKey = "2a RamboIni";
    timermap.start( riniKey );
    prsk->getMomentaInitial();
    //std::cout << "Got initial momenta" << std::endl;

    // --- 2b. Fill in momenta of final state particles using the RAMBO algorithm on the device
    // (i.e. map random numbers to final-state particle momenta for each of nevt events)
    const std::string rfinKey = "2b RamboFin";
    rambtime += timermap.start( rfinKey );
    prsk->getMomentaFinal();
    //std::cout << "Got final momenta" << std::endl;

#ifdef __CUDACC__
    if( rmbsmp == RamboSamplingMode::RamboDevice )
    {
      // --- 2c. CopyDToH Weights
      const std::string cwgtKey = "2c CpDTHwgt";
      rambtime += timermap.start( cwgtKey );
      copyHostFromDevice( hstWeights, devWeights );

      // --- 2d. CopyDToH Momenta
      const std::string cmomKey = "2d CpDTHmom";
      rambtime += timermap.start( cmomKey );
      copyHostFromDevice( hstMomenta, devMomenta );
    }
    else // only if ( ! bridge ) ???
    {
      // --- 2c. CopyHToD Weights
      const std::string cwgtKey = "2c CpHTDwgt";
      rambtime += timermap.start( cwgtKey );
      copyDeviceFromHost( devWeights, hstWeights );

      // --- 2d. CopyHToD Momenta
      const std::string cmomKey = "2d CpHTDmom";
      rambtime += timermap.start( cmomKey );
      copyDeviceFromHost( devMomenta, hstMomenta );
    }
#endif

    // *** STOP THE OLD-STYLE TIMER FOR RAMBO ***
    rambtime += timermap.stop();

    // === STEP 3 OF 3
    // Evaluate matrix elements for all nevt events
    // 0d. For Bridge only, transpose C2F [renamed as 0d: this is not initialisation, but I want it out of the ME timers (#371)]
    // 0e. (Only on the first iteration) Get good helicities [renamed as 0e: this IS initialisation!]
    // 3a. Evaluate MEs on the device (include transpose F2C for Bridge)
    // 3b. Copy MEs back from device to host

    // --- 0d. TransC2F
    if( bridge )
    {
      const std::string tc2fKey = "0d TransC2F";
      timermap.start( tc2fKey );
      dynamic_cast<BridgeKernelBase*>( pmek.get() )->transposeInputMomentaC2F();
    }

<<<<<<< HEAD
=======
    pmek.get()->computeDependentCouplings();

>>>>>>> c1c280db
    // --- 0e. SGoodHel
    if( iiter == 0 )
    {
      const std::string ghelKey = "0e SGoodHel";
      timermap.start( ghelKey );
      pmek->computeGoodHelicities();
    }

    // *** START THE OLD-STYLE TIMERS FOR MATRIX ELEMENTS (WAVEFUNCTIONS) ***
    double wavetime = 0; // calc plus copy
    double wv3atime = 0; // calc only

    // --- 3a. SigmaKin
    const std::string skinKey = "3a SigmaKin";
    timermap.start( skinKey );
    pmek->computeMatrixElements();

    // *** STOP THE NEW OLD-STYLE TIMER FOR MATRIX ELEMENTS (WAVEFUNCTIONS) ***
    wv3atime += timermap.stop(); // calc only
    wavetime += wv3atime;        // calc plus copy

#ifdef __CUDACC__
    if( !bridge )
    {
      // --- 3b. CopyDToH MEs
      const std::string cmesKey = "3b CpDTHmes";
      timermap.start( cmesKey );
      copyHostFromDevice( hstMatrixElements, devMatrixElements );
      // *** STOP THE OLD OLD-STYLE TIMER FOR MATRIX ELEMENTS (WAVEFUNCTIONS) ***
      wavetime += timermap.stop(); // calc plus copy
    }
#endif

    // === STEP 4 FINALISE LOOP
    // --- 4@ Update event statistics
    const std::string updtKey = "4@ UpdtStat";
    timermap.start( updtKey );
    xsk.updateEventStatistics();

    // --- 4a Dump within the loop
    const std::string loopKey = "4a DumpLoop";
    timermap.start( loopKey );
    genrtimes[iiter] = genrtime;
    rambtimes[iiter] = rambtime;
    wavetimes[iiter] = wavetime;
    wv3atimes[iiter] = wv3atime;

    if( verbose )
    {
      std::cout << std::string( SEP79, '*' ) << std::endl
                << "Iteration #" << iiter + 1 << " of " << niter << std::endl;
      if( perf ) std::cout << "Wave function time: " << wavetime << std::endl;
    }

    for( int ievt = 0; ievt < nevt; ++ievt ) // Loop over all events in this iteration
    {
      if( verbose )
      {
        // Display momenta
        std::cout << "Momenta:" << std::endl;
        for( int ipar = 0; ipar < mgOnGpu::npar; ipar++ )
        {
          // NB: 'setw' affects only the next field (of any type)
          std::cout << std::scientific // fixed format: affects all floats (default precision: 6)
                    << std::setw( 4 ) << ipar + 1
                    << std::setw( 14 ) << MemoryAccessMomenta::ieventAccessIp4IparConst( hstMomenta.data(), ievt, 0, ipar )
                    << std::setw( 14 ) << MemoryAccessMomenta::ieventAccessIp4IparConst( hstMomenta.data(), ievt, 1, ipar )
                    << std::setw( 14 ) << MemoryAccessMomenta::ieventAccessIp4IparConst( hstMomenta.data(), ievt, 2, ipar )
                    << std::setw( 14 ) << MemoryAccessMomenta::ieventAccessIp4IparConst( hstMomenta.data(), ievt, 3, ipar )
                    << std::endl
                    << std::defaultfloat; // default format: affects all floats
        }
        std::cout << std::string( SEP79, '-' ) << std::endl;
        // Display matrix elements
        std::cout << " Matrix element = " << MemoryAccessMatrixElements::ieventAccessConst( hstMatrixElements.data(), ievt )
                  << " GeV^" << meGeVexponent << std::endl; // FIXME: assume process.nprocesses == 1
        std::cout << std::string( SEP79, '-' ) << std::endl;
      }
    }

    if( !( verbose || debug || perf ) )
    {
      std::cout << ".";
    }
  }

  // **************************************
  // *** END MAIN LOOP ON #ITERATIONS ***
  // **************************************

  // === STEP 8 ANALYSIS
  // --- 8a Analysis: compute stats after the loop
  const std::string statKey = "8a CompStat";
  timermap.start( statKey );

  double sumgtim = 0;
  //double sqsgtim = 0;
  double mingtim = genrtimes[0];
  double maxgtim = genrtimes[0];
  for( int iiter = 0; iiter < niter; ++iiter )
  {
    sumgtim += genrtimes[iiter];
    //sqsgtim += genrtimes[iiter]*genrtimes[iiter];
    mingtim = std::min( mingtim, genrtimes[iiter] );
    maxgtim = std::max( maxgtim, genrtimes[iiter] );
  }

  double sumrtim = 0;
  //double sqsrtim = 0;
  double minrtim = rambtimes[0];
  double maxrtim = rambtimes[0];
  for( int iiter = 0; iiter < niter; ++iiter )
  {
    sumrtim += rambtimes[iiter];
    //sqsrtim += rambtimes[iiter]*rambtimes[iiter];
    minrtim = std::min( minrtim, rambtimes[iiter] );
    maxrtim = std::max( maxrtim, rambtimes[iiter] );
  }

  double sumwtim = 0;
  //double sqswtim = 0;
  double minwtim = wavetimes[0];
  double maxwtim = wavetimes[0];
  for( int iiter = 0; iiter < niter; ++iiter )
  {
    sumwtim += wavetimes[iiter];
    //sqswtim += wavetimes[iiter]*wavetimes[iiter];
    minwtim = std::min( minwtim, wavetimes[iiter] );
    maxwtim = std::max( maxwtim, wavetimes[iiter] );
  }
  double meanwtim = sumwtim / niter;
  //double stdwtim = std::sqrt( sqswtim / niter - meanwtim * meanwtim );

  double sumw3atim = 0;
  //double sqsw3atim = 0;
  double minw3atim = wv3atimes[0];
  double maxw3atim = wv3atimes[0];
  for( int iiter = 0; iiter < niter; ++iiter )
  {
    sumw3atim += wv3atimes[iiter];
    //sqsw3atim += wv3atimes[iiter]*wv3atimes[iiter];
    minw3atim = std::min( minw3atim, wv3atimes[iiter] );
    maxw3atim = std::max( maxw3atim, wv3atimes[iiter] );
  }
  double meanw3atim = sumw3atim / niter;
  //double stdw3atim = std::sqrt( sqsw3atim / niter - meanw3atim * meanw3atim );

  const int nevtALL = hstStats.nevtALL; // total number of ALL events in all iterations
  if( nevtALL != niter * nevt )
    std::cout << "ERROR! nevtALL mismatch " << nevtALL << " != " << niter * nevt << std::endl; // SANITY CHECK
  int nabn = hstStats.nevtABN;
  int nzero = hstStats.nevtZERO;

  // === STEP 9 FINALISE

  std::string rndgentxt;
  if( rndgen == RandomNumberMode::CommonRandom )
    rndgentxt = "COMMON RANDOM HOST";
  else if( rndgen == RandomNumberMode::CurandHost )
    rndgentxt = "CURAND HOST";
  else if( rndgen == RandomNumberMode::CurandDevice )
    rndgentxt = "CURAND DEVICE";
#ifdef __CUDACC__
  rndgentxt += " (CUDA code)";
#else
  rndgentxt += " (C++ code)";
#endif

  // Workflow description summary
  std::string wrkflwtxt;
  // -- CUDA or C++?
#ifdef __CUDACC__
  wrkflwtxt += "CUD:";
#else
  wrkflwtxt += "CPP:";
#endif
  // -- DOUBLE or FLOAT?
#if defined MGONGPU_FPTYPE_DOUBLE
  wrkflwtxt += "DBL+";
#elif defined MGONGPU_FPTYPE_FLOAT
  wrkflwtxt += "FLT+";
#else
  wrkflwtxt += "???+";                                      // no path to this statement
#endif
  // -- CUCOMPLEX or THRUST or STD complex numbers?
#ifdef __CUDACC__
#if defined MGONGPU_CUCXTYPE_CUCOMPLEX
  wrkflwtxt += "CUX:";
#elif defined MGONGPU_CUCXTYPE_THRUST
  wrkflwtxt += "THX:";
#elif defined MGONGPU_CUCXTYPE_CXSMPL
  wrkflwtxt += "CXS:";
#else
  wrkflwtxt += "???:"; // no path to this statement
#endif
#else
#if defined MGONGPU_CPPCXTYPE_STDCOMPLEX
  wrkflwtxt += "STX:";
#elif defined MGONGPU_CPPCXTYPE_CXSMPL
  wrkflwtxt += "CXS:";
#else
  wrkflwtxt += "???:"; // no path to this statement
#endif
#endif
  // -- COMMON or CURAND HOST or CURAND DEVICE random numbers?
  if( rndgen == RandomNumberMode::CommonRandom )
    wrkflwtxt += "COMMON+";
  else if( rndgen == RandomNumberMode::CurandHost )
    wrkflwtxt += "CURHST+";
  else if( rndgen == RandomNumberMode::CurandDevice )
    wrkflwtxt += "CURDEV+";
  else
    wrkflwtxt += "??????+"; // no path to this statement
  // -- HOST or DEVICE rambo sampling?
  if( rmbsmp == RamboSamplingMode::RamboHost )
    wrkflwtxt += "RMBHST+";
  else if( rmbsmp == RamboSamplingMode::RamboDevice )
    wrkflwtxt += "RMBDEV+";
  else
    wrkflwtxt += "??????+"; // no path to this statement
#ifdef __CUDACC__
  // -- HOST or DEVICE matrix elements? Standalone MEs or BRIDGE?
  if( !bridge )
    wrkflwtxt += "MESDEV";
  else
    wrkflwtxt += "BRDDEV";
#else
  if( !bridge )
    wrkflwtxt += "MESHST"; // FIXME! allow this also in CUDA (eventually with various simd levels)
  else
    wrkflwtxt += "BRDHST";
#endif
    // -- SIMD matrix elements?
#if !defined MGONGPU_CPPSIMD
  wrkflwtxt += "/none";
#elif defined __AVX512VL__
#ifdef MGONGPU_PVW512
  wrkflwtxt += "/512z";
#else
  wrkflwtxt += "/512y";
#endif
#elif defined __AVX2__
  wrkflwtxt += "/avx2";
#elif defined __SSE4_2__
#ifdef __PPC__
  wrkflwtxt += "/ppcv";
#else
  wrkflwtxt += "/sse4";
#endif
#elif defined __ARM_NEON__
  wrkflwtxt += "/neon";
#else
  wrkflwtxt += "/????"; // no path to this statement
#endif
  // -- Has cxtype_v::operator[] bracket with non-const reference?
#if defined MGONGPU_CPPSIMD
#ifdef MGONGPU_HAS_CPPCXTYPEV_BRK
  wrkflwtxt += "+CXVBRK";
#else
  wrkflwtxt += "+NOVBRK";
#endif
#else
  wrkflwtxt += "+NAVBRK"; // N/A
#endif

  // --- 9a Dump to screen
  const std::string dumpKey = "9a DumpScrn";
  timermap.start( dumpKey );

  if( !( verbose || debug || perf ) )
  {
    std::cout << std::endl;
  }

  if( perf )
  {
#ifndef __CUDACC__
    // Get the output of "nproc --all" (https://stackoverflow.com/a/478960)
    std::string nprocall;
    std::unique_ptr<FILE, decltype( &pclose )> nprocpipe( popen( "nproc --all", "r" ), pclose );
    if( !nprocpipe ) throw std::runtime_error( "`nproc --all` failed?" );
    std::array<char, 128> nprocbuf;
    while( fgets( nprocbuf.data(), nprocbuf.size(), nprocpipe.get() ) != nullptr ) nprocall += nprocbuf.data();
#endif
#ifdef MGONGPU_CPPSIMD
#ifdef MGONGPU_HAS_CPPCXTYPEV_BRK
    const std::string cxtref = " [cxtype_ref=YES]";
#else
    const std::string cxtref = " [cxtype_ref=NO]";
#endif
#endif
    // Dump all configuration parameters and all results
    std::cout << std::string( SEP79, '*' ) << std::endl
#ifdef __CUDACC__
              << "Process                     = " << XSTRINGIFY( MG_EPOCH_PROCESS_ID ) << "_CUDA"
#else
              << "Process                     = " << XSTRINGIFY( MG_EPOCH_PROCESS_ID ) << "_CPP"
#endif
              << " [" << process.getCompiler() << "]"
#ifdef MGONGPU_INLINE_HELAMPS
              << " [inlineHel=1]"
#else
              << " [inlineHel=0]"
#endif
#ifdef MGONGPU_HARDCODE_CIPC
              << " [hardcodeCIPC=1]" << std::endl
#else
              << " [hardcodeCIPC=0]" << std::endl
#endif
              << "NumBlocksPerGrid            = " << gpublocks << std::endl
              << "NumThreadsPerBlock          = " << gputhreads << std::endl
              << "NumIterations               = " << niter << std::endl
              << std::string( SEP79, '-' ) << std::endl;
    std::cout << "Workflow summary            = " << wrkflwtxt << std::endl
#if defined MGONGPU_FPTYPE_DOUBLE
              << "FP precision                = DOUBLE (NaN/abnormal=" << nabn << ", zero=" << nzero << ")" << std::endl
#elif defined MGONGPU_FPTYPE_FLOAT
              << "FP precision                = FLOAT (NaN/abnormal=" << nabn << ", zero=" << nzero << ")" << std::endl
#endif
#ifdef __CUDACC__
#if defined MGONGPU_CUCXTYPE_CUCOMPLEX
              << "Complex type                = CUCOMPLEX" << std::endl
#elif defined MGONGPU_CUCXTYPE_THRUST
              << "Complex type                = THRUST::COMPLEX" << std::endl
#endif
#else
              << "Complex type                = STD::COMPLEX" << std::endl
#endif
              << "RanNumb memory layout       = AOSOA[" << neppR << "]"
              << ( neppR == 1 ? " == AOS" : "" )
              << " [HARDCODED FOR REPRODUCIBILITY]" << std::endl
              << "Momenta memory layout       = AOSOA[" << neppM << "]"
              << ( neppM == 1 ? " == AOS" : "" ) << std::endl
#ifdef __CUDACC__
    //<< "Wavefunction GPU memory     = LOCAL" << std::endl
#else
#if !defined MGONGPU_CPPSIMD
              << "Internal loops fptype_sv    = SCALAR ('none': ~vector[" << neppV
              << "], no SIMD)" << std::endl
#elif defined __AVX512VL__
#ifdef MGONGPU_PVW512
              << "Internal loops fptype_sv    = VECTOR[" << neppV
              << "] ('512z': AVX512, 512bit)" << cxtref << std::endl
#else
              << "Internal loops fptype_sv    = VECTOR[" << neppV
              << "] ('512y': AVX512, 256bit)" << cxtref << std::endl
#endif
#elif defined __AVX2__
              << "Internal loops fptype_sv    = VECTOR[" << neppV
              << "] ('avx2': AVX2, 256bit)" << cxtref << std::endl
#elif defined __SSE4_2__
              << "Internal loops fptype_sv    = VECTOR[" << neppV
#ifdef __PPC__
              << "] ('sse4': PPC VSX, 128bit)" << cxtref << std::endl
#else
              << "] ('sse4': SSE4.2, 128bit)" << cxtref << std::endl
#endif
#elif defined __ARM_NEON__
              << "Internal loops fptype_sv    = VECTOR[" << neppV
              << "] ('neon': ARM NEON, 128bit)" << cxtref << std::endl
#else
#error Internal error: unknown SIMD build configuration
#endif
#endif
              << "Random number generation    = " << rndgentxt << std::endl
#ifndef __CUDACC__
#ifdef _OPENMP
              << "OMP threads / `nproc --all` = " << omp_get_max_threads() << " / " << nprocall // includes a newline
#endif
#endif
              //<< "MatrixElements compiler     = " << process.getCompiler() << std::endl
              << std::string( SEP79, '-' ) << std::endl
              << "NumberOfEntries             = " << niter << std::endl
              << std::scientific // fixed format: affects all floats (default precision: 6)
              << "TotalTime[Rnd+Rmb+ME] (123) = ( " << sumgtim + sumrtim + sumwtim << std::string( 16, ' ' ) << " )  sec" << std::endl
              << "TotalTime[Rambo+ME]    (23) = ( " << sumrtim + sumwtim << std::string( 16, ' ' ) << " )  sec" << std::endl
              << "TotalTime[RndNumGen]    (1) = ( " << sumgtim << std::string( 16, ' ' ) << " )  sec" << std::endl
              << "TotalTime[Rambo]        (2) = ( " << sumrtim << std::string( 16, ' ' ) << " )  sec" << std::endl
              << "TotalTime[MatrixElems]  (3) = ( " << sumwtim << std::string( 16, ' ' ) << " )  sec" << std::endl
              << "MeanTimeInMatrixElems       = ( " << meanwtim << std::string( 16, ' ' ) << " )  sec" << std::endl
              << "[Min,Max]TimeInMatrixElems  = [ " << minwtim
              << " ,  " << maxwtim << " ]  sec" << std::endl
              //<< "StdDevTimeInMatrixElems     = ( " << stdwtim << std::string(16, ' ') << " )  sec" << std::endl
              << "TotalTime[MECalcOnly]  (3a) = ( " << sumw3atim << std::string( 16, ' ' ) << " )  sec" << std::endl
              << "MeanTimeInMECalcOnly        = ( " << meanw3atim << std::string( 16, ' ' ) << " )  sec" << std::endl
              << "[Min,Max]TimeInMECalcOnly   = [ " << minw3atim
              << " ,  " << maxw3atim << " ]  sec" << std::endl
              //<< "StdDevTimeInMECalcOnly      = ( " << stdw3atim << std::string(16, ' ') << " )  sec" << std::endl
              << std::string( SEP79, '-' ) << std::endl
              //<< "ProcessID:                  = " << getpid() << std::endl
              //<< "NProcesses                  = " << process.nprocesses << std::endl
              << "TotalEventsComputed         = " << nevtALL << std::endl
              << "EvtsPerSec[Rnd+Rmb+ME](123) = ( " << nevtALL / ( sumgtim + sumrtim + sumwtim )
              << std::string( 16, ' ' ) << " )  sec^-1" << std::endl
              << "EvtsPerSec[Rmb+ME]     (23) = ( " << nevtALL / ( sumrtim + sumwtim )
              << std::string( 16, ' ' ) << " )  sec^-1" << std::endl
              //<< "EvtsPerSec[RndNumbGen]   (1) = ( " << nevtALL/sumgtim
              //<< std::string(16, ' ') << " )  sec^-1" << std::endl
              //<< "EvtsPerSec[Rambo]        (2) = ( " << nevtALL/sumrtim
              //<< std::string(16, ' ') << " )  sec^-1" << std::endl
              << "EvtsPerSec[MatrixElems] (3) = ( " << nevtALL / sumwtim
              << std::string( 16, ' ' ) << " )  sec^-1" << std::endl
              << "EvtsPerSec[MECalcOnly] (3a) = ( " << nevtALL / sumw3atim
              << std::string( 16, ' ' ) << " )  sec^-1" << std::endl
              << std::defaultfloat; // default format: affects all floats
    std::cout << std::string( SEP79, '*' ) << std::endl
              << hstStats;
  }

  // --- 9b Dump to json
  const std::string jsonKey = "9b DumpJson";
  timermap.start( jsonKey );

  if( json )
  {
    std::string jsonFileName = std::to_string( jsondate ) + "-perf-test-run" + std::to_string( jsonrun ) + ".json";
    jsonFileName = "./perf/data/" + jsonFileName;

    //Checks if file exists
    std::ifstream fileCheck;
    bool fileExists = false;
    fileCheck.open( jsonFileName );
    if( fileCheck )
    {
      fileExists = true;
      fileCheck.close();
    }

    std::ofstream jsonFile;
    jsonFile.open( jsonFileName, std::ios_base::app );
    if( !fileExists )
    {
      jsonFile << "[" << std::endl;
    }
    else
    {
      //deleting the last bracket and outputting a ", "
      std::string temp = "truncate -s-1 " + jsonFileName;
      const char* command = temp.c_str();
      if( system( command ) != 0 )
        std::cout << "WARNING! Command '" << temp << "' failed" << std::endl;
      jsonFile << ", " << std::endl;
    }

    jsonFile << "{" << std::endl
             << "\"NumIterations\": " << niter << ", " << std::endl
             << "\"NumThreadsPerBlock\": " << gputhreads << ", " << std::endl
             << "\"NumBlocksPerGrid\": " << gpublocks << ", " << std::endl
#if defined MGONGPU_FPTYPE_DOUBLE
             << "\"FP precision\": "
             << "\"DOUBLE (NaN/abnormal=" << nabn << ")\"," << std::endl
#elif defined MGONGPU_FPTYPE_FLOAT
             << "\"FP precision\": "
             << "\"FLOAT (NaN/abnormal=" << nabn << ")\"," << std::endl
#endif
             << "\"Complex type\": "
#ifdef __CUDACC__
#if defined MGONGPU_CUCXTYPE_CUCOMPLEX
             << "\"CUCOMPLEX\"," << std::endl
#elif defined MGONGPU_CUCXTYPE_THRUST
             << "\"THRUST::COMPLEX\"," << std::endl
#endif
#else
             << "\"STD::COMPLEX\"," << std::endl
#endif
             << "\"RanNumb memory layout\": "
             << "\"AOSOA[" << neppR << "]\""
             << ( neppR == 1 ? " == AOS" : "" ) << ", " << std::endl
             << "\"Momenta memory layout\": "
             << "\"AOSOA[" << neppM << "]\""
             << ( neppM == 1 ? " == AOS" : "" ) << ", " << std::endl
#ifdef __CUDACC__
    //<< "\"Wavefunction GPU memory\": " << "\"LOCAL\"," << std::endl
#endif
             << "\"Curand generation\": "
             << "\"" << rndgentxt << "\"," << std::endl;

    double minelem = hstStats.minME;
    double maxelem = hstStats.maxME;
    double meanelem = hstStats.meanME();
    double stdelem = hstStats.stdME();

    jsonFile << "\"NumberOfEntries\": " << niter << "," << std::endl
             //<< std::scientific // Not sure about this
             << "\"TotalTime[Rnd+Rmb+ME] (123)\": \""
             << std::to_string( sumgtim + sumrtim + sumwtim ) << " sec\","
             << std::endl
             << "\"TotalTime[Rambo+ME] (23)\": \""
             << std::to_string( sumrtim + sumwtim ) << " sec\"," << std::endl
             << "\"TotalTime[RndNumGen] (1)\": \""
             << std::to_string( sumgtim ) << " sec\"," << std::endl
             << "\"TotalTime[Rambo] (2)\": \""
             << std::to_string( sumrtim ) << " sec\"," << std::endl
             << "\"TotalTime[MatrixElems] (3)\": \""
             << std::to_string( sumwtim ) << " sec\"," << std::endl
             << "\"MeanTimeInMatrixElems\": \""
             << std::to_string( meanwtim ) << " sec\"," << std::endl
             << "\"MinTimeInMatrixElems\": \""
             << std::to_string( minwtim ) << " sec\"," << std::endl
             << "\"MaxTimeInMatrixElems\": \""
             << std::to_string( maxwtim ) << " sec\"," << std::endl
             //<< "ProcessID:                = " << getpid() << std::endl
             //<< "NProcesses                = " << process.nprocesses << std::endl
             << "\"TotalEventsComputed\": " << nevtALL << "," << std::endl
             << "\"EvtsPerSec[Rnd+Rmb+ME](123)\": \""
             << std::to_string( nevtALL / ( sumgtim + sumrtim + sumwtim ) ) << " sec^-1\"," << std::endl
             << "\"EvtsPerSec[Rmb+ME] (23)\": \""
             << std::to_string( nevtALL / ( sumrtim + sumwtim ) ) << " sec^-1\"," << std::endl
             << "\"EvtsPerSec[MatrixElems] (3)\": \""
             << std::to_string( nevtALL / sumwtim ) << " sec^-1\"," << std::endl
             << "\"EvtsPerSec[MECalcOnly] (3)\": \""
             << std::to_string( nevtALL / sumw3atim ) << " sec^-1\"," << std::endl
             << "\"NumMatrixElems(notAbnormal)\": " << nevtALL - nabn << "," << std::endl
             << std::scientific
             << "\"MeanMatrixElemValue\": "
             << "\"" << std::to_string( meanelem ) << " GeV^"
             << std::to_string( meGeVexponent ) << "\"," << std::endl
             << "\"StdErrMatrixElemValue\": "
             << "\"" << std::to_string( stdelem / sqrt( nevtALL ) ) << " GeV^"
             << std::to_string( meGeVexponent ) << "\"," << std::endl
             << "\"StdDevMatrixElemValue\": "
             << "\"" << std::to_string( stdelem )
             << " GeV^" << std::to_string( meGeVexponent ) << "\"," << std::endl
             << "\"MinMatrixElemValue\": "
             << "\"" << std::to_string( minelem ) << " GeV^"
             << std::to_string( meGeVexponent ) << "\"," << std::endl
             << "\"MaxMatrixElemValue\": "
             << "\"" << std::to_string( maxelem ) << " GeV^"
             << std::to_string( meGeVexponent ) << "\"," << std::endl;

    timermap.dump( jsonFile, true ); // NB For the active json timer this dumps a partial total

    jsonFile << "}" << std::endl;
    jsonFile << "]";
    jsonFile.close();
  }

  // *** STOP THE NEW TIMERS ***
  timermap.stop();
  if( perf )
  {
    std::cout << std::string( SEP79, '*' ) << std::endl;
    timermap.dump();
    std::cout << std::string( SEP79, '*' ) << std::endl;
  }

  // [NB some resources like curand generators will be deleted here when stack-allocated classes go out of scope]
  //std::cout << "ALL OK" << std::endl;
  return 0;
}<|MERGE_RESOLUTION|>--- conflicted
+++ resolved
@@ -525,11 +525,8 @@
       dynamic_cast<BridgeKernelBase*>( pmek.get() )->transposeInputMomentaC2F();
     }
 
-<<<<<<< HEAD
-=======
     pmek.get()->computeDependentCouplings();
 
->>>>>>> c1c280db
     // --- 0e. SGoodHel
     if( iiter == 0 )
     {
