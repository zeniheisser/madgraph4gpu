//==========================================================================
// This file has been automatically generated for CUDA/C++ standalone by
// MadGraph5_aMC@NLO v. 3.3.1_lo_vect, 2022-01-30
// By the MadGraph5_aMC@NLO Development Team
// Visit launchpad.net/madgraph5 and amcatnlo.web.cern.ch
//==========================================================================

#ifndef MG5_Sigma_sm_gg_ttx_H
#define MG5_Sigma_sm_gg_ttx_H 1

#include "mgOnGpuConfig.h"

#include "mgOnGpuVectors.h"

#include "Parameters_sm.h"

#include <vector>

//--------------------------------------------------------------------------

#ifdef __CUDACC__
namespace mg5amcGpu
#else
namespace mg5amcCpu
#endif
{
  //==========================================================================
  // A class for calculating the matrix elements for
  // Process: g g > t t~ WEIGHTED<=2 @1
  //--------------------------------------------------------------------------

  class CPPProcess
  {
  public: /* clang-format off */

    // Constructor (from command line arguments)
    CPPProcess( bool verbose = false, bool debug = false );

    // Destructor
    ~CPPProcess();

    // Initialize process (read model parameters from file)
    virtual void initProc( const std::string& param_card_name );

    // Retrieve the compiler that was used to build this module
    static const std::string getCompiler();

    // Other methods of this instance (???)
    //const std::vector<fptype>& getMasses() const { return m_masses; }
    //virtual int code() const{ return 1; }
    //void setInitial( int inid1, int inid2 ){ id1 = inid1; id2 = inid2; }
    //int getDim() const { return dim; }
    //int getNIOParticles() const { return nexternal; } // nexternal was nioparticles

    // Accessors (unused so far: add four of them only to fix a clang build warning)
    //bool verbose() const { return m_verbose; }
    bool debug() const { return m_debug; }

  public: /* clang-format on */

    // Hardcoded parameters for this process (constant class variables)
    //static const int ninitial = mgOnGpu::npari;
    //static const int nexternal = 4; // mgOnGpu::npar (nexternal was nioparticles)
    //static const int nprocesses = 1; // FIXME: assume process.nprocesses == 1
    //static const int nwavefuncs = 6; // mgOnGpu::nwf
    //static const int namplitudes = 3;
    //static const int ncomb = 16; // mgOnGpu::ncomb
    //static const int wrows = 7; // mgOnGpu::nw6;

  private:

    // Command line arguments (constructor)
    bool m_verbose;
    bool m_debug;

    // Physics model parameters to be read from file (initProc function)
#ifndef MGONGPU_HARDCODE_CIPC
    Parameters_sm* m_pars;
#endif
    std::vector<fptype> m_masses; // external particle masses

    // Other variables of this instance (???)
    //int id1, id2; // initial particle ids
    //cxtype** amp; // ???
  };

  //--------------------------------------------------------------------------

<<<<<<< HEAD
=======
  void dependentCouplings( const fptype* gs, const int nevt );

  //--------------------------------------------------------------------------

>>>>>>> c1c280db
#ifdef __CUDACC__
  __global__ void
  sigmaKin_getGoodHel( const fptype* allmomenta, // input: momenta[nevt*npar*4]
                       fptype* allMEs,           // output: allMEs[nevt], |M|^2 final_avg_over_helicities
                       bool* isGoodHel );        // output: isGoodHel[ncomb] - device array
#else
  __global__ void
  sigmaKin_getGoodHel( const fptype* allmomenta, // input: momenta[nevt*npar*4]
                       fptype* allMEs,           // output: allMEs[nevt], |M|^2 final_avg_over_helicities
                       bool* isGoodHel,          // output: isGoodHel[ncomb] - device array
                       const int nevt );         // input: #events (for cuda: nevt == ndim == gpublocks*gputhreads)
#endif

  //--------------------------------------------------------------------------

  void
  sigmaKin_setGoodHel( const bool* isGoodHel ); // input: isGoodHel[ncomb] - host array

  //--------------------------------------------------------------------------

#ifdef __CUDACC__
  __global__ void
  sigmaKin( const fptype* allmomenta, // input: momenta[nevt*npar*4]
            fptype* allMEs );         // output: allMEs[nevt], |M|^2 final_avg_over_helicities
#else
  __global__ void
  sigmaKin( const fptype* allmomenta, // input: momenta[nevt*npar*4]
            fptype* allMEs,           // output: allMEs[nevt], |M|^2 final_avg_over_helicities
            const int nevt );         // input: #events (for cuda: nevt == ndim == gpublocks*gputhreads)
#endif

  //--------------------------------------------------------------------------
}

#endif // MG5_Sigma_sm_gg_ttx_H<|MERGE_RESOLUTION|>--- conflicted
+++ resolved
@@ -86,13 +86,10 @@
 
   //--------------------------------------------------------------------------
 
-<<<<<<< HEAD
-=======
   void dependentCouplings( const fptype* gs, const int nevt );
 
   //--------------------------------------------------------------------------
 
->>>>>>> c1c280db
 #ifdef __CUDACC__
   __global__ void
   sigmaKin_getGoodHel( const fptype* allmomenta, // input: momenta[nevt*npar*4]
