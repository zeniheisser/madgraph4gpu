--- conflicted
+++ resolved
@@ -18,11 +18,7 @@
 
   // Helper function for Bridge.h: must be compiled without fast math
   // Iterate through all output MEs and replace any NaN/abnormal ones by sqrt(-1)
-<<<<<<< HEAD
-  void flagAbnormalMEs( fptype* hstMEs, int nevt );
-=======
   void flagAbnormalMEs( fptype* hstMEs, unsigned int nevt );
->>>>>>> fde96f5a
 
   //--------------------------------------------------------------------------
 
