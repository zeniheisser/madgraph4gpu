Running MG5 in debug mode
('WARNING: loading of madgraph too slow!!!', 1.7154383659362793)
************************************************************
*                                                          *
*                     W E L C O M E to                     *
*              M A D G R A P H 5 _ a M C @ N L O           *
*                                                          *
*                                                          *
*                 *                       *                *
*                   *        * *        *                  *
*                     * * * * 5 * * * *                    *
*                   *        * *        *                  *
*                 *                       *                *
*                                                          *
*         VERSION 2.9.5                 2021-08-22         *
*         BZR 2.7.0_gpu                        371         *
*                                                          *
*    The MadGraph5_aMC@NLO Development Team - Find us at   *
*    https://server06.fynu.ucl.ac.be/projects/madgraph     *
*                            and                           *
*            http://amcatnlo.web.cern.ch/amcatnlo/         *
*                                                          *
*               Type 'help' for in-line help.              *
*           Type 'tutorial' to learn how MG5 works         *
*    Type 'tutorial aMCatNLO' to learn how aMC@NLO works   *
*    Type 'tutorial MadLoop' to learn how MadLoop works    *
*                                                          *
************************************************************
load MG5 configuration from input/mg5_configuration.txt 
fastjet-config does not seem to correspond to a valid fastjet-config executable (v3+). We will use fjcore instead.
 Please set the 'fastjet'variable to the full (absolute) /PATH/TO/fastjet-config (including fastjet-config).
 MG5_aMC> set fastjet /PATH/TO/fastjet-config

lhapdf-config does not seem to correspond to a valid lhapdf-config executable. 
Please set the 'lhapdf' variable to the (absolute) /PATH/TO/lhapdf-config (including lhapdf-config).
Note that you can still compile and run aMC@NLO with the built-in PDFs
 MG5_aMC> set lhapdf /PATH/TO/lhapdf-config

None does not seem to correspond to a valid lhapdf-config executable. 
Please set the 'lhapdf' variable to the (absolute) /PATH/TO/lhapdf-config (including lhapdf-config).
Note that you can still compile and run aMC@NLO with the built-in PDFs
 MG5_aMC> set lhapdf /PATH/TO/lhapdf-config

No valid eps viewer found. Please set in ./input/mg5_configuration.txt
Using default web browser "firefox". Set another one in ./input/mg5_configuration.txt
import /data/avalassi/GPU2020/MG5aMC/2.7.0_gpu/CODEGEN_cudacpp_gg_ttgg.mg
The import format was not given, so we guess it as command
set stdout_level DEBUG
set output information to level: 10
generate g g > t t~ g g
No model currently active, so we import the Standard Model
INFO: load particles 
INFO: load vertices 
<<<<<<< HEAD
[1;32mDEBUG: model prefixing  takes 0.006882905960083008 [0m
=======
[1;32mDEBUG: model prefixing  takes 0.01733565330505371 [0m
>>>>>>> 708b5dac
INFO: Restrict model sm with file models/sm/restrict_default.dat . 
INFO: Change particles name to pass to MG5 convention 
[1;32mDEBUG:  True [1;30m[misc.py at line 2192][0m [0m
Defined multiparticle p = g u c d s u~ c~ d~ s~
Defined multiparticle j = g u c d s u~ c~ d~ s~
Defined multiparticle l+ = e+ mu+
Defined multiparticle l- = e- mu-
Defined multiparticle vl = ve vm vt
Defined multiparticle vl~ = ve~ vm~ vt~
Defined multiparticle all = g u c d s u~ c~ d~ s~ a ve vm vt e- mu- ve~ vm~ vt~ e+ mu+ t b t~ b~ z w+ h w- ta- ta+
[1;32mDEBUG:  True [1;30m[misc.py at line 2192][0m [0m
INFO: Checking for minimal orders which gives processes. 
INFO: Please specify coupling orders to bypass this step. 
INFO: Trying coupling order WEIGHTED<=4: WEIGTHED IS QCD+2*QED 
INFO: Trying process: g g > t t~ g g WEIGHTED<=4 @1  
INFO: Process has 123 diagrams 
1 processes with 123 diagrams generated in 0.586 s
Total: 1 processes with 123 diagrams
output standalone_cudacpp CODEGEN_cudacpp_gg_ttgg
[1mOutput will be done with PLUGIN: CUDACPP_SA_OUTPUT[0m
[1;32mDEBUG:  Entering PLUGIN_ProcessExporter.__init__ (initialise the exporter) [1;30m[output.py at line 152][0m [0m
[1;32mDEBUG:  Entering PLUGIN_ProcessExporter.copy_template (initialise the directory) [1;30m[output.py at line 157][0m [0m
INFO: Creating subdirectories in directory /data/avalassi/GPU2020/MG5aMC/2.7.0_gpu/CODEGEN_cudacpp_gg_ttgg 
INFO: Organizing processes into subprocess groups 
INFO: Generating Helas calls for process: g g > t t~ g g WEIGHTED<=4 @1 
[1;32mDEBUG:  keepordering (default): True [1;30m[output.py at line 26][0m [0m
INFO: Processing color information for process: g g > t t~ g g @1 
[1;32mDEBUG:  Entering PLUGIN_ProcessExporter.generate_subprocess_directory (create the directory) [1;30m[output.py at line 162][0m [0m
[1;32mDEBUG:    type(subproc_group)=<class 'madgraph.core.helas_objects.HelasMatrixElement'> [1;30m[output.py at line 163][0m [0m
[1;32mDEBUG:    type(fortran_model)=<class 'PLUGIN.CUDACPP_SA_OUTPUT.model_handling.PLUGIN_GPUFOHelasCallWriter'> [1;30m[output.py at line 164][0m [0m
INFO: Creating files in directory /data/avalassi/GPU2020/MG5aMC/2.7.0_gpu/CODEGEN_cudacpp_gg_ttgg/SubProcesses/P1_Sigma_sm_gg_ttxgg 
[1;32mDEBUG:  Entering PLUGIN_OneProcessExporter.generate_process_files [1;30m[model_handling.py at line 931][0m [0m
FileWriter <class 'PLUGIN.CUDACPP_SA_OUTPUT.model_handling.PLUGIN_FileWriter'> for /data/avalassi/GPU2020/MG5aMC/2.7.0_gpu/CODEGEN_cudacpp_gg_ttgg/SubProcesses/P1_Sigma_sm_gg_ttxgg/./CPPProcess.h
[1;32mDEBUG:  Entering PLUGIN_OneProcessExporter.write_process_h_file [1;30m[model_handling.py at line 983][0m [0m
FileWriter <class 'PLUGIN.CUDACPP_SA_OUTPUT.model_handling.PLUGIN_FileWriter'> for /data/avalassi/GPU2020/MG5aMC/2.7.0_gpu/CODEGEN_cudacpp_gg_ttgg/SubProcesses/P1_Sigma_sm_gg_ttxgg/./CPPProcess.cc
[1;32mDEBUG:  Entering PLUGIN_OneProcessExporter.write_process_cc_file [1;30m[model_handling.py at line 1005][0m [0m
[1;32mDEBUG:  call = [0m vxxxxx( momenta,m_pars->%s, cHel[ihel][%d],%+d, w_sv[%d], %d ); [1;30m[model_handling.py at line 1290][0m [0m
[1;32mDEBUG:  ('ZERO', 0, -1, 0, 0) [1;30m[model_handling.py at line 1291][0m [0m
[1;32mDEBUG:  call = [0m vxxxxx( momenta,m_pars->%s, cHel[ihel][%d],%+d, w_sv[%d], %d ); [1;30m[model_handling.py at line 1290][0m [0m
[1;32mDEBUG:  ('ZERO', 1, -1, 1, 1) [1;30m[model_handling.py at line 1291][0m [0m
[1;32mDEBUG:  call = [0m vxxxxx( momenta,m_pars->%s, cHel[ihel][%d],%+d, w_sv[%d], %d ); [1;30m[model_handling.py at line 1290][0m [0m
[1;32mDEBUG:  ('ZERO', 4, 1, 4, 4) [1;30m[model_handling.py at line 1291][0m [0m
[1;32mDEBUG:  call = [0m vxxxxx( momenta,m_pars->%s, cHel[ihel][%d],%+d, w_sv[%d], %d ); [1;30m[model_handling.py at line 1290][0m [0m
[1;32mDEBUG:  ('ZERO', 5, 1, 5, 5) [1;30m[model_handling.py at line 1291][0m [0m
[1;32mDEBUG: only one Matrix-element supported? [0m
INFO: Created files CPPProcess.h and CPPProcess.cc in directory /data/avalassi/GPU2020/MG5aMC/2.7.0_gpu/CODEGEN_cudacpp_gg_ttgg/SubProcesses/P1_Sigma_sm_gg_ttxgg/. 
[1;32mDEBUG:  Entering PLUGIN_OneProcessExporter.edit_check_sa [1;30m[model_handling.py at line 948][0m [0m
[1;32mDEBUG:  Entering PLUGIN_OneProcessExporter.edit_mgonGPU [1;30m[model_handling.py at line 963][0m [0m
[1;32mDEBUG:  Entering PLUGIN_OneProcessExporter.edit_processidfile [1;30m[model_handling.py at line 970][0m [0m
<<<<<<< HEAD
Generated helas calls for 1 subprocesses (123 diagrams) in 0.558 s
=======
Generated helas calls for 1 subprocesses (123 diagrams) in 1.149 s
>>>>>>> 708b5dac
[1;32mDEBUG:  Entering PLUGIN_ProcessExporter.convert_model (create the model) [1;30m[output.py at line 169][0m [0m
ALOHA: aloha creates routines (starting by VVV1)
<class 'aloha.create_aloha.AbstractRoutine'> VVV1
[1;32mDEBUG:  language = [0m <class 'PLUGIN.CUDACPP_SA_OUTPUT.model_handling.PLUGIN_ALOHAWriter'> [1;30m[aloha_writers.py at line 2446][0m [0m
<class 'aloha.create_aloha.AbstractRoutine'> VVV1
[1;32mDEBUG:  language = [0m <class 'PLUGIN.CUDACPP_SA_OUTPUT.model_handling.PLUGIN_ALOHAWriter'> [1;30m[aloha_writers.py at line 2446][0m [0m
<class 'aloha.create_aloha.AbstractRoutine'> FFV1
[1;32mDEBUG:  language = [0m <class 'PLUGIN.CUDACPP_SA_OUTPUT.model_handling.PLUGIN_ALOHAWriter'> [1;30m[aloha_writers.py at line 2446][0m [0m
<class 'aloha.create_aloha.AbstractRoutine'> FFV1
[1;32mDEBUG:  language = [0m <class 'PLUGIN.CUDACPP_SA_OUTPUT.model_handling.PLUGIN_ALOHAWriter'> [1;30m[aloha_writers.py at line 2446][0m [0m
<class 'aloha.create_aloha.AbstractRoutine'> FFV1
[1;32mDEBUG:  language = [0m <class 'PLUGIN.CUDACPP_SA_OUTPUT.model_handling.PLUGIN_ALOHAWriter'> [1;30m[aloha_writers.py at line 2446][0m [0m
<class 'aloha.create_aloha.AbstractRoutine'> FFV1
[1;32mDEBUG:  language = [0m <class 'PLUGIN.CUDACPP_SA_OUTPUT.model_handling.PLUGIN_ALOHAWriter'> [1;30m[aloha_writers.py at line 2446][0m [0m
<class 'aloha.create_aloha.AbstractRoutine'> VVVV1
[1;32mDEBUG:  language = [0m <class 'PLUGIN.CUDACPP_SA_OUTPUT.model_handling.PLUGIN_ALOHAWriter'> [1;30m[aloha_writers.py at line 2446][0m [0m
<class 'aloha.create_aloha.AbstractRoutine'> VVVV1
[1;32mDEBUG:  language = [0m <class 'PLUGIN.CUDACPP_SA_OUTPUT.model_handling.PLUGIN_ALOHAWriter'> [1;30m[aloha_writers.py at line 2446][0m [0m
<class 'aloha.create_aloha.AbstractRoutine'> VVVV3
[1;32mDEBUG:  language = [0m <class 'PLUGIN.CUDACPP_SA_OUTPUT.model_handling.PLUGIN_ALOHAWriter'> [1;30m[aloha_writers.py at line 2446][0m [0m
<class 'aloha.create_aloha.AbstractRoutine'> VVVV3
[1;32mDEBUG:  language = [0m <class 'PLUGIN.CUDACPP_SA_OUTPUT.model_handling.PLUGIN_ALOHAWriter'> [1;30m[aloha_writers.py at line 2446][0m [0m
<class 'aloha.create_aloha.AbstractRoutine'> VVVV4
[1;32mDEBUG:  language = [0m <class 'PLUGIN.CUDACPP_SA_OUTPUT.model_handling.PLUGIN_ALOHAWriter'> [1;30m[aloha_writers.py at line 2446][0m [0m
<class 'aloha.create_aloha.AbstractRoutine'> VVVV4
[1;32mDEBUG:  language = [0m <class 'PLUGIN.CUDACPP_SA_OUTPUT.model_handling.PLUGIN_ALOHAWriter'> [1;30m[aloha_writers.py at line 2446][0m [0m
FileWriter <class 'PLUGIN.CUDACPP_SA_OUTPUT.model_handling.PLUGIN_FileWriter'> for /data/avalassi/GPU2020/MG5aMC/2.7.0_gpu/CODEGEN_cudacpp_gg_ttgg/src/./HelAmps_sm.h
INFO: Created file HelAmps_sm.h in directory 
INFO: /data/avalassi/GPU2020/MG5aMC/2.7.0_gpu/CODEGEN_cudacpp_gg_ttgg/src/. 
FileWriter <class 'PLUGIN.CUDACPP_SA_OUTPUT.model_handling.PLUGIN_FileWriter'> for /data/avalassi/GPU2020/MG5aMC/2.7.0_gpu/CODEGEN_cudacpp_gg_ttgg/src/./Parameters_sm.h
FileWriter <class 'PLUGIN.CUDACPP_SA_OUTPUT.model_handling.PLUGIN_FileWriter'> for /data/avalassi/GPU2020/MG5aMC/2.7.0_gpu/CODEGEN_cudacpp_gg_ttgg/src/./Parameters_sm.cc
INFO: Created files Parameters_sm.h and Parameters_sm.cc in directory 
INFO: /data/avalassi/GPU2020/MG5aMC/2.7.0_gpu/CODEGEN_cudacpp_gg_ttgg/src/. and /data/avalassi/GPU2020/MG5aMC/2.7.0_gpu/CODEGEN_cudacpp_gg_ttgg/src/. 
[1;32mDEBUG:  Entering PLUGIN_ProcessExporter.finalize [1;30m[output.py at line 178][0m [0m
quit

<<<<<<< HEAD
real	0m5.376s
user	0m2.008s
sys	0m0.128s
=======
real	0m10.858s
user	0m2.123s
sys	0m0.153s
>>>>>>> 708b5dac
<|MERGE_RESOLUTION|>--- conflicted
+++ resolved
@@ -1,5 +1,4 @@
 Running MG5 in debug mode
-('WARNING: loading of madgraph too slow!!!', 1.7154383659362793)
 ************************************************************
 *                                                          *
 *                     W E L C O M E to                     *
@@ -51,11 +50,7 @@
 No model currently active, so we import the Standard Model
 INFO: load particles 
 INFO: load vertices 
-<<<<<<< HEAD
-[1;32mDEBUG: model prefixing  takes 0.006882905960083008 [0m
-=======
-[1;32mDEBUG: model prefixing  takes 0.01733565330505371 [0m
->>>>>>> 708b5dac
+[1;32mDEBUG: model prefixing  takes 0.006890296936035156 [0m
 INFO: Restrict model sm with file models/sm/restrict_default.dat . 
 INFO: Change particles name to pass to MG5 convention 
 [1;32mDEBUG:  True [1;30m[misc.py at line 2192][0m [0m
@@ -72,7 +67,7 @@
 INFO: Trying coupling order WEIGHTED<=4: WEIGTHED IS QCD+2*QED 
 INFO: Trying process: g g > t t~ g g WEIGHTED<=4 @1  
 INFO: Process has 123 diagrams 
-1 processes with 123 diagrams generated in 0.586 s
+1 processes with 123 diagrams generated in 0.208 s
 Total: 1 processes with 123 diagrams
 output standalone_cudacpp CODEGEN_cudacpp_gg_ttgg
 [1mOutput will be done with PLUGIN: CUDACPP_SA_OUTPUT[0m
@@ -105,11 +100,7 @@
 [1;32mDEBUG:  Entering PLUGIN_OneProcessExporter.edit_check_sa [1;30m[model_handling.py at line 948][0m [0m
 [1;32mDEBUG:  Entering PLUGIN_OneProcessExporter.edit_mgonGPU [1;30m[model_handling.py at line 963][0m [0m
 [1;32mDEBUG:  Entering PLUGIN_OneProcessExporter.edit_processidfile [1;30m[model_handling.py at line 970][0m [0m
-<<<<<<< HEAD
-Generated helas calls for 1 subprocesses (123 diagrams) in 0.558 s
-=======
-Generated helas calls for 1 subprocesses (123 diagrams) in 1.149 s
->>>>>>> 708b5dac
+Generated helas calls for 1 subprocesses (123 diagrams) in 0.557 s
 [1;32mDEBUG:  Entering PLUGIN_ProcessExporter.convert_model (create the model) [1;30m[output.py at line 169][0m [0m
 ALOHA: aloha creates routines (starting by VVV1)
 <class 'aloha.create_aloha.AbstractRoutine'> VVV1
@@ -146,12 +137,6 @@
 [1;32mDEBUG:  Entering PLUGIN_ProcessExporter.finalize [1;30m[output.py at line 178][0m [0m
 quit
 
-<<<<<<< HEAD
-real	0m5.376s
-user	0m2.008s
-sys	0m0.128s
-=======
-real	0m10.858s
-user	0m2.123s
-sys	0m0.153s
->>>>>>> 708b5dac
+real	0m5.303s
+user	0m1.987s
+sys	0m0.150s