#!/bin/bash
# Copyright (C) 2020-2023 CERN and UCLouvain.
# Licensed under the GNU Lesser General Public License (version 3 or later).
# Created by: A. Valassi (Sep 2021) for the MG5aMC CUDACPP plugin.
# Further modified by: A. Valassi (2021-2023) for the MG5aMC CUDACPP plugin.

scrdir=$(cd $(dirname $0); pwd)
bckend=$(basename $(cd $scrdir; cd ..; pwd)) # cudacpp or alpaka
cd $scrdir

function usage()
{
  echo "Usage: $0 <processes [-eemumu][-ggtt][-ggttg][-ggttgg][-ggttggg][-gqttq][-heftggbb][-susyggtt][-susyggt1t1][-smeftggtttt]> [-sa] [-noalpaka] [-flt|-fltonly|-mix|-mixonly] [-inl|-inlonly] [-hrd|-hrdonly] [-common|-curhst] [-rmbhst|-bridge] [-makeonly] [-makeclean] [-makej] [-dlp <dyld_library_path>]" # -nofpe is no longer supported
  exit 1
}

procs=
eemumu=
ggtt=
ggttg=
ggttgg=
ggttggg=
gqttq=
heftggbb=
susyggtt=
susyggt1t1=
smeftggtttt=
suffs="mad" # DEFAULT code base: madevent + cudacpp as 2nd exporter (logs_*_mad)
alpaka=
fptypes="d"
helinls="0"
hrdcods="0"
rndgen=
rmbsmp=
steps="make test"
makej=
###nofpe=
dlp=
dlpset=0

for arg in $*; do
  if [ "${dlpset}" == "1" ]; then
    dlpset=2
    dlp="-dlp $arg"
  elif [ "$arg" == "-dlp" ] && [ "${dlpset}" == "0" ]; then
    dlpset=1
  elif [ "$arg" == "-eemumu" ]; then
    if [ "$eemumu" == "" ]; then procs+=${procs:+ }${arg}; fi
    eemumu=$arg
  elif [ "$arg" == "-ggtt" ]; then
    if [ "$ggtt" == "" ]; then procs+=${procs:+ }${arg}; fi
    ggtt=$arg
  elif [ "$arg" == "-ggttg" ]; then
    if [ "$ggttg" == "" ]; then procs+=${procs:+ }${arg}; fi
    ggttg=$arg
  elif [ "$arg" == "-ggttgg" ]; then
    if [ "$ggttgg" == "" ]; then procs+=${procs:+ }${arg}; fi
    ggttgg=$arg
  elif [ "$arg" == "-ggttggg" ]; then
    if [ "$ggttggg" == "" ]; then procs+=${procs:+ }${arg}; fi
    ggttggg=$arg
  elif [ "$arg" == "-gqttq" ]; then
    if [ "$gqttq" == "" ]; then procs+=${procs:+ }${arg}; fi
    gqttq=$arg
  elif [ "$arg" == "-heftggbb" ]; then
    if [ "$heftggbb" == "" ]; then procs+=${procs:+ }${arg}; fi
    heftggbb=$arg
  elif [ "$arg" == "-susyggtt" ]; then
    if [ "$susyggtt" == "" ]; then procs+=${procs:+ }${arg}; fi
    susyggtt=$arg
  elif [ "$arg" == "-susyggt1t1" ]; then
    if [ "$susyggt1t1" == "" ]; then procs+=${procs:+ }${arg}; fi
    susyggt1t1=$arg
  elif [ "$arg" == "-smeftggtttt" ]; then
    if [ "$smeftggtttt" == "" ]; then procs+=${procs:+ }${arg}; fi
    smeftggtttt=$arg
  elif [ "$arg" == "-sa" ]; then
    suffs="sa" # standalone_cudacpp code base (logs_*_sa)
  elif [ "$arg" == "-noalpaka" ]; then
    alpaka=$arg
  elif [ "$arg" == "-flt" ]; then
    if [ "${fptypes}" != "d" ] && [ "${fptypes}" != "d f" ]; then echo "ERROR! Options -flt, -fltonly, -mix and -mixonly are incompatible"; usage; fi
    fptypes="d f"
  elif [ "$arg" == "-fltonly" ]; then
    if [ "${fptypes}" != "d" ] && [ "${fptypes}" != "f" ]; then echo "ERROR! Options -flt, -fltonly, -mix and -mixonly are incompatible"; usage; fi
    fptypes="f"
  elif [ "$arg" == "-mix" ]; then
    if [ "${fptypes}" != "d" ] && [ "${fptypes}" != "d f m" ]; then echo "ERROR! Options -flt, -fltonly, -mix and -mixonly are incompatible"; usage; fi
    fptypes="d f m"
  elif [ "$arg" == "-mixonly" ]; then
    if [ "${fptypes}" != "d" ] && [ "${fptypes}" != "m" ]; then echo "ERROR! Options -flt, -fltonly, -mix and -mixonly are incompatible"; usage; fi
    fptypes="m"
  elif [ "$arg" == "-inl" ]; then
    if [ "${helinls}" == "1" ]; then echo "ERROR! Options -inl and -inlonly are incompatible"; usage; fi
    helinls="0 1"
  elif [ "$arg" == "-inlonly" ]; then
    if [ "${helinls}" == "0 1" ]; then echo "ERROR! Options -inl and -inlonly are incompatible"; usage; fi
    helinls="1"
  elif [ "$arg" == "-hrd" ]; then
    if [ "${hrdcods}" == "1" ]; then echo "ERROR! Options -hrd and -hrdonly are incompatible"; usage; fi
    hrdcods="0 1"
  elif [ "$arg" == "-hrdonly" ]; then
    if [ "${hrdcods}" == "0 1" ]; then echo "ERROR! Options -hrd and -hrdonly are incompatible"; usage; fi
    hrdcods="1"
  elif [ "$arg" == "-common" ]; then
    rndgen=$arg
  elif [ "$arg" == "-curhst" ]; then
    rndgen=$arg
  ###elif [ "$arg" == "-hirhst" ]; then
  ###  rndgen=$arg
  elif [ "$arg" == "-rmbhst" ]; then
    rmbsmp=$arg
  elif [ "$arg" == "-bridge" ]; then
    rmbsmp=$arg
  elif [ "$arg" == "-makeonly" ]; then
    if [ "${steps}" == "make test" ]; then
      steps="make"
    elif [ "${steps}" == "makeclean make test" ]; then
      steps="makeclean make"
    fi
  elif [ "$arg" == "-makeclean" ]; then
    if [ "${steps}" == "make test" ]; then
      steps="makeclean make test"
    elif [ "${steps}" == "make" ]; then
      steps="makeclean make"
    fi
  elif [ "$arg" == "-makej" ]; then
    makej=-makej
  ###elif [ "$arg" == "-nofpe" ]; then
  ###  nofpe=-nofpe
  else
    echo "ERROR! Invalid option '$arg'"; usage
  fi  
done

# Workaround for MacOS SIP (SystemIntegrity Protection): set DYLD_LIBRARY_PATH In subprocesses
if [ "${dlpset}" == "1" ]; then usage; fi

# Use only the .auto process directories in the alpaka directory
if [ "$bckend" == "alpaka" ]; then
  echo "WARNING! alpaka directory: using .auto process directories only"
  suffs="auto"
fi

#echo "procs=$procs"
#echo "suffs=$suffs"
#echo "df=$df"
#echo "inl=$inl"
#echo "hrd=$hrd"
#echo "steps=$steps"
###exit 0

# Check that at least one process has been selected
if [ "${procs}" == "" ]; then usage; fi

status=0
started="STARTED AT $(date)"

for step in $steps; do
  for proc in $procs; do
    for suff in $suffs; do
      sa=; if [ "${suff}" == "sa" ]; then sa=" -sa"; sufflog=sa; else sufflog=${suff}; fi
      for fptype in $fptypes; do
        flt=; if [ "${fptype}" == "f" ]; then flt=" -fltonly"; elif [ "${fptype}" == "m" ]; then flt=" -mixonly"; fi
        for helinl in $helinls; do
          inl=; if [ "${helinl}" == "1" ]; then inl=" -inlonly"; fi
          for hrdcod in $hrdcods; do
            hrd=; if [ "${hrdcod}" == "1" ]; then hrd=" -hrdonly"; fi
            args="${proc}${sa}${flt}${inl}${hrd} ${dlp}"
            args="${args} ${alpaka}" # optionally disable alpaka tests
            args="${args} ${rndgen}" # optionally use common random numbers or curand on host
            args="${args} ${rmbsmp}" # optionally use rambo or bridge on host
<<<<<<< HEAD
            args="${args} ${nofpe}" # optionally disable FPEs
            args="${args} -bldall" # avx, fptype, helinl and hrdcod are now supported for all processes
=======
            ###args="${args} ${nofpe}" # optionally disable FPEs
            args="${args} -avxall" # avx, fptype, helinl and hrdcod are now supported for all processes
>>>>>>> cb68bce4
            if [ "${step}" == "makeclean" ]; then
              printf "\n%80s\n" |tr " " "*"
              printf "*** ./throughputX.sh -makecleanonly $args"
              printf "\n%80s\n" |tr " " "*"
              if ! ./throughputX.sh -makecleanonly $args; then exit 1; fi
            elif [ "${step}" == "make" ]; then
              printf "\n%80s\n" |tr " " "*"
              printf "*** ./throughputX.sh -makeonly ${makej} $args"
              printf "\n%80s\n" |tr " " "*"
              if ! ./throughputX.sh -makeonly ${makej} $args; then exit 1; fi
            else
              logfile=logs_${proc#-}_${sufflog}/log_${proc#-}_${sufflog}_${fptype}_inl${helinl}_hrd${hrdcod}.txt
              if [ "${rndgen}" != "" ]; then logfile=${logfile%.txt}_${rndgen#-}.txt; fi
              if [ "${rmbsmp}" != "" ]; then logfile=${logfile%.txt}_${rmbsmp#-}.txt; fi
              printf "\n%80s\n" |tr " " "*"
              printf "*** ./throughputX.sh $args | tee $logfile"
              printf "\n%80s\n" |tr " " "*"
              mkdir -p $(dirname $logfile)
              ./throughputX.sh $args -gtest | tee $logfile 
              if [ ${PIPESTATUS[0]} -ne "0" ]; then status=2; fi
            fi
          done
        done
      done
    done
  done
  printf "\n%80s\n" |tr " " "#"
done

ended="ENDED   AT $(date)"
echo
echo "$started"
echo "$ended"
exit $status<|MERGE_RESOLUTION|>--- conflicted
+++ resolved
@@ -170,13 +170,8 @@
             args="${args} ${alpaka}" # optionally disable alpaka tests
             args="${args} ${rndgen}" # optionally use common random numbers or curand on host
             args="${args} ${rmbsmp}" # optionally use rambo or bridge on host
-<<<<<<< HEAD
-            args="${args} ${nofpe}" # optionally disable FPEs
+            ###args="${args} ${nofpe}" # optionally disable FPEs
             args="${args} -bldall" # avx, fptype, helinl and hrdcod are now supported for all processes
-=======
-            ###args="${args} ${nofpe}" # optionally disable FPEs
-            args="${args} -avxall" # avx, fptype, helinl and hrdcod are now supported for all processes
->>>>>>> cb68bce4
             if [ "${step}" == "makeclean" ]; then
               printf "\n%80s\n" |tr " " "*"
               printf "*** ./throughputX.sh -makecleanonly $args"
