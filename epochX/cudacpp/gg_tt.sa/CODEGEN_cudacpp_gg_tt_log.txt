[1;31mNote that this is a development version.
This version is intended for development/beta testing and NOT for production.
This version has not been fully tested (if at all) and might have limited user support (if at all)[0m
Running MG5 in debug mode
************************************************************
*                                                          *
*                     W E L C O M E to                     *
*              M A D G R A P H 5 _ a M C @ N L O           *
*                                                          *
*                                                          *
*                 *                       *                *
*                   *        * *        *                  *
*                     * * * * 5 * * * *                    *
*                   *        * *        *                  *
*                 *                       *                *
*                                                          *
*         VERSION 3.5.2_lo_vect         2023-11-08         *
[1;31m*                                                          *[1;0m
[1;31m*          WARNING: UNKNOWN DEVELOPMENT VERSION.           *[1;0m
[1;31m*            WARNING: DO NOT USE FOR PRODUCTION            *[1;0m
[1;31m*                                                          *[1;0m
*                                                          *
*    The MadGraph5_aMC@NLO Development Team - Find us at   *
*              http://madgraph.phys.ucl.ac.be/             *
*                            and                           *
*            http://amcatnlo.web.cern.ch/amcatnlo/         *
*                                                          *
*               Type 'help' for in-line help.              *
*           Type 'tutorial' to learn how MG5 works         *
*    Type 'tutorial aMCatNLO' to learn how aMC@NLO works   *
*    Type 'tutorial MadLoop' to learn how MadLoop works    *
*                                                          *
************************************************************
load MG5 configuration from input/mg5_configuration.txt 
fastjet-config does not seem to correspond to a valid fastjet-config executable (v3+). We will use fjcore instead.
 Please set the 'fastjet'variable to the full (absolute) /PATH/TO/fastjet-config (including fastjet-config).
 MG5_aMC> set fastjet /PATH/TO/fastjet-config

eMELA-config does not seem to correspond to a valid eMELA-config executable.
 Please set the 'fastjet'variable to the full (absolute) /PATH/TO/eMELA-config (including eMELA-config).
 MG5_aMC> set eMELA /PATH/TO/eMELA-config

lhapdf-config does not seem to correspond to a valid lhapdf-config executable. 
Please set the 'lhapdf' variable to the (absolute) /PATH/TO/lhapdf-config (including lhapdf-config).
Note that you can still compile and run aMC@NLO with the built-in PDFs
 MG5_aMC> set lhapdf /PATH/TO/lhapdf-config

None does not seem to correspond to a valid lhapdf-config executable. 
Please set the 'lhapdf' variable to the (absolute) /PATH/TO/lhapdf-config (including lhapdf-config).
Note that you can still compile and run aMC@NLO with the built-in PDFs
 MG5_aMC> set lhapdf /PATH/TO/lhapdf-config

Using default text editor "vi". Set another one in ./input/mg5_configuration.txt
Using default eps viewer "evince". Set another one in ./input/mg5_configuration.txt
No valid web browser found. Please set in ./input/mg5_configuration.txt
import /data/avalassi/GPU2023/madgraph4gpuX/MG5aMC/TMPOUT/CODEGEN_cudacpp_gg_tt.mg
The import format was not given, so we guess it as command
set stdout_level DEBUG
set output information to level: 10
set zerowidth_tchannel F
generate g g > t t~
No model currently active, so we import the Standard Model
INFO: load particles 
INFO: load vertices 
<<<<<<< HEAD
[1;32mDEBUG: model prefixing  takes 0.005600929260253906 [0m
=======
[1;32mDEBUG: model prefixing  takes 0.005459308624267578 [0m
>>>>>>> 80ff7164
INFO: Restrict model sm with file models/sm/restrict_default.dat . 
[1;32mDEBUG: Simplifying conditional expressions [0m
[1;32mDEBUG: remove interactions: u s w+ at order: QED=1 [0m
[1;32mDEBUG: remove interactions: u b w+ at order: QED=1 [0m
[1;32mDEBUG: remove interactions: c d w+ at order: QED=1 [0m
[1;32mDEBUG: remove interactions: c b w+ at order: QED=1 [0m
[1;32mDEBUG: remove interactions: t d w+ at order: QED=1 [0m
[1;32mDEBUG: remove interactions: t s w+ at order: QED=1 [0m
[1;32mDEBUG: remove interactions: s u w+ at order: QED=1 [0m
[1;32mDEBUG: remove interactions: b u w+ at order: QED=1 [0m
[1;32mDEBUG: remove interactions: d c w+ at order: QED=1 [0m
[1;32mDEBUG: remove interactions: b c w+ at order: QED=1 [0m
[1;32mDEBUG: remove interactions: d t w+ at order: QED=1 [0m
[1;32mDEBUG: remove interactions: s t w+ at order: QED=1 [0m
[1;32mDEBUG: remove interactions: c c h at order: QED=1 [0m
[1;32mDEBUG: remove interactions: e- e- h at order: QED=1 [0m
[1;32mDEBUG: remove interactions: mu- mu- h at order: QED=1 [0m
[1;32mDEBUG:  Fuse the Following coupling (they have the same value): ('GC_100', 1), ('GC_104', 1), ('GC_108', 1), ('GC_40', 1), ('GC_41', 1), ('GC_45', 1), ('GC_49', 1)  [0m
[1;32mDEBUG:  Fuse the Following coupling (they have the same value): ('GC_21', 1), ('GC_27', -1)  [0m
[1;32mDEBUG:  Fuse the Following coupling (they have the same value): ('GC_15', 1), ('GC_30', -1)  [0m
[1;32mDEBUG:  Fuse the Following coupling (they have the same value): ('GC_38', 1), ('GC_39', -1)  [0m
[1;32mDEBUG:  Fuse the Following coupling (they have the same value): ('GC_3', 1), ('GC_4', -1)  [0m
[1;32mDEBUG:  Fuse the Following coupling (they have the same value): ('GC_50', 1), ('GC_51', -1)  [0m
[1;32mDEBUG:  Fuse the Following coupling (they have the same value): ('GC_54', 1), ('GC_56', -1)  [0m
[1;32mDEBUG:  Fuse the Following coupling (they have the same value): ('GC_66', 1), ('GC_67', -1)  [0m
[1;32mDEBUG:  Fuse the Following coupling (they have the same value): ('GC_70', 1), ('GC_73', -1)  [0m
[1;32mDEBUG:  Fuse the Following coupling (they have the same value): ('GC_74', 1), ('GC_75', -1)  [0m
[1;32mDEBUG:  Fuse the Following coupling (they have the same value): ('GC_77', 1), ('GC_78', -1)  [0m
[1;32mDEBUG:  Fuse the Following coupling (they have the same value): ('GC_76', 1), ('GC_79', -1)  [0m
[1;32mDEBUG:  Fuse the Following coupling (they have the same value): ('GC_7', 1), ('GC_9', -1)  [0m
[1;32mDEBUG:  Fuse the Following coupling (they have the same value): ('GC_96', 1), ('GC_97', -1)  [0m
[1;32mDEBUG: remove parameters: mdl_lamWS [0m
[1;32mDEBUG: remove parameters: mdl_AWS [0m
[1;32mDEBUG: remove parameters: mdl_rhoWS [0m
[1;32mDEBUG: remove parameters: mdl_etaWS [0m
[1;32mDEBUG: remove parameters: mdl_ymc [0m
[1;32mDEBUG: remove parameters: mdl_yme [0m
[1;32mDEBUG: remove parameters: mdl_ymm [0m
[1;32mDEBUG: remove parameters: mdl_MC [0m
[1;32mDEBUG: remove parameters: mdl_Me [0m
[1;32mDEBUG: remove parameters: mdl_MM [0m
[1;32mDEBUG: remove parameters: mdl_WTau [0m
[1;32mDEBUG: remove parameters: mdl_lamWS__exp__2 [0m
[1;32mDEBUG: remove parameters: mdl_CKM1x2 [0m
[1;32mDEBUG: remove parameters: mdl_lamWS__exp__3 [0m
[1;32mDEBUG: remove parameters: mdl_CKM1x3 [0m
[1;32mDEBUG: remove parameters: mdl_CKM2x1 [0m
[1;32mDEBUG: remove parameters: mdl_CKM2x3 [0m
[1;32mDEBUG: remove parameters: mdl_CKM3x1 [0m
[1;32mDEBUG: remove parameters: mdl_CKM3x2 [0m
[1;32mDEBUG: remove parameters: mdl_conjg__CKM1x3 [0m
[1;32mDEBUG: remove parameters: mdl_conjg__CKM2x3 [0m
[1;32mDEBUG: remove parameters: mdl_conjg__CKM2x1 [0m
[1;32mDEBUG: remove parameters: mdl_conjg__CKM3x1 [0m
[1;32mDEBUG: remove parameters: mdl_conjg__CKM3x2 [0m
[1;32mDEBUG: remove parameters: mdl_conjg__CKM1x2 [0m
[1;32mDEBUG: remove parameters: mdl_yc [0m
[1;32mDEBUG: remove parameters: mdl_ye [0m
[1;32mDEBUG: remove parameters: mdl_ym [0m
[1;32mDEBUG: remove parameters: mdl_I1x31 [0m
[1;32mDEBUG: remove parameters: mdl_I1x32 [0m
[1;32mDEBUG: remove parameters: mdl_I2x12 [0m
[1;32mDEBUG: remove parameters: mdl_I2x13 [0m
[1;32mDEBUG: remove parameters: mdl_I2x22 [0m
[1;32mDEBUG: remove parameters: mdl_I2x23 [0m
[1;32mDEBUG: remove parameters: mdl_I2x32 [0m
[1;32mDEBUG: remove parameters: mdl_I3x21 [0m
[1;32mDEBUG: remove parameters: mdl_I3x22 [0m
[1;32mDEBUG: remove parameters: mdl_I3x23 [0m
[1;32mDEBUG: remove parameters: mdl_I3x31 [0m
[1;32mDEBUG: remove parameters: mdl_I3x32 [0m
[1;32mDEBUG: remove parameters: mdl_I4x13 [0m
[1;32mDEBUG: remove parameters: mdl_I4x23 [0m
[1;32mDEBUG: remove parameters: mdl_CKM1x1 [0m
[1;32mDEBUG: remove parameters: mdl_CKM2x2 [0m
[1;32mDEBUG: fix parameter value: mdl_CKM3x3 [0m
[1;32mDEBUG: fix parameter value: mdl_conjg__CKM3x3 [0m
[1;32mDEBUG: remove parameters: mdl_conjg__CKM2x2 [0m
[1;32mDEBUG: fix parameter value: mdl_conjg__CKM1x1 [0m
INFO: Change particles name to pass to MG5 convention 
Defined multiparticle p = g u c d s u~ c~ d~ s~
Defined multiparticle j = g u c d s u~ c~ d~ s~
Defined multiparticle l+ = e+ mu+
Defined multiparticle l- = e- mu-
Defined multiparticle vl = ve vm vt
Defined multiparticle vl~ = ve~ vm~ vt~
Defined multiparticle all = g u c d s u~ c~ d~ s~ a ve vm vt e- mu- ve~ vm~ vt~ e+ mu+ t b t~ b~ z w+ h w- ta- ta+
INFO: Checking for minimal orders which gives processes. 
INFO: Please specify coupling orders to bypass this step. 
INFO: Trying coupling order WEIGHTED<=2: WEIGTHED IS QCD+2*QED 
INFO: Trying process: g g > t t~ WEIGHTED<=2 @1  
INFO: Process has 3 diagrams 
1 processes with 3 diagrams generated in 0.008 s
Total: 1 processes with 3 diagrams
output standalone_cudacpp ../TMPOUT/CODEGEN_cudacpp_gg_tt
Load PLUGIN.CUDACPP_OUTPUT
[1mOutput will be done with PLUGIN: CUDACPP_OUTPUT[0m
[1;32mDEBUG:  cformat = [0m plugin [1;30m[export_cpp.py at line 3071][0m [0m
[1;32mDEBUG:  Entering PLUGIN_ProcessExporter.__init__ (initialise the exporter) [1;30m[output.py at line 160][0m [0m
[1;32mDEBUG:  Entering PLUGIN_ProcessExporter.copy_template (initialise the directory) [1;30m[output.py at line 165][0m [0m
INFO: Creating subdirectories in directory /data/avalassi/GPU2023/madgraph4gpuX/MG5aMC/TMPOUT/CODEGEN_cudacpp_gg_tt 
INFO: Organizing processes into subprocess groups 
INFO: Generating Helas calls for process: g g > t t~ WEIGHTED<=2 @1 
INFO: Processing color information for process: g g > t t~ @1 
[1;32mDEBUG:  Entering PLUGIN_ProcessExporter.generate_subprocess_directory (create the directory) [1;30m[output.py at line 194][0m [0m
[1;32mDEBUG:    type(subproc_group)=<class 'madgraph.core.helas_objects.HelasMatrixElement'> [1;30m[output.py at line 195][0m [0m
[1;32mDEBUG:    type(fortran_model)=<class 'PLUGIN.CUDACPP_OUTPUT.model_handling.PLUGIN_GPUFOHelasCallWriter'> [1;30m[output.py at line 196][0m [0m
[1;32mDEBUG:    type(me)=<class 'int'> me=0 [1;30m[output.py at line 197][0m [0m
INFO: Creating files in directory /data/avalassi/GPU2023/madgraph4gpuX/MG5aMC/TMPOUT/CODEGEN_cudacpp_gg_tt/SubProcesses/P1_Sigma_sm_gg_ttx 
FileWriter <class 'PLUGIN.CUDACPP_OUTPUT.model_handling.PLUGIN_CPPWriter'> for /data/avalassi/GPU2023/madgraph4gpuX/MG5aMC/TMPOUT/CODEGEN_cudacpp_gg_tt/SubProcesses/P1_Sigma_sm_gg_ttx/./CPPProcess.h
FileWriter <class 'PLUGIN.CUDACPP_OUTPUT.model_handling.PLUGIN_CPPWriter'> for /data/avalassi/GPU2023/madgraph4gpuX/MG5aMC/TMPOUT/CODEGEN_cudacpp_gg_tt/SubProcesses/P1_Sigma_sm_gg_ttx/./CPPProcess.cc
INFO: Created files CPPProcess.h and CPPProcess.cc in directory /data/avalassi/GPU2023/madgraph4gpuX/MG5aMC/TMPOUT/CODEGEN_cudacpp_gg_tt/SubProcesses/P1_Sigma_sm_gg_ttx/. 
Generated helas calls for 1 subprocesses (3 diagrams) in 0.006 s
[1;32mDEBUG:  Entering PLUGIN_ProcessExporter.convert_model (create the model) [1;30m[output.py at line 202][0m [0m
ALOHA: aloha starts to compute helicity amplitudes
ALOHA: aloha creates VVV1 set of routines with options: P0[0m
ALOHA: aloha creates FFV1 routines[0m
ALOHA: aloha creates 2 routines in  0.144 s
<class 'aloha.create_aloha.AbstractRoutine'> VVV1
<class 'aloha.create_aloha.AbstractRoutine'> FFV1
<class 'aloha.create_aloha.AbstractRoutine'> FFV1
<class 'aloha.create_aloha.AbstractRoutine'> FFV1
FileWriter <class 'PLUGIN.CUDACPP_OUTPUT.model_handling.PLUGIN_CPPWriter'> for /data/avalassi/GPU2023/madgraph4gpuX/MG5aMC/TMPOUT/CODEGEN_cudacpp_gg_tt/src/./HelAmps_sm.h
INFO: Created file HelAmps_sm.h in directory /data/avalassi/GPU2023/madgraph4gpuX/MG5aMC/TMPOUT/CODEGEN_cudacpp_gg_tt/src/. 
super_write_set_parameters_onlyfixMajorana (hardcoded=False)
super_write_set_parameters_onlyfixMajorana (hardcoded=True)
FileWriter <class 'PLUGIN.CUDACPP_OUTPUT.model_handling.PLUGIN_CPPWriter'> for /data/avalassi/GPU2023/madgraph4gpuX/MG5aMC/TMPOUT/CODEGEN_cudacpp_gg_tt/src/./Parameters_sm.h
FileWriter <class 'PLUGIN.CUDACPP_OUTPUT.model_handling.PLUGIN_CPPWriter'> for /data/avalassi/GPU2023/madgraph4gpuX/MG5aMC/TMPOUT/CODEGEN_cudacpp_gg_tt/src/./Parameters_sm.cc
INFO: Created files Parameters_sm.h and Parameters_sm.cc in directory 
INFO: /data/avalassi/GPU2023/madgraph4gpuX/MG5aMC/TMPOUT/CODEGEN_cudacpp_gg_tt/src/. and /data/avalassi/GPU2023/madgraph4gpuX/MG5aMC/TMPOUT/CODEGEN_cudacpp_gg_tt/src/. 
quit

<<<<<<< HEAD
real	0m0.534s
user	0m0.476s
sys	0m0.054s
=======
real	0m0.545s
user	0m0.487s
sys	0m0.049s
Code generation completed in 1 seconds
>>>>>>> 80ff7164
<|MERGE_RESOLUTION|>--- conflicted
+++ resolved
@@ -62,11 +62,7 @@
 No model currently active, so we import the Standard Model
 INFO: load particles 
 INFO: load vertices 
-<<<<<<< HEAD
-[1;32mDEBUG: model prefixing  takes 0.005600929260253906 [0m
-=======
 [1;32mDEBUG: model prefixing  takes 0.005459308624267578 [0m
->>>>>>> 80ff7164
 INFO: Restrict model sm with file models/sm/restrict_default.dat . 
 [1;32mDEBUG: Simplifying conditional expressions [0m
 [1;32mDEBUG: remove interactions: u s w+ at order: QED=1 [0m
@@ -184,7 +180,7 @@
 ALOHA: aloha starts to compute helicity amplitudes
 ALOHA: aloha creates VVV1 set of routines with options: P0[0m
 ALOHA: aloha creates FFV1 routines[0m
-ALOHA: aloha creates 2 routines in  0.144 s
+ALOHA: aloha creates 2 routines in  0.146 s
 <class 'aloha.create_aloha.AbstractRoutine'> VVV1
 <class 'aloha.create_aloha.AbstractRoutine'> FFV1
 <class 'aloha.create_aloha.AbstractRoutine'> FFV1
@@ -199,13 +195,7 @@
 INFO: /data/avalassi/GPU2023/madgraph4gpuX/MG5aMC/TMPOUT/CODEGEN_cudacpp_gg_tt/src/. and /data/avalassi/GPU2023/madgraph4gpuX/MG5aMC/TMPOUT/CODEGEN_cudacpp_gg_tt/src/. 
 quit
 
-<<<<<<< HEAD
-real	0m0.534s
-user	0m0.476s
-sys	0m0.054s
-=======
 real	0m0.545s
 user	0m0.487s
 sys	0m0.049s
-Code generation completed in 1 seconds
->>>>>>> 80ff7164
+Code generation completed in 1 seconds